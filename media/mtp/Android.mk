#
# Copyright (C) 2010 The Android Open Source Project
#
# Licensed under the Apache License, Version 2.0 (the "License");
# you may not use this file except in compliance with the License.
# You may obtain a copy of the License at
#
#      http://www.apache.org/licenses/LICENSE-2.0
#
# Unless required by applicable law or agreed to in writing, software
# distributed under the License is distributed on an "AS IS" BASIS,
# WITHOUT WARRANTIES OR CONDITIONS OF ANY KIND, either express or implied.
# See the License for the specific language governing permissions and
# limitations under the License.
#
LOCAL_PATH:= $(call my-dir)

include $(CLEAR_VARS)

LOCAL_SRC_FILES:=                                       \
                  MtpClient.cpp                         \
                  MtpCursor.cpp                         \
                  MtpDatabase.cpp                       \
                  MtpDataPacket.cpp                     \
                  MtpDebug.cpp                          \
                  MtpDevice.cpp                         \
                  MtpDeviceInfo.cpp                     \
                  MtpMediaScanner.cpp                   \
                  MtpObjectInfo.cpp                     \
                  MtpPacket.cpp                         \
                  MtpProperty.cpp                       \
                  MtpRequestPacket.cpp                  \
                  MtpResponsePacket.cpp                 \
                  MtpServer.cpp                         \
                  MtpStorageInfo.cpp                    \
                  MtpStringBuffer.cpp                   \
                  MtpStorage.cpp                        \
                  MtpUtils.cpp                          \
                  SqliteDatabase.cpp                    \
                  SqliteStatement.cpp                   \

LOCAL_MODULE:= libmtp

LOCAL_C_INCLUDES := external/sqlite/dist

LOCAL_CFLAGS := -DMTP_DEVICE -DMTP_HOST

include $(BUILD_STATIC_LIBRARY)
<<<<<<< HEAD

include $(CLEAR_VARS)

LOCAL_SRC_FILES:=                                       \
                  mtptest.cpp                           \
=======

ifneq ($(TARGET_SIMULATOR),true)
>>>>>>> 07233940

LOCAL_MODULE:= mtptest

<<<<<<< HEAD
LOCAL_CFLAGS := -DMTP_DEVICE

LOCAL_SHARED_LIBRARIES := libutils libsqlite libstagefright libcutils \
	libmedia

LOCAL_STATIC_LIBRARIES := libmtp

include $(BUILD_EXECUTABLE)

endif
=======
LOCAL_SRC_FILES:=                                       \
                  mtptest.cpp                           \

LOCAL_MODULE:= mtptest

LOCAL_CFLAGS := -DMTP_DEVICE

LOCAL_SHARED_LIBRARIES := libutils libsqlite libstagefright libcutils \
	libmedia

LOCAL_STATIC_LIBRARIES := libmtp

include $(BUILD_EXECUTABLE)
>>>>>>> 07233940

include $(CLEAR_VARS)

LOCAL_MODULE := scantest
LOCAL_SRC_FILES:=                                       \
                  scantest.cpp                          \
                  MtpMediaScanner.cpp                   \
                  MtpDatabase.cpp                       \
                  MtpDataPacket.cpp                     \
                  MtpPacket.cpp                         \
                  MtpStringBuffer.cpp                   \
                  MtpUtils.cpp                          \
                  SqliteDatabase.cpp                    \
                  SqliteStatement.cpp                   \


#LOCAL_STATIC_LIBRARIES := libusbhost
#LOCAL_LDLIBS := -lpthread

LOCAL_C_INCLUDES := external/sqlite/dist
LOCAL_SHARED_LIBRARIES := libutils libsqlite libstagefright libmedia

LOCAL_CFLAGS := -g
LOCAL_LDFLAGS := -g

include $(BUILD_EXECUTABLE)

endif<|MERGE_RESOLUTION|>--- conflicted
+++ resolved
@@ -46,31 +46,11 @@
 LOCAL_CFLAGS := -DMTP_DEVICE -DMTP_HOST
 
 include $(BUILD_STATIC_LIBRARY)
-<<<<<<< HEAD
+
+ifneq ($(TARGET_SIMULATOR),true)
 
 include $(CLEAR_VARS)
 
-LOCAL_SRC_FILES:=                                       \
-                  mtptest.cpp                           \
-=======
-
-ifneq ($(TARGET_SIMULATOR),true)
->>>>>>> 07233940
-
-LOCAL_MODULE:= mtptest
-
-<<<<<<< HEAD
-LOCAL_CFLAGS := -DMTP_DEVICE
-
-LOCAL_SHARED_LIBRARIES := libutils libsqlite libstagefright libcutils \
-	libmedia
-
-LOCAL_STATIC_LIBRARIES := libmtp
-
-include $(BUILD_EXECUTABLE)
-
-endif
-=======
 LOCAL_SRC_FILES:=                                       \
                   mtptest.cpp                           \
 
@@ -84,7 +64,6 @@
 LOCAL_STATIC_LIBRARIES := libmtp
 
 include $(BUILD_EXECUTABLE)
->>>>>>> 07233940
 
 include $(CLEAR_VARS)
 
