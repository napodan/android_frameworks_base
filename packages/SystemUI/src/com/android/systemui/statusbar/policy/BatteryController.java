/*
 * Copyright (C) 2010 The Android Open Source Project
 *
 * Licensed under the Apache License, Version 2.0 (the "License");
 * you may not use this file except in compliance with the License.
 * You may obtain a copy of the License at
 *
 *      http://www.apache.org/licenses/LICENSE-2.0
 *
 * Unless required by applicable law or agreed to in writing, software
 * distributed under the License is distributed on an "AS IS" BASIS,
 * WITHOUT WARRANTIES OR CONDITIONS OF ANY KIND, either express or implied.
 * See the License for the specific language governing permissions and
 * limitations under the License.
 */

package com.android.systemui.statusbar.policy;

import java.util.ArrayList;

import android.content.BroadcastReceiver;
import android.content.ContentResolver;
import android.content.Context;
import android.content.Intent;
import android.content.IntentFilter;
import android.database.ContentObserver;
import android.net.Uri;
import android.os.BatteryManager;
import android.os.Handler;
import android.provider.Settings;
import android.view.View;
import android.widget.ImageView;
import android.widget.TextView;

import com.android.systemui.R;

public class BatteryController extends BroadcastReceiver {
    private static final String TAG = "StatusBar.BatteryController";

    private Context mContext;
    private ContentResolver mCr;
    private ArrayList<ImageView> mIconViews = new ArrayList<ImageView>();
    private ArrayList<TextView> mLabelViews = new ArrayList<TextView>();

    private BatterySettingsObserver mObserver = null;
    private int mBatteryStyle;
    private int mLastBatteryLevel;
    private boolean mLastPluggedState;
    private static final int BATTERY_STOCK = 0;
    private static final int BATTERY_PERCENT = 1;
    private static final int BATTERY_HIDDEN = 2;
    private boolean mThemeCompat;

    public BatteryController(Context context) {
        mContext = context;
        mCr = mContext.getContentResolver();

<<<<<<< HEAD
        /*mBatteryStyle = Settings.System.getInt(mCr, Settings.System.STATUSBAR_BATT_STYLE, BATT_PERCENT);*/
				/* Pourcentage par defaut */
        mBatteryStyle = BATT_PERCENT;
=======
        mBatteryStyle = Settings.System.getInt(mCr,
                Settings.System.STATUSBAR_BATT_STYLE, BATTERY_PERCENT);
        mThemeCompat = Settings.System.getInt(mCr,
                Settings.System.THEME_COMPATIBILITY_BATTERY, 1) == 1;
>>>>>>> 8ea59b1c

        IntentFilter filter = new IntentFilter();
        filter.addAction(Intent.ACTION_BATTERY_CHANGED);
        context.registerReceiver(this, filter);
        mObserver = new BatterySettingsObserver(new Handler());
        mObserver.observe();
    }

    public void addIconView(ImageView v) {
        mIconViews.add(v);
    }

    public void addLabelView(TextView v) {
        mLabelViews.add(v);
    }

    public void onReceive(Context context, Intent intent) {
        batteryChange(context, intent);
    }

    private void batteryChange(Context context, Intent intent) {
        final String action = intent.getAction();
        if (action.equals(Intent.ACTION_BATTERY_CHANGED)) {
            final int level = intent.getIntExtra(BatteryManager.EXTRA_LEVEL, 0);
            final int icon;
            final boolean plugged = intent.getIntExtra(BatteryManager.EXTRA_PLUGGED, 0) != 0;
            mLastPluggedState = plugged;
            mLastBatteryLevel = level;
<<<<<<< HEAD
            if (mBatteryStyle == BATT_PERCENT) {
            	  icon = R.drawable.stat_sys_battery_mod;
                /* icon = plugged ? R.drawable.stat_sys_battery_charge
                 *                        : R.drawable.stat_sys_battery_mod;
								 */
=======
            if (mBatteryStyle == BATTERY_PERCENT && mThemeCompat) {
                icon = plugged ? R.drawable.stat_sys_battery_charge
                                         : R.drawable.stat_sys_battery_mod;
>>>>>>> 8ea59b1c
            } else {
                icon = plugged ? R.drawable.stat_sys_battery_charge
                                         : R.drawable.stat_sys_battery;
            }
            int N = mIconViews.size();
            for (int i=0; i<N; i++) {
                ImageView v = mIconViews.get(i);
                v.setImageResource(icon);
                v.setImageLevel(level);
                if (mBatteryStyle == BATTERY_HIDDEN) {
                    v.setVisibility(View.GONE);
                } else {
                    v.setVisibility(View.VISIBLE);
                }
                v.setContentDescription(mContext.getString(R.string.accessibility_battery_level,
                        level));
            }
            N = mLabelViews.size();
            for (int i=0; i<N; i++) {
                TextView v = mLabelViews.get(i);
                v.setText(mContext.getString(R.string.status_bar_settings_battery_meter_format,
                        level));
                if (mBatteryStyle == BATTERY_HIDDEN) {
                    v.setVisibility(View.GONE);
                } else {
                    v.setVisibility(View.VISIBLE);
                }
            }
        }
    }

    private void batteryChange() {
        final int icon;
<<<<<<< HEAD
        if (mBatteryStyle == BATT_PERCENT) {
            icon = R.drawable.stat_sys_battery_mod;
            /* icon = mLastPluggedState ? R.drawable.stat_sys_battery_charge
             *                        : R.drawable.stat_sys_battery_mod;
						 **/
=======
        if (mBatteryStyle == BATTERY_PERCENT && mThemeCompat) {
            icon = mLastPluggedState ? R.drawable.stat_sys_battery_charge
                                     : R.drawable.stat_sys_battery_mod;
>>>>>>> 8ea59b1c
        } else {
            icon = mLastPluggedState ? R.drawable.stat_sys_battery_charge
                                     : R.drawable.stat_sys_battery;
        }
        int N = mIconViews.size();
        for (int i=0; i<N; i++) {
            ImageView v = mIconViews.get(i);
            v.setImageResource(icon);
            v.setImageLevel(mLastBatteryLevel);
            if (mBatteryStyle == BATTERY_HIDDEN)
                v.setVisibility(View.GONE);
            else
                v.setVisibility(View.VISIBLE);
            v.setContentDescription(mContext.getString(R.string.accessibility_battery_level,
                    mLastBatteryLevel));
        }
        N = mLabelViews.size();
        for (int i=0; i<N; i++) {
            TextView v = mLabelViews.get(i);
            v.setText(mContext.getString(R.string.status_bar_settings_battery_meter_format,
                    mLastBatteryLevel));
            if (mBatteryStyle == BATTERY_HIDDEN)
                v.setVisibility(View.GONE);
            else
                v.setVisibility(View.VISIBLE);
        }
    }

    private class BatterySettingsObserver extends ContentObserver {
        public BatterySettingsObserver(Handler handler) {
            super(handler);
        }

        public void observe() {
            mCr.registerContentObserver(Settings.System.getUriFor(Settings
                    .System.STATUSBAR_BATT_STYLE), false, this);
            mCr.registerContentObserver(Settings.System.getUriFor(Settings
                    .System.DISABLE_TOOLBOX), false, this);
            mCr.registerContentObserver(Settings.System.getUriFor(Settings
                    .System.THEME_COMPATIBILITY_BATTERY), false, this);
        }

        @Override
        public void onChange(boolean selfChange, Uri uri) {
            if (uri == Settings.System.getUriFor(Settings.System.DISABLE_TOOLBOX)) {
                mBatteryStyle = (Settings.System.getInt(mCr,
                        Settings.System.DISABLE_TOOLBOX, 0) == 1) ?
                        BATTERY_STOCK : Settings.System.getInt(mCr,
                        Settings.System.STATUSBAR_BATT_STYLE, BATTERY_PERCENT) ;
            } else if (uri == Settings.System.getUriFor(Settings.System.STATUSBAR_BATT_STYLE)) {
                mBatteryStyle = Settings.System.getInt(mCr,
                        Settings.System.STATUSBAR_BATT_STYLE, BATTERY_PERCENT);
            } else if (uri == Settings.System.getUriFor(Settings.System.THEME_COMPATIBILITY_BATTERY)) {
                mThemeCompat = Settings.System.getInt(mCr,
                        Settings.System.THEME_COMPATIBILITY_BATTERY, 1) == 1;
            }
            batteryChange();
        }
    }
}<|MERGE_RESOLUTION|>--- conflicted
+++ resolved
@@ -55,16 +55,12 @@
         mContext = context;
         mCr = mContext.getContentResolver();
 
-<<<<<<< HEAD
-        /*mBatteryStyle = Settings.System.getInt(mCr, Settings.System.STATUSBAR_BATT_STYLE, BATT_PERCENT);*/
-				/* Pourcentage par defaut */
-        mBatteryStyle = BATT_PERCENT;
-=======
-        mBatteryStyle = Settings.System.getInt(mCr,
-                Settings.System.STATUSBAR_BATT_STYLE, BATTERY_PERCENT);
+        //mBatteryStyle = Settings.System.getInt(mCr,
+        //        Settings.System.STATUSBAR_BATT_STYLE, BATTERY_PERCENT);
         mThemeCompat = Settings.System.getInt(mCr,
                 Settings.System.THEME_COMPATIBILITY_BATTERY, 1) == 1;
->>>>>>> 8ea59b1c
+		// Pourcentage par defaut
+        mBatteryStyle = BATT_PERCENT;
 
         IntentFilter filter = new IntentFilter();
         filter.addAction(Intent.ACTION_BATTERY_CHANGED);
@@ -93,17 +89,10 @@
             final boolean plugged = intent.getIntExtra(BatteryManager.EXTRA_PLUGGED, 0) != 0;
             mLastPluggedState = plugged;
             mLastBatteryLevel = level;
-<<<<<<< HEAD
-            if (mBatteryStyle == BATT_PERCENT) {
+            if (mBatteryStyle == BATTERY_PERCENT && mThemeCompat) {
             	  icon = R.drawable.stat_sys_battery_mod;
-                /* icon = plugged ? R.drawable.stat_sys_battery_charge
-                 *                        : R.drawable.stat_sys_battery_mod;
-								 */
-=======
-            if (mBatteryStyle == BATTERY_PERCENT && mThemeCompat) {
-                icon = plugged ? R.drawable.stat_sys_battery_charge
-                                         : R.drawable.stat_sys_battery_mod;
->>>>>>> 8ea59b1c
+                //icon = plugged ? R.drawable.stat_sys_battery_charge
+                //                         : R.drawable.stat_sys_battery_mod;
             } else {
                 icon = plugged ? R.drawable.stat_sys_battery_charge
                                          : R.drawable.stat_sys_battery;
@@ -137,17 +126,10 @@
 
     private void batteryChange() {
         final int icon;
-<<<<<<< HEAD
-        if (mBatteryStyle == BATT_PERCENT) {
+        if (mBatteryStyle == BATTERY_PERCENT && mThemeCompat) {
             icon = R.drawable.stat_sys_battery_mod;
-            /* icon = mLastPluggedState ? R.drawable.stat_sys_battery_charge
-             *                        : R.drawable.stat_sys_battery_mod;
-						 **/
-=======
-        if (mBatteryStyle == BATTERY_PERCENT && mThemeCompat) {
-            icon = mLastPluggedState ? R.drawable.stat_sys_battery_charge
-                                     : R.drawable.stat_sys_battery_mod;
->>>>>>> 8ea59b1c
+            //icon = mLastPluggedState ? R.drawable.stat_sys_battery_charge
+            //                         : R.drawable.stat_sys_battery_mod;
         } else {
             icon = mLastPluggedState ? R.drawable.stat_sys_battery_charge
                                      : R.drawable.stat_sys_battery;
