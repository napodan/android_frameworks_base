--- conflicted
+++ resolved
@@ -965,11 +965,8 @@
         String wifiLabel = "";
         String mobileLabel = "";
         int N;
-<<<<<<< HEAD
-        final boolean emergencyOnly = (mServiceState != null && mServiceState.isEmergencyOnly());
-=======
+
         final boolean emergencyOnly = isEmergencyOnly();
->>>>>>> 4873a480
 
         if (!mHasMobileDataFeature) {
             mDataSignalIconId = mPhoneSignalIconId = 0;
