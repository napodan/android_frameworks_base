/*
 * Copyright (C) 2009 The Android Open Source Project
 *
 * Licensed under the Apache License, Version 2.0 (the "License");
 * you may not use this file except in compliance with the License.
 * You may obtain a copy of the License at
 *
 *      http://www.apache.org/licenses/LICENSE-2.0
 *
 * Unless required by applicable law or agreed to in writing, software
 * distributed under the License is distributed on an "AS IS" BASIS,
 * WITHOUT WARRANTIES OR CONDITIONS OF ANY KIND, either express or implied.
 * See the License for the specific language governing permissions and
 * limitations under the License.
 */

#ifndef ANDROID_RS_BUILD_FOR_HOST
#include "rsContext.h"
#include <GLES/gl.h>
#include <GLES/glext.h>
#include <GLES2/gl2.h>
#include <GLES2/gl2ext.h>
#else
#include "rsContextHostStub.h"
#include <OpenGL/gl.h>
#include <OpenGL/glext.h>
#endif //ANDROID_RS_BUILD_FOR_HOST

#include "rsProgramVertex.h"

using namespace android;
using namespace android::renderscript;


ProgramVertex::ProgramVertex(Context *rsc, bool texMat) :
    Program(rsc)
{
    mAllocFile = __FILE__;
    mAllocLine = __LINE__;
    mTextureMatrixEnable = texMat;
    mLightCount = 0;
    init(rsc);
}

ProgramVertex::ProgramVertex(Context *rsc, const char * shaderText,
                             uint32_t shaderLength, const uint32_t * params,
                             uint32_t paramLength) :
    Program(rsc, shaderText, shaderLength, params, paramLength)
{
    mAllocFile = __FILE__;
    mAllocLine = __LINE__;
    mTextureMatrixEnable = false;
    mLightCount = 0;

    init(rsc);
}

ProgramVertex::~ProgramVertex()
{
}

static void logMatrix(const char *txt, const float *f)
{
    LOGV("Matrix %s, %p", txt, f);
    LOGV("%6.4f, %6.4f, %6.4f, %6.4f", f[0], f[4], f[8], f[12]);
    LOGV("%6.4f, %6.4f, %6.4f, %6.4f", f[1], f[5], f[9], f[13]);
    LOGV("%6.4f, %6.4f, %6.4f, %6.4f", f[2], f[6], f[10], f[14]);
    LOGV("%6.4f, %6.4f, %6.4f, %6.4f", f[3], f[7], f[11], f[15]);
}

void ProgramVertex::setupGL(const Context *rsc, ProgramVertexState *state)
{
    if ((state->mLast.get() == this) && !mDirty) {
        return;
    }
    state->mLast.set(this);

    const float *f = static_cast<const float *>(mConstants[0]->getPtr());

    glMatrixMode(GL_TEXTURE);
    if (mTextureMatrixEnable) {
        glLoadMatrixf(&f[RS_PROGRAM_VERTEX_TEXTURE_OFFSET]);
    } else {
        glLoadIdentity();
    }

    glMatrixMode(GL_MODELVIEW);
    glLoadIdentity();
    if (mLightCount) {
#ifndef ANDROID_RS_BUILD_FOR_HOST // GLES Only
        int v = 0;
        glEnable(GL_LIGHTING);

        glLightModelxv(GL_LIGHT_MODEL_TWO_SIDE, &v);

        for (uint32_t ct = 0; ct < mLightCount; ct++) {
            const Light *l = mLights[ct].get();
            glEnable(GL_LIGHT0 + ct);
            l->setupGL(ct);
        }
        for (uint32_t ct = mLightCount; ct < MAX_LIGHTS; ct++) {
            glDisable(GL_LIGHT0 + ct);
        }
#endif //ANDROID_RS_BUILD_FOR_HOST
    } else {
        glDisable(GL_LIGHTING);
    }

    if (!f) {
        LOGE("Must bind constants to vertex program");
    }

    glMatrixMode(GL_PROJECTION);
    glLoadMatrixf(&f[RS_PROGRAM_VERTEX_PROJECTION_OFFSET]);
    glMatrixMode(GL_MODELVIEW);
    glLoadMatrixf(&f[RS_PROGRAM_VERTEX_MODELVIEW_OFFSET]);

    mDirty = false;
}

void ProgramVertex::loadShader(Context *rsc) {
    Program::loadShader(rsc, GL_VERTEX_SHADER);
}

void ProgramVertex::createShader()
{
    mShader.setTo("");

    mShader.append("varying vec4 varColor;\n");
    mShader.append("varying vec4 varTex0;\n");

    if (mUserShader.length() > 1) {
        mShader.append("uniform mat4 ");
        mShader.append(mUniformNames[0]);
        mShader.append(";\n");

        for (uint32_t ct=0; ct < mConstantCount; ct++) {
            const Element *e = mConstantTypes[ct]->getElement();
            for (uint32_t field=0; field < e->getFieldCount(); field++) {
                const Element *f = e->getField(field);

                // Cannot be complex
                rsAssert(!f->getFieldCount());
                switch(f->getComponent().getVectorSize()) {
                case 1: mShader.append("uniform float UNI_"); break;
                case 2: mShader.append("uniform vec2 UNI_"); break;
                case 3: mShader.append("uniform vec3 UNI_"); break;
                case 4: mShader.append("uniform vec4 UNI_"); break;
                default:
                    rsAssert(0);
                }

                mShader.append(e->getFieldName(field));
                mShader.append(";\n");
            }
        }


        for (uint32_t ct=0; ct < mInputCount; ct++) {
            const Element *e = mInputElements[ct].get();
            for (uint32_t field=0; field < e->getFieldCount(); field++) {
                const Element *f = e->getField(field);

                // Cannot be complex
                rsAssert(!f->getFieldCount());
                switch(f->getComponent().getVectorSize()) {
                case 1: mShader.append("attribute float ATTRIB_"); break;
                case 2: mShader.append("attribute vec2 ATTRIB_"); break;
                case 3: mShader.append("attribute vec3 ATTRIB_"); break;
                case 4: mShader.append("attribute vec4 ATTRIB_"); break;
                default:
                    rsAssert(0);
                }

                mShader.append(e->getFieldName(field));
                mShader.append(";\n");
            }
        }
        mShader.append(mUserShader);
    } else {
        mShader.append("attribute vec4 ATTRIB_LegacyPosition;\n");
        mShader.append("attribute vec4 ATTRIB_LegacyColor;\n");
        mShader.append("attribute vec3 ATTRIB_LegacyNormal;\n");
        mShader.append("attribute float ATTRIB_LegacyPointSize;\n");
        mShader.append("attribute vec4 ATTRIB_LegacyTexture;\n");

        for (uint32_t ct=0; ct < mUniformCount; ct++) {
            mShader.append("uniform mat4 ");
            mShader.append(mUniformNames[ct]);
            mShader.append(";\n");
        }

        mShader.append("void main() {\n");
        mShader.append("  gl_Position = UNI_MVP * ATTRIB_LegacyPosition;\n");
        mShader.append("  gl_PointSize = ATTRIB_LegacyPointSize;\n");

        mShader.append("  varColor = ATTRIB_LegacyColor;\n");
        if (mTextureMatrixEnable) {
            mShader.append("  varTex0 = UNI_TexMatrix * ATTRIB_LegacyTexture;\n");
        } else {
            mShader.append("  varTex0 = ATTRIB_LegacyTexture;\n");
        }
        //mShader.append("  pos.x = pos.x / 480.0;\n");
        //mShader.append("  pos.y = pos.y / 800.0;\n");
        //mShader.append("  gl_Position = pos;\n");
        mShader.append("}\n");
    }
}

void ProgramVertex::setupGL2(const Context *rsc, ProgramVertexState *state, ShaderCache *sc)
{
    //LOGE("sgl2 vtx1 %x", glGetError());
    if ((state->mLast.get() == this) && !mDirty) {
        //return;
    }

    rsc->checkError("ProgramVertex::setupGL2 start");
    glVertexAttrib4f(1, state->color[0], state->color[1], state->color[2], state->color[3]);

    const float *f = static_cast<const float *>(mConstants[0]->getPtr());

    Matrix mvp;
    mvp.load(&f[RS_PROGRAM_VERTEX_PROJECTION_OFFSET]);
    Matrix t;
    t.load(&f[RS_PROGRAM_VERTEX_MODELVIEW_OFFSET]);
    mvp.multiply(&t);

    glUniformMatrix4fv(sc->vtxUniformSlot(0), 1, GL_FALSE, mvp.m);
    if (mTextureMatrixEnable) {
        glUniformMatrix4fv(sc->vtxUniformSlot(1), 1, GL_FALSE,
                           &f[RS_PROGRAM_VERTEX_TEXTURE_OFFSET]);
    }

    rsc->checkError("ProgramVertex::setupGL2 begin uniforms");
    uint32_t uidx = 1;
    for (uint32_t ct=0; ct < mConstantCount; ct++) {
        Allocation *alloc = mConstants[ct+1].get();
        if (!alloc) {
            continue;
        }

        const uint8_t *data = static_cast<const uint8_t *>(alloc->getPtr());
        const Element *e = mConstantTypes[ct]->getElement();
        for (uint32_t field=0; field < e->getFieldCount(); field++) {
            const Element *f = e->getField(field);
            uint32_t offset = e->getFieldOffsetBytes(field);
            int32_t slot = sc->vtxUniformSlot(uidx);

            const float *fd = reinterpret_cast<const float *>(&data[offset]);

            //LOGE("Uniform  slot=%i, offset=%i, constant=%i, field=%i, uidx=%i", slot, offset, ct, field, uidx);
            if (slot >= 0) {
                switch(f->getComponent().getVectorSize()) {
                case 1:
                    //LOGE("Uniform 1 = %f", fd[0]);
                    glUniform1fv(slot, 1, fd);
                    break;
                case 2:
                    //LOGE("Uniform 2 = %f %f", fd[0], fd[1]);
                    glUniform2fv(slot, 1, fd);
                    break;
                case 3:
                    //LOGE("Uniform 3 = %f %f %f", fd[0], fd[1], fd[2]);
                    glUniform3fv(slot, 1, fd);
                    break;
                case 4:
                    //LOGE("Uniform 4 = %f %f %f %f", fd[0], fd[1], fd[2], fd[3]);
                    glUniform4fv(slot, 1, fd);
                    break;
                default:
                    rsAssert(0);
                }
            }
            uidx ++;
        }
    }

    for (uint32_t ct=0; ct < mConstantCount; ct++) {
        uint32_t glSlot = sc->vtxUniformSlot(ct + 1);

    }

    state->mLast.set(this);
    rsc->checkError("ProgramVertex::setupGL2");
}

void ProgramVertex::addLight(const Light *l)
{
    if (mLightCount < MAX_LIGHTS) {
        mLights[mLightCount].set(l);
        mLightCount++;
    }
}

void ProgramVertex::setProjectionMatrix(const rsc_Matrix *m) const
{
    float *f = static_cast<float *>(mConstants[0]->getPtr());
    memcpy(&f[RS_PROGRAM_VERTEX_PROJECTION_OFFSET], m, sizeof(rsc_Matrix));
    mDirty = true;
}

void ProgramVertex::setModelviewMatrix(const rsc_Matrix *m) const
{
    float *f = static_cast<float *>(mConstants[0]->getPtr());
    memcpy(&f[RS_PROGRAM_VERTEX_MODELVIEW_OFFSET], m, sizeof(rsc_Matrix));
    mDirty = true;
}

void ProgramVertex::setTextureMatrix(const rsc_Matrix *m) const
{
    float *f = static_cast<float *>(mConstants[0]->getPtr());
    memcpy(&f[RS_PROGRAM_VERTEX_TEXTURE_OFFSET], m, sizeof(rsc_Matrix));
    mDirty = true;
}

void ProgramVertex::transformToScreen(const Context *rsc, float *v4out, const float *v3in) const
{
    float *f = static_cast<float *>(mConstants[0]->getPtr());
    Matrix mvp;
    mvp.loadMultiply((Matrix *)&f[RS_PROGRAM_VERTEX_MODELVIEW_OFFSET],
                     (Matrix *)&f[RS_PROGRAM_VERTEX_PROJECTION_OFFSET]);
    mvp.vectorMultiply(v4out, v3in);
}

void ProgramVertex::initAddUserElement(const Element *e, String8 *names, uint32_t *count, const char *prefix)
{
    rsAssert(e->getFieldCount());
    for (uint32_t ct=0; ct < e->getFieldCount(); ct++) {
        const Element *ce = e->getField(ct);
        if (ce->getFieldCount()) {
            initAddUserElement(ce, names, count, prefix);
        } else {
            String8 tmp(prefix);
            tmp.append(e->getFieldName(ct));
            names[*count].setTo(tmp.string());
            (*count)++;
        }
    }
}


void ProgramVertex::init(Context *rsc)
{
    mAttribCount = 0;
    if (mUserShader.size() > 0) {
        for (uint32_t ct=0; ct < mInputCount; ct++) {
            initAddUserElement(mInputElements[ct].get(), mAttribNames, &mAttribCount, "ATTRIB_");
        }

        mUniformCount = 1;
        mUniformNames[0].setTo("UNI_MVP");
        for (uint32_t ct=0; ct < mConstantCount; ct++) {
            initAddUserElement(mConstantTypes[ct]->getElement(), mUniformNames, &mUniformCount, "UNI_");
        }
    } else {
        mUniformCount = 2;
        mUniformNames[0].setTo("UNI_MVP");
        mUniformNames[1].setTo("UNI_TexMatrix");
    }

    createShader();
}

void ProgramVertex::serialize(OStream *stream) const
{

}

ProgramVertex *ProgramVertex::createFromStream(Context *rsc, IStream *stream)
{
    return NULL;
}


///////////////////////////////////////////////////////////////////////

ProgramVertexState::ProgramVertexState()
{
}

ProgramVertexState::~ProgramVertexState()
{
}

void ProgramVertexState::init(Context *rsc)
{
#ifndef ANDROID_RS_BUILD_FOR_HOST
    RsElement e = (RsElement) Element::create(rsc, RS_TYPE_FLOAT_32, RS_KIND_USER, false, 1);

    rsi_TypeBegin(rsc, e);
    rsi_TypeAdd(rsc, RS_DIMENSION_X, 48);
    mAllocType.set((Type *)rsi_TypeCreate(rsc));

    ProgramVertex *pv = new ProgramVertex(rsc, false);
    Allocation *alloc = (Allocation *)rsi_AllocationCreateTyped(rsc, mAllocType.get());

    mDefaultAlloc.set(alloc);
    mDefault.set(pv);
    pv->init(rsc);
    pv->bindAllocation(alloc, 0);

    color[0] = 1.f;
    color[1] = 1.f;
    color[2] = 1.f;
    color[3] = 1.f;

    updateSize(rsc);
<<<<<<< HEAD
=======
#endif //ANDROID_RS_BUILD_FOR_HOST

>>>>>>> aa7d2884
}

void ProgramVertexState::updateSize(Context *rsc)
{
    Matrix m;
    m.loadOrtho(0,rsc->getWidth(), rsc->getHeight(),0, -1,1);
    mDefaultAlloc->subData(RS_PROGRAM_VERTEX_PROJECTION_OFFSET, 16, &m.m[0], 16*4);

    m.loadIdentity();
    mDefaultAlloc->subData(RS_PROGRAM_VERTEX_MODELVIEW_OFFSET, 16, &m.m[0], 16*4);
}

void ProgramVertexState::deinit(Context *rsc)
{
    mDefaultAlloc.clear();
    mDefault.clear();
    mAllocType.clear();
    mLast.clear();
}


namespace android {
namespace renderscript {


RsProgramVertex rsi_ProgramVertexCreate(Context *rsc, bool texMat)
{
    ProgramVertex *pv = new ProgramVertex(rsc, texMat);
    pv->incUserRef();
    return pv;
}

RsProgramVertex rsi_ProgramVertexCreate2(Context *rsc, const char * shaderText,
                             uint32_t shaderLength, const uint32_t * params,
                             uint32_t paramLength)
{
    ProgramVertex *pv = new ProgramVertex(rsc, shaderText, shaderLength, params, paramLength);
    pv->incUserRef();
    return pv;
}


}
}<|MERGE_RESOLUTION|>--- conflicted
+++ resolved
@@ -405,11 +405,8 @@
     color[3] = 1.f;
 
     updateSize(rsc);
-<<<<<<< HEAD
-=======
 #endif //ANDROID_RS_BUILD_FOR_HOST
 
->>>>>>> aa7d2884
 }
 
 void ProgramVertexState::updateSize(Context *rsc)
