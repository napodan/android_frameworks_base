--- conflicted
+++ resolved
@@ -328,11 +328,7 @@
 {
     ProgramFragment *pf = new ProgramFragment(rsc, params, paramLength);
     pf->incUserRef();
-<<<<<<< HEAD
-    LOGE("rsi_ProgramFragmentCreate %p", pf);
-=======
     //LOGE("rsi_ProgramFragmentCreate %p", pf);
->>>>>>> 3c19d990
     return pf;
 }
 
@@ -342,11 +338,7 @@
 {
     ProgramFragment *pf = new ProgramFragment(rsc, shaderText, shaderLength, params, paramLength);
     pf->incUserRef();
-<<<<<<< HEAD
-    LOGE("rsi_ProgramFragmentCreate2 %p", pf);
-=======
     //LOGE("rsi_ProgramFragmentCreate2 %p", pf);
->>>>>>> 3c19d990
     return pf;
 }
 
