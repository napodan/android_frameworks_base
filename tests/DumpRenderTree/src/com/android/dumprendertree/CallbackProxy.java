/*
 * Copyright (C) 2007 The Android Open Source Project
 *
 * Licensed under the Apache License, Version 2.0 (the "License");
 * you may not use this file except in compliance with the License.
 * You may obtain a copy of the License at
 *
 *      http://www.apache.org/licenses/LICENSE-2.0
 *
 * Unless required by applicable law or agreed to in writing, software
 * distributed under the License is distributed on an "AS IS" BASIS,
 * WITHOUT WARRANTIES OR CONDITIONS OF ANY KIND, either express or implied.
 * See the License for the specific language governing permissions and
 * limitations under the License.
 */

package com.android.dumprendertree;

import android.os.Bundle;
import android.os.Handler;
import android.os.Message;
import android.webkit.MockGeolocation;
import android.webkit.WebStorage;

import java.util.HashMap;

public class CallbackProxy extends Handler implements EventSender, LayoutTestController {

    private EventSender mEventSender;
    private LayoutTestController mLayoutTestController;

    private static final int EVENT_DOM_LOG = 1;
    private static final int EVENT_FIRE_KBD = 2;
    private static final int EVENT_KEY_DOWN_1 = 3;
    private static final int EVENT_KEY_DOWN_2 = 4;
    private static final int EVENT_LEAP = 5;
    private static final int EVENT_MOUSE_CLICK = 6;
    private static final int EVENT_MOUSE_DOWN = 7;
    private static final int EVENT_MOUSE_MOVE = 8;
    private static final int EVENT_MOUSE_UP = 9;
    private static final int EVENT_TOUCH_START = 10;
    private static final int EVENT_TOUCH_MOVE = 11;
    private static final int EVENT_TOUCH_END = 12;
    private static final int EVENT_TOUCH_CANCEL = 13;
    private static final int EVENT_ADD_TOUCH_POINT = 14;
    private static final int EVENT_UPDATE_TOUCH_POINT = 15;
    private static final int EVENT_RELEASE_TOUCH_POINT = 16;
    private static final int EVENT_CLEAR_TOUCH_POINTS = 17;
    private static final int EVENT_CANCEL_TOUCH_POINT = 18;
    private static final int EVENT_SET_TOUCH_MODIFIER = 19;
    
    private static final int LAYOUT_CLEAR_LIST = 20;
    private static final int LAYOUT_DISPLAY = 21;
    private static final int LAYOUT_DUMP_TEXT = 22;
    private static final int LAYOUT_DUMP_HISTORY = 23;
    private static final int LAYOUT_DUMP_CHILD_SCROLL = 24;
    private static final int LAYOUT_DUMP_EDIT_CB = 25;
    private static final int LAYOUT_DUMP_SEL_RECT = 26;
    private static final int LAYOUT_DUMP_TITLE_CHANGES = 27;
    private static final int LAYOUT_KEEP_WEB_HISTORY = 28;
    private static final int LAYOUT_NOTIFY_DONE = 29;
    private static final int LAYOUT_QUEUE_BACK_NAV = 30;
    private static final int LAYOUT_QUEUE_FWD_NAV = 31;
    private static final int LAYOUT_QUEUE_LOAD = 32;
    private static final int LAYOUT_QUEUE_RELOAD = 33;
    private static final int LAYOUT_QUEUE_SCRIPT = 34;
    private static final int LAYOUT_REPAINT_HORZ = 35;
    private static final int LAYOUT_SET_ACCEPT_EDIT = 36;
    private static final int LAYOUT_MAIN_FIRST_RESP = 37;
    private static final int LAYOUT_SET_WINDOW_KEY = 38;
    private static final int LAYOUT_TEST_REPAINT = 39;
    private static final int LAYOUT_WAIT_UNTIL_DONE = 40;
    private static final int LAYOUT_DUMP_DATABASE_CALLBACKS = 41;
    private static final int LAYOUT_SET_CAN_OPEN_WINDOWS = 42;
    private static final int SET_GEOLOCATION_PERMISSION = 43;
    private static final int OVERRIDE_PREFERENCE = 44;
    private static final int LAYOUT_DUMP_CHILD_FRAMES_TEXT = 45;
    private static final int SET_XSS_AUDITOR_ENABLED = 46;
    
    CallbackProxy(EventSender eventSender, 
            LayoutTestController layoutTestController) {
        mEventSender = eventSender;
        mLayoutTestController = layoutTestController;
    }
    
    public void handleMessage(Message msg) {
        switch (msg.what) {
        case EVENT_DOM_LOG:
            mEventSender.enableDOMUIEventLogging(msg.arg1);
            break;
        case EVENT_FIRE_KBD:
            mEventSender.fireKeyboardEventsToElement(msg.arg1);
            break;
        case EVENT_KEY_DOWN_1:
            HashMap map = (HashMap) msg.obj;
            mEventSender.keyDown((String) map.get("character"), 
                    (String[]) map.get("withModifiers"));
            break;

        case EVENT_KEY_DOWN_2:
            mEventSender.keyDown((String)msg.obj);
            break;

        case EVENT_LEAP:
            mEventSender.leapForward(msg.arg1);
            break;

        case EVENT_MOUSE_CLICK:
            mEventSender.mouseClick();
            break;

        case EVENT_MOUSE_DOWN:
            mEventSender.mouseDown();
            break;

        case EVENT_MOUSE_MOVE:
            mEventSender.mouseMoveTo(msg.arg1, msg.arg2);
            break;

        case EVENT_MOUSE_UP:
            mEventSender.mouseUp();
            break;

        case EVENT_TOUCH_START:
            mEventSender.touchStart();
            break;

        case EVENT_TOUCH_MOVE:
            mEventSender.touchMove();
            break;

        case EVENT_TOUCH_END:
            mEventSender.touchEnd();
            break;

        case EVENT_TOUCH_CANCEL:
            mEventSender.touchCancel();
            break;

        case EVENT_ADD_TOUCH_POINT:
            mEventSender.addTouchPoint(msg.arg1, msg.arg2);
            break;

        case EVENT_UPDATE_TOUCH_POINT:
            Bundle args = (Bundle) msg.obj;
            int x = args.getInt("x");
            int y = args.getInt("y");
            int id = args.getInt("id");
            mEventSender.updateTouchPoint(id, x, y);
            break;

        case EVENT_SET_TOUCH_MODIFIER:
            Bundle modifierArgs = (Bundle) msg.obj;
            String modifier = modifierArgs.getString("modifier");
            boolean enabled = modifierArgs.getBoolean("enabled");
            mEventSender.setTouchModifier(modifier, enabled);
            break;

        case EVENT_RELEASE_TOUCH_POINT:
            mEventSender.releaseTouchPoint(msg.arg1);
            break;

        case EVENT_CLEAR_TOUCH_POINTS:
            mEventSender.clearTouchPoints();
            break;

        case EVENT_CANCEL_TOUCH_POINT:
            mEventSender.cancelTouchPoint(msg.arg1);
            break;

        case LAYOUT_CLEAR_LIST:
            mLayoutTestController.clearBackForwardList();
            break;

        case LAYOUT_DISPLAY:
            mLayoutTestController.display();
            break;

        case LAYOUT_DUMP_TEXT:
            mLayoutTestController.dumpAsText();
            break;

        case LAYOUT_DUMP_CHILD_FRAMES_TEXT:
            mLayoutTestController.dumpChildFramesAsText();
            break;

        case LAYOUT_DUMP_HISTORY:
            mLayoutTestController.dumpBackForwardList();
            break;

        case LAYOUT_DUMP_CHILD_SCROLL:
            mLayoutTestController.dumpChildFrameScrollPositions();
            break;

        case LAYOUT_DUMP_EDIT_CB:
            mLayoutTestController.dumpEditingCallbacks();
            break;

        case LAYOUT_DUMP_SEL_RECT:
            mLayoutTestController.dumpSelectionRect();
            break;

        case LAYOUT_DUMP_TITLE_CHANGES:
            mLayoutTestController.dumpTitleChanges();
            break;

        case LAYOUT_KEEP_WEB_HISTORY:
            mLayoutTestController.keepWebHistory();
            break;

        case LAYOUT_NOTIFY_DONE:
            mLayoutTestController.notifyDone();
            break;

        case LAYOUT_QUEUE_BACK_NAV:
            mLayoutTestController.queueBackNavigation(msg.arg1);
            break;

        case LAYOUT_QUEUE_FWD_NAV:
            mLayoutTestController.queueForwardNavigation(msg.arg1);
            break;

        case LAYOUT_QUEUE_LOAD:
            HashMap<String, String> loadMap = 
                (HashMap<String, String>) msg.obj;
            mLayoutTestController.queueLoad(loadMap.get("Url"), 
                    loadMap.get("frameTarget"));
            break;

        case LAYOUT_QUEUE_RELOAD:
            mLayoutTestController.queueReload();
            break;

        case LAYOUT_QUEUE_SCRIPT:
            mLayoutTestController.queueScript((String)msg.obj);
            break;

        case LAYOUT_REPAINT_HORZ:
            mLayoutTestController.repaintSweepHorizontally();
            break;

        case LAYOUT_SET_ACCEPT_EDIT:
            mLayoutTestController.setAcceptsEditing(
                    msg.arg1 == 1 ? true : false);
            break;
        case LAYOUT_MAIN_FIRST_RESP:
            mLayoutTestController.setMainFrameIsFirstResponder(
                    msg.arg1 == 1 ? true : false);
            break;

        case LAYOUT_SET_WINDOW_KEY:
            mLayoutTestController.setWindowIsKey(
                    msg.arg1 == 1 ? true : false);
            break;

        case LAYOUT_TEST_REPAINT:
            mLayoutTestController.testRepaint();
            break;

        case LAYOUT_WAIT_UNTIL_DONE:
            mLayoutTestController.waitUntilDone();
            break;

        case LAYOUT_DUMP_DATABASE_CALLBACKS:
            mLayoutTestController.dumpDatabaseCallbacks();
            break;

        case LAYOUT_SET_CAN_OPEN_WINDOWS:
            mLayoutTestController.setCanOpenWindows();
            break;

        case SET_GEOLOCATION_PERMISSION:
            mLayoutTestController.setGeolocationPermission(
                    msg.arg1 == 1 ? true : false);
            break;

        case OVERRIDE_PREFERENCE:
            String key = msg.getData().getString("key");
            boolean value = msg.getData().getBoolean("value");
            mLayoutTestController.overridePreference(key, value);
            break;

        case SET_XSS_AUDITOR_ENABLED:
<<<<<<< HEAD
            mLayoutTestController.setXSSAuditorEnabled(
                msg.arg1 == 1 ? true : false);
=======
            mLayoutTestController.setXSSAuditorEnabled(msg.arg1 == 1);
>>>>>>> be1304f0
            break;
        }
    }

    // EventSender Methods
    
    public void enableDOMUIEventLogging(int DOMNode) {
        obtainMessage(EVENT_DOM_LOG, DOMNode, 0).sendToTarget();
    }

    public void fireKeyboardEventsToElement(int DOMNode) {
        obtainMessage(EVENT_FIRE_KBD, DOMNode, 0).sendToTarget();
    }

    public void keyDown(String character, String[] withModifiers) {
        // TODO Auto-generated method stub
        HashMap map = new HashMap();
        map.put("character", character);
        map.put("withModifiers", withModifiers);
        obtainMessage(EVENT_KEY_DOWN_1, map).sendToTarget();
    }

    public void keyDown(String character) {
        obtainMessage(EVENT_KEY_DOWN_2, character).sendToTarget();
    }

    public void leapForward(int milliseconds) {
        obtainMessage(EVENT_LEAP, milliseconds, 0).sendToTarget(); 
    }

    public void mouseClick() {
        obtainMessage(EVENT_MOUSE_CLICK).sendToTarget();
    }

    public void mouseDown() {
        obtainMessage(EVENT_MOUSE_DOWN).sendToTarget();
    }

    public void mouseMoveTo(int X, int Y) {
        obtainMessage(EVENT_MOUSE_MOVE, X, Y).sendToTarget();
    }

    public void mouseUp() {
        obtainMessage(EVENT_MOUSE_UP).sendToTarget();
    }

    public void touchStart() {
        obtainMessage(EVENT_TOUCH_START).sendToTarget();
    }

    public void addTouchPoint(int x, int y) {
        obtainMessage(EVENT_ADD_TOUCH_POINT, x, y).sendToTarget();
    }

    public void updateTouchPoint(int id, int x, int y) {
        Bundle map = new Bundle();
        map.putInt("x", x);
        map.putInt("y", y);
        map.putInt("id", id);
        obtainMessage(EVENT_UPDATE_TOUCH_POINT, map).sendToTarget();
    }

    public void setTouchModifier(String modifier, boolean enabled) {
        Bundle map = new Bundle();
        map.putString("modifier", modifier);
        map.putBoolean("enabled", enabled);
        obtainMessage(EVENT_SET_TOUCH_MODIFIER, map).sendToTarget();
    }

    public void touchMove() {
        obtainMessage(EVENT_TOUCH_MOVE).sendToTarget();
    }

    public void releaseTouchPoint(int id) {
        obtainMessage(EVENT_RELEASE_TOUCH_POINT, id, 0).sendToTarget();
    }

    public void touchEnd() {
        obtainMessage(EVENT_TOUCH_END).sendToTarget();
    }

    public void touchCancel() {
        obtainMessage(EVENT_TOUCH_CANCEL).sendToTarget();
    }


    public void clearTouchPoints() {
        obtainMessage(EVENT_CLEAR_TOUCH_POINTS).sendToTarget();
    }

    public void cancelTouchPoint(int id) {
        obtainMessage(EVENT_CANCEL_TOUCH_POINT, id, 0).sendToTarget();
    }
    
    // LayoutTestController Methods

    public void clearBackForwardList() {
        obtainMessage(LAYOUT_CLEAR_LIST).sendToTarget();
    }

    public void display() {
        obtainMessage(LAYOUT_DISPLAY).sendToTarget();
    }

    public void dumpAsText() {
        obtainMessage(LAYOUT_DUMP_TEXT).sendToTarget();
    }

    public void dumpChildFramesAsText() {
        obtainMessage(LAYOUT_DUMP_CHILD_FRAMES_TEXT).sendToTarget();
    }

    public void dumpBackForwardList() {
        obtainMessage(LAYOUT_DUMP_HISTORY).sendToTarget();
    }

    public void dumpChildFrameScrollPositions() {
        obtainMessage(LAYOUT_DUMP_CHILD_SCROLL).sendToTarget();
    }

    public void dumpEditingCallbacks() {
        obtainMessage(LAYOUT_DUMP_EDIT_CB).sendToTarget(); 
    }

    public void dumpSelectionRect() {
        obtainMessage(LAYOUT_DUMP_SEL_RECT).sendToTarget(); 
    }

    public void dumpTitleChanges() {
        obtainMessage(LAYOUT_DUMP_TITLE_CHANGES).sendToTarget();
    }

    public void keepWebHistory() {
        obtainMessage(LAYOUT_KEEP_WEB_HISTORY).sendToTarget();
    }

    public void notifyDone() {
        obtainMessage(LAYOUT_NOTIFY_DONE).sendToTarget();
    }

    public void queueBackNavigation(int howfar) {
        obtainMessage(LAYOUT_QUEUE_BACK_NAV, howfar, 0).sendToTarget();
    }

    public void queueForwardNavigation(int howfar) {
        obtainMessage(LAYOUT_QUEUE_FWD_NAV, howfar, 0).sendToTarget();
    }

    public void queueLoad(String Url, String frameTarget) {
        HashMap <String, String>map = new HashMap<String, String>();
        map.put("Url", Url);
        map.put("frameTarget", frameTarget);
        obtainMessage(LAYOUT_QUEUE_LOAD, map).sendToTarget();
    }

    public void queueReload() {
        obtainMessage(LAYOUT_QUEUE_RELOAD).sendToTarget();
    }

    public void queueScript(String scriptToRunInCurrentContext) {
        obtainMessage(LAYOUT_QUEUE_SCRIPT, 
                scriptToRunInCurrentContext).sendToTarget();
    }

    public void repaintSweepHorizontally() {
        obtainMessage(LAYOUT_REPAINT_HORZ).sendToTarget();
    }

    public void setAcceptsEditing(boolean b) {
        obtainMessage(LAYOUT_SET_ACCEPT_EDIT, b ? 1 : 0, 0).sendToTarget();
    }

    public void setMainFrameIsFirstResponder(boolean b) {
        obtainMessage(LAYOUT_MAIN_FIRST_RESP, b ? 1 : 0, 0).sendToTarget();
    }

    public void setWindowIsKey(boolean b) {
        obtainMessage(LAYOUT_SET_WINDOW_KEY, b ? 1 : 0, 0).sendToTarget();
    }

    public void testRepaint() {
        obtainMessage(LAYOUT_TEST_REPAINT).sendToTarget(); 
    }

    public void waitUntilDone() {
        obtainMessage(LAYOUT_WAIT_UNTIL_DONE).sendToTarget();
    }

    public void dumpDatabaseCallbacks() {
        obtainMessage(LAYOUT_DUMP_DATABASE_CALLBACKS).sendToTarget();
    }

    public void clearAllDatabases() {
        WebStorage.getInstance().deleteAllData();
    }

    public void setDatabaseQuota(long quota) {
        WebStorage.getInstance().setQuotaForOrigin("file://", quota);
    }

    public void setAppCacheMaximumSize(long size) {
        WebStorage.getInstance().setAppCacheMaximumSize(size);
    }

    public void setCanOpenWindows() {
        obtainMessage(LAYOUT_SET_CAN_OPEN_WINDOWS).sendToTarget();
    }

    public void setMockGeolocationPosition(double latitude,
                                           double longitude,
                                           double accuracy) {
        MockGeolocation.getInstance().setPosition(latitude,
                                                  longitude,
                                                  accuracy);
    }

    public void setMockGeolocationError(int code, String message) {
        MockGeolocation.getInstance().setError(code, message);
    }

    public void setGeolocationPermission(boolean allow) {
        obtainMessage(SET_GEOLOCATION_PERMISSION, allow ? 1 : 0, 0).sendToTarget();
    }

    public void overridePreference(String key, boolean value) {
        Message message = obtainMessage(OVERRIDE_PREFERENCE);
        message.getData().putString("key", key);
        message.getData().putBoolean("value", value);
        message.sendToTarget();
    }

    public void setXSSAuditorEnabled(boolean flag) {
        obtainMessage(SET_XSS_AUDITOR_ENABLED, flag ? 1 : 0, 0).sendToTarget();
    }
}<|MERGE_RESOLUTION|>--- conflicted
+++ resolved
@@ -281,12 +281,7 @@
             break;
 
         case SET_XSS_AUDITOR_ENABLED:
-<<<<<<< HEAD
-            mLayoutTestController.setXSSAuditorEnabled(
-                msg.arg1 == 1 ? true : false);
-=======
             mLayoutTestController.setXSSAuditorEnabled(msg.arg1 == 1);
->>>>>>> be1304f0
             break;
         }
     }
