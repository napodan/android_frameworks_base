--- conflicted
+++ resolved
@@ -140,12 +140,9 @@
 	android_backup_BackupDataOutput.cpp \
 	android_backup_FileBackupHelperBase.cpp \
 	android_backup_BackupHelperDispatcher.cpp \
-<<<<<<< HEAD
 	android_content_res_ObbScanner.cpp \
-    android_content_res_Configuration.cpp
-=======
+    android_content_res_Configuration.cpp \
 	android_view_HardwareRenderer.cpp \
->>>>>>> 2d614599
 
 LOCAL_C_INCLUDES += \
 	$(JNI_H_INCLUDE) \
