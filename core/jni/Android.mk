--- conflicted
+++ resolved
@@ -201,11 +201,8 @@
 	libmedia \
 	libwpa_client \
 	libjpeg \
-<<<<<<< HEAD
-	libnfc_ndef
-=======
+	libnfc_ndef \
 	libstagefright
->>>>>>> 98ef64e4
 
 LOCAL_STATIC_LIBRARIES := libmtp libusbhost
 
