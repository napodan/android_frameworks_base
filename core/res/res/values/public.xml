<!-- This file defines the base public resources exported by the
     platform, which must always exist. -->

<!-- ***************************************************************
     ***************************************************************
     IMPORTANT NOTE FOR ANYONE MODIFYING THIS FILE
     READ THIS BEFORE YOU MAKE ANY CHANGES

     This file defines the binary compatibility for resources.  As such,
     you must be very careful when making changes here, or you will
     completely break backwards compatibility with old applications.

     To avoid breaking compatibility, all new resources must be placed
     at the end of the list of resources of the same type.  Placing a resource
     in the middle of type will cause all following resources to be
     assigned new resource numbers, breaking compatibility.

     ***************************************************************
     *************************************************************** -->
<resources>

  <!-- We don't want to publish private symbols in android.R as part of the
       SDK.  Instead, put them here. -->
  <private-symbols package="com.android.internal" />

  <!-- AndroidManifest.xml attributes. -->
  <eat-comment />

<!-- ===============================================================
     Resources for version 1 of the platform.
     =============================================================== -->
  <eat-comment />

  <public type="attr" name="theme" id="0x01010000" />
  <public type="attr" name="label" id="0x01010001" />
  <public type="attr" name="icon" id="0x01010002" />
  <public type="attr" name="name" id="0x01010003" />
  <public type="attr" name="manageSpaceActivity" id="0x01010004" />
  <public type="attr" name="allowClearUserData" id="0x01010005" />
  <public type="attr" name="permission" id="0x01010006" />
  <public type="attr" name="readPermission" id="0x01010007" />
  <public type="attr" name="writePermission" id="0x01010008" />
  <public type="attr" name="protectionLevel" id="0x01010009" />
  <public type="attr" name="permissionGroup" id="0x0101000a" />
  <public type="attr" name="sharedUserId" id="0x0101000b" />
  <public type="attr" name="hasCode" id="0x0101000c" />
  <public type="attr" name="persistent" id="0x0101000d" />
  <public type="attr" name="enabled" id="0x0101000e" />
  <public type="attr" name="debuggable" id="0x0101000f" />
  <public type="attr" name="exported" id="0x01010010" />
  <public type="attr" name="process" id="0x01010011" />
  <public type="attr" name="taskAffinity" id="0x01010012" />
  <public type="attr" name="multiprocess" id="0x01010013" />
  <public type="attr" name="finishOnTaskLaunch" id="0x01010014" />
  <public type="attr" name="clearTaskOnLaunch" id="0x01010015" />
  <public type="attr" name="stateNotNeeded" id="0x01010016" />
  <public type="attr" name="excludeFromRecents" id="0x01010017" />
  <public type="attr" name="authorities" id="0x01010018" />
  <public type="attr" name="syncable" id="0x01010019" />
  <public type="attr" name="initOrder" id="0x0101001a" />
  <public type="attr" name="grantUriPermissions" id="0x0101001b" />
  <public type="attr" name="priority" id="0x0101001c" />
  <public type="attr" name="launchMode" id="0x0101001d" />
  <public type="attr" name="screenOrientation" id="0x0101001e" />
  <public type="attr" name="configChanges" id="0x0101001f" />
  <public type="attr" name="description" id="0x01010020" />
  <public type="attr" name="targetPackage" id="0x01010021" />
  <public type="attr" name="handleProfiling" id="0x01010022" />
  <public type="attr" name="functionalTest" id="0x01010023" />
  <public type="attr" name="value" id="0x01010024" />
  <public type="attr" name="resource" id="0x01010025" />
  <public type="attr" name="mimeType" id="0x01010026" />
  <public type="attr" name="scheme" id="0x01010027" />
  <public type="attr" name="host" id="0x01010028" />
  <public type="attr" name="port" id="0x01010029" />
  <public type="attr" name="path" id="0x0101002a" />
  <public type="attr" name="pathPrefix" id="0x0101002b" />
  <public type="attr" name="pathPattern" id="0x0101002c" />
  <public type="attr" name="action" id="0x0101002d" />
  <public type="attr" name="data" id="0x0101002e" />
  <public type="attr" name="targetClass" id="0x0101002f" />
  <public type="attr" name="colorForeground" id="0x01010030" />
  <public type="attr" name="colorBackground" id="0x01010031" />
  <public type="attr" name="backgroundDimAmount" id="0x01010032" />
  <public type="attr" name="disabledAlpha" id="0x01010033" />
  <public type="attr" name="textAppearance" id="0x01010034" />
  <public type="attr" name="textAppearanceInverse" id="0x01010035" />
  <public type="attr" name="textColorPrimary" id="0x01010036" />
  <public type="attr" name="textColorPrimaryDisableOnly" id="0x01010037" />
  <public type="attr" name="textColorSecondary" id="0x01010038" />
  <public type="attr" name="textColorPrimaryInverse" id="0x01010039" />
  <public type="attr" name="textColorSecondaryInverse" id="0x0101003a" />
  <public type="attr" name="textColorPrimaryNoDisable" id="0x0101003b" />
  <public type="attr" name="textColorSecondaryNoDisable" id="0x0101003c" />
  <public type="attr" name="textColorPrimaryInverseNoDisable" id="0x0101003d" />
  <public type="attr" name="textColorSecondaryInverseNoDisable" id="0x0101003e" />
  <public type="attr" name="textColorHintInverse" id="0x0101003f" />
  <public type="attr" name="textAppearanceLarge" id="0x01010040" />
  <public type="attr" name="textAppearanceMedium" id="0x01010041" />
  <public type="attr" name="textAppearanceSmall" id="0x01010042" />
  <public type="attr" name="textAppearanceLargeInverse" id="0x01010043" />
  <public type="attr" name="textAppearanceMediumInverse" id="0x01010044" />
  <public type="attr" name="textAppearanceSmallInverse" id="0x01010045" />
  <public type="attr" name="textCheckMark" id="0x01010046" />
  <public type="attr" name="textCheckMarkInverse" id="0x01010047" />
  <public type="attr" name="buttonStyle" id="0x01010048" />
  <public type="attr" name="buttonStyleSmall" id="0x01010049" />
  <public type="attr" name="buttonStyleInset" id="0x0101004a" />
  <public type="attr" name="buttonStyleToggle" id="0x0101004b" />
  <public type="attr" name="galleryItemBackground" id="0x0101004c" />
  <public type="attr" name="listPreferredItemHeight" id="0x0101004d" />
  <public type="attr" name="expandableListPreferredItemPaddingLeft" id="0x0101004e" />
  <public type="attr" name="expandableListPreferredChildPaddingLeft" id="0x0101004f" />
  <public type="attr" name="expandableListPreferredItemIndicatorLeft" id="0x01010050" />
  <public type="attr" name="expandableListPreferredItemIndicatorRight" id="0x01010051" />
  <public type="attr" name="expandableListPreferredChildIndicatorLeft" id="0x01010052" />
  <public type="attr" name="expandableListPreferredChildIndicatorRight" id="0x01010053" />
  <public type="attr" name="windowBackground" id="0x01010054" />
  <public type="attr" name="windowFrame" id="0x01010055" />
  <public type="attr" name="windowNoTitle" id="0x01010056" />
  <public type="attr" name="windowIsFloating" id="0x01010057" />
  <public type="attr" name="windowIsTranslucent" id="0x01010058" />
  <public type="attr" name="windowContentOverlay" id="0x01010059" />
  <public type="attr" name="windowTitleSize" id="0x0101005a" />
  <public type="attr" name="windowTitleStyle" id="0x0101005b" />
  <public type="attr" name="windowTitleBackgroundStyle" id="0x0101005c" />
  <public type="attr" name="alertDialogStyle" id="0x0101005d" />
  <public type="attr" name="panelBackground" id="0x0101005e" />
  <public type="attr" name="panelFullBackground" id="0x0101005f" />
  <public type="attr" name="panelColorForeground" id="0x01010060" />
  <public type="attr" name="panelColorBackground" id="0x01010061" />
  <public type="attr" name="panelTextAppearance" id="0x01010062" />
  <public type="attr" name="scrollbarSize" id="0x01010063" />
  <public type="attr" name="scrollbarThumbHorizontal" id="0x01010064" />
  <public type="attr" name="scrollbarThumbVertical" id="0x01010065" />
  <public type="attr" name="scrollbarTrackHorizontal" id="0x01010066" />
  <public type="attr" name="scrollbarTrackVertical" id="0x01010067" />
  <public type="attr" name="scrollbarAlwaysDrawHorizontalTrack" id="0x01010068" />
  <public type="attr" name="scrollbarAlwaysDrawVerticalTrack" id="0x01010069" />
  <public type="attr" name="absListViewStyle" id="0x0101006a" />
  <public type="attr" name="autoCompleteTextViewStyle" id="0x0101006b" />
  <public type="attr" name="checkboxStyle" id="0x0101006c" />
  <public type="attr" name="dropDownListViewStyle" id="0x0101006d" />
  <public type="attr" name="editTextStyle" id="0x0101006e" />
  <public type="attr" name="expandableListViewStyle" id="0x0101006f" />
  <public type="attr" name="galleryStyle" id="0x01010070" />
  <public type="attr" name="gridViewStyle" id="0x01010071" />
  <public type="attr" name="imageButtonStyle" id="0x01010072" />
  <public type="attr" name="imageWellStyle" id="0x01010073" />
  <public type="attr" name="listViewStyle" id="0x01010074" />
  <public type="attr" name="listViewWhiteStyle" id="0x01010075" />
  <public type="attr" name="popupWindowStyle" id="0x01010076" />
  <public type="attr" name="progressBarStyle" id="0x01010077" />
  <public type="attr" name="progressBarStyleHorizontal" id="0x01010078" />
  <public type="attr" name="progressBarStyleSmall" id="0x01010079" />
  <public type="attr" name="progressBarStyleLarge" id="0x0101007a" />
  <public type="attr" name="seekBarStyle" id="0x0101007b" />
  <public type="attr" name="ratingBarStyle" id="0x0101007c" />
  <public type="attr" name="ratingBarStyleSmall" id="0x0101007d" />
  <public type="attr" name="radioButtonStyle" id="0x0101007e" />
  <public type="attr" name="scrollbarStyle" id="0x0101007f" />
  <public type="attr" name="scrollViewStyle" id="0x01010080" />
  <public type="attr" name="spinnerStyle" id="0x01010081" />
  <public type="attr" name="starStyle" id="0x01010082" />
  <public type="attr" name="tabWidgetStyle" id="0x01010083" />
  <public type="attr" name="textViewStyle" id="0x01010084" />
  <public type="attr" name="webViewStyle" id="0x01010085" />
  <public type="attr" name="dropDownItemStyle" id="0x01010086" />
  <public type="attr" name="spinnerDropDownItemStyle" id="0x01010087" />
  <public type="attr" name="dropDownHintAppearance" id="0x01010088" />
  <public type="attr" name="spinnerItemStyle" id="0x01010089" />
  <public type="attr" name="mapViewStyle" id="0x0101008a" />
  <public type="attr" name="preferenceScreenStyle" id="0x0101008b" />
  <public type="attr" name="preferenceCategoryStyle" id="0x0101008c" />
  <public type="attr" name="preferenceInformationStyle" id="0x0101008d" />
  <public type="attr" name="preferenceStyle" id="0x0101008e" />
  <public type="attr" name="checkBoxPreferenceStyle" id="0x0101008f" />
  <public type="attr" name="yesNoPreferenceStyle" id="0x01010090" />
  <public type="attr" name="dialogPreferenceStyle" id="0x01010091" />
  <public type="attr" name="editTextPreferenceStyle" id="0x01010092" />
  <public type="attr" name="ringtonePreferenceStyle" id="0x01010093" />
  <public type="attr" name="preferenceLayoutChild" id="0x01010094" />
  <public type="attr" name="textSize" id="0x01010095" />
  <public type="attr" name="typeface" id="0x01010096" />
  <public type="attr" name="textStyle" id="0x01010097" />
  <public type="attr" name="textColor" id="0x01010098" />
  <public type="attr" name="textColorHighlight" id="0x01010099" />
  <public type="attr" name="textColorHint" id="0x0101009a" />
  <public type="attr" name="textColorLink" id="0x0101009b" />
  <public type="attr" name="state_focused" id="0x0101009c" />
  <public type="attr" name="state_window_focused" id="0x0101009d" />
  <public type="attr" name="state_enabled" id="0x0101009e" />
  <public type="attr" name="state_checkable" id="0x0101009f" />
  <public type="attr" name="state_checked" id="0x010100a0" />
  <public type="attr" name="state_selected" id="0x010100a1" />
  <public type="attr" name="state_active" id="0x010100a2" />
  <public type="attr" name="state_single" id="0x010100a3" />
  <public type="attr" name="state_first" id="0x010100a4" />
  <public type="attr" name="state_middle" id="0x010100a5" />
  <public type="attr" name="state_last" id="0x010100a6" />
  <public type="attr" name="state_pressed" id="0x010100a7" />
  <public type="attr" name="state_expanded" id="0x010100a8" />
  <public type="attr" name="state_empty" id="0x010100a9" />
  <public type="attr" name="state_above_anchor" id="0x010100aa" />
  <public type="attr" name="ellipsize" id="0x010100ab" />
  <public type="attr" name="x" id="0x010100ac" />
  <public type="attr" name="y" id="0x010100ad" />
  <public type="attr" name="windowAnimationStyle" id="0x010100ae" />
  <public type="attr" name="gravity" id="0x010100af" />
  <public type="attr" name="autoLink" id="0x010100b0" />
  <public type="attr" name="linksClickable" id="0x010100b1" />
  <public type="attr" name="entries" id="0x010100b2" />
  <public type="attr" name="layout_gravity" id="0x010100b3" />
  <public type="attr" name="windowEnterAnimation" id="0x010100b4" />
  <public type="attr" name="windowExitAnimation" id="0x010100b5" />
  <public type="attr" name="windowShowAnimation" id="0x010100b6" />
  <public type="attr" name="windowHideAnimation" id="0x010100b7" />
  <public type="attr" name="activityOpenEnterAnimation" id="0x010100b8" />
  <public type="attr" name="activityOpenExitAnimation" id="0x010100b9" />
  <public type="attr" name="activityCloseEnterAnimation" id="0x010100ba" />
  <public type="attr" name="activityCloseExitAnimation" id="0x010100bb" />
  <public type="attr" name="taskOpenEnterAnimation" id="0x010100bc" />
  <public type="attr" name="taskOpenExitAnimation" id="0x010100bd" />
  <public type="attr" name="taskCloseEnterAnimation" id="0x010100be" />
  <public type="attr" name="taskCloseExitAnimation" id="0x010100bf" />
  <public type="attr" name="taskToFrontEnterAnimation" id="0x010100c0" />
  <public type="attr" name="taskToFrontExitAnimation" id="0x010100c1" />
  <public type="attr" name="taskToBackEnterAnimation" id="0x010100c2" />
  <public type="attr" name="taskToBackExitAnimation" id="0x010100c3" />
  <public type="attr" name="orientation" id="0x010100c4" />
  <public type="attr" name="keycode" id="0x010100c5" />
  <public type="attr" name="fullDark" id="0x010100c6" />
  <public type="attr" name="topDark" id="0x010100c7" />
  <public type="attr" name="centerDark" id="0x010100c8" />
  <public type="attr" name="bottomDark" id="0x010100c9" />
  <public type="attr" name="fullBright" id="0x010100ca" />
  <public type="attr" name="topBright" id="0x010100cb" />
  <public type="attr" name="centerBright" id="0x010100cc" />
  <public type="attr" name="bottomBright" id="0x010100cd" />
  <public type="attr" name="bottomMedium" id="0x010100ce" />
  <public type="attr" name="centerMedium" id="0x010100cf" />
  <public type="attr" name="id" id="0x010100d0" />
  <public type="attr" name="tag" id="0x010100d1" />
  <public type="attr" name="scrollX" id="0x010100d2" />
  <public type="attr" name="scrollY" id="0x010100d3" />
  <public type="attr" name="background" id="0x010100d4" />
  <public type="attr" name="padding" id="0x010100d5" />
  <public type="attr" name="paddingLeft" id="0x010100d6" />
  <public type="attr" name="paddingTop" id="0x010100d7" />
  <public type="attr" name="paddingRight" id="0x010100d8" />
  <public type="attr" name="paddingBottom" id="0x010100d9" />
  <public type="attr" name="focusable" id="0x010100da" />
  <public type="attr" name="focusableInTouchMode" id="0x010100db" />
  <public type="attr" name="visibility" id="0x010100dc" />
  <public type="attr" name="fitsSystemWindows" id="0x010100dd" />
  <public type="attr" name="scrollbars" id="0x010100de" />
  <public type="attr" name="fadingEdge" id="0x010100df" />
  <public type="attr" name="fadingEdgeLength" id="0x010100e0" />
  <public type="attr" name="nextFocusLeft" id="0x010100e1" />
  <public type="attr" name="nextFocusRight" id="0x010100e2" />
  <public type="attr" name="nextFocusUp" id="0x010100e3" />
  <public type="attr" name="nextFocusDown" id="0x010100e4" />
  <public type="attr" name="clickable" id="0x010100e5" />
  <public type="attr" name="longClickable" id="0x010100e6" />
  <public type="attr" name="saveEnabled" id="0x010100e7" />
  <public type="attr" name="drawingCacheQuality" id="0x010100e8" />
  <public type="attr" name="duplicateParentState" id="0x010100e9" />
  <public type="attr" name="clipChildren" id="0x010100ea" />
  <public type="attr" name="clipToPadding" id="0x010100eb" />
  <public type="attr" name="layoutAnimation" id="0x010100ec" />
  <public type="attr" name="animationCache" id="0x010100ed" />
  <public type="attr" name="persistentDrawingCache" id="0x010100ee" />
  <public type="attr" name="alwaysDrawnWithCache" id="0x010100ef" />
  <public type="attr" name="addStatesFromChildren" id="0x010100f0" />
  <public type="attr" name="descendantFocusability" id="0x010100f1" />
  <public type="attr" name="layout" id="0x010100f2" />
  <public type="attr" name="inflatedId" id="0x010100f3" />
  <public type="attr" name="layout_width" id="0x010100f4" />
  <public type="attr" name="layout_height" id="0x010100f5" />
  <public type="attr" name="layout_margin" id="0x010100f6" />
  <public type="attr" name="layout_marginLeft" id="0x010100f7" />
  <public type="attr" name="layout_marginTop" id="0x010100f8" />
  <public type="attr" name="layout_marginRight" id="0x010100f9" />
  <public type="attr" name="layout_marginBottom" id="0x010100fa" />
  <public type="attr" name="listSelector" id="0x010100fb" />
  <public type="attr" name="drawSelectorOnTop" id="0x010100fc" />
  <public type="attr" name="stackFromBottom" id="0x010100fd" />
  <public type="attr" name="scrollingCache" id="0x010100fe" />
  <public type="attr" name="textFilterEnabled" id="0x010100ff" />
  <public type="attr" name="transcriptMode" id="0x01010100" />
  <public type="attr" name="cacheColorHint" id="0x01010101" />
  <public type="attr" name="dial" id="0x01010102" />
  <public type="attr" name="hand_hour" id="0x01010103" />
  <public type="attr" name="hand_minute" id="0x01010104" />
  <public type="attr" name="format" id="0x01010105" />
  <public type="attr" name="checked" id="0x01010106" />
  <public type="attr" name="button" id="0x01010107" />
  <public type="attr" name="checkMark" id="0x01010108" />
  <public type="attr" name="foreground" id="0x01010109" />
  <public type="attr" name="measureAllChildren" id="0x0101010a" />
  <public type="attr" name="groupIndicator" id="0x0101010b" />
  <public type="attr" name="childIndicator" id="0x0101010c" />
  <public type="attr" name="indicatorLeft" id="0x0101010d" />
  <public type="attr" name="indicatorRight" id="0x0101010e" />
  <public type="attr" name="childIndicatorLeft" id="0x0101010f" />
  <public type="attr" name="childIndicatorRight" id="0x01010110" />
  <public type="attr" name="childDivider" id="0x01010111" />
  <public type="attr" name="animationDuration" id="0x01010112" />
  <public type="attr" name="spacing" id="0x01010113" />
  <public type="attr" name="horizontalSpacing" id="0x01010114" />
  <public type="attr" name="verticalSpacing" id="0x01010115" />
  <public type="attr" name="stretchMode" id="0x01010116" />
  <public type="attr" name="columnWidth" id="0x01010117" />
  <public type="attr" name="numColumns" id="0x01010118" />
  <public type="attr" name="src" id="0x01010119" />
  <public type="attr" name="antialias" id="0x0101011a" />
  <public type="attr" name="filter" id="0x0101011b" />
  <public type="attr" name="dither" id="0x0101011c" />
  <public type="attr" name="scaleType" id="0x0101011d" />
  <public type="attr" name="adjustViewBounds" id="0x0101011e" />
  <public type="attr" name="maxWidth" id="0x0101011f" />
  <public type="attr" name="maxHeight" id="0x01010120" />
  <public type="attr" name="tint" id="0x01010121" />
  <public type="attr" name="baselineAlignBottom" id="0x01010122" />
  <public type="attr" name="cropToPadding" id="0x01010123" />
  <public type="attr" name="textOn" id="0x01010124" />
  <public type="attr" name="textOff" id="0x01010125" />
  <public type="attr" name="baselineAligned" id="0x01010126" />
  <public type="attr" name="baselineAlignedChildIndex" id="0x01010127" />
  <public type="attr" name="weightSum" id="0x01010128" />
  <public type="attr" name="divider" id="0x01010129" />
  <public type="attr" name="dividerHeight" id="0x0101012a" />
  <public type="attr" name="choiceMode" id="0x0101012b" />
  <public type="attr" name="itemTextAppearance" id="0x0101012c" />
  <public type="attr" name="horizontalDivider" id="0x0101012d" />
  <public type="attr" name="verticalDivider" id="0x0101012e" />
  <public type="attr" name="headerBackground" id="0x0101012f" />
  <public type="attr" name="itemBackground" id="0x01010130" />
  <public type="attr" name="itemIconDisabledAlpha" id="0x01010131" />
  <public type="attr" name="rowHeight" id="0x01010132" />
  <public type="attr" name="maxRows" id="0x01010133" />
  <public type="attr" name="maxItemsPerRow" id="0x01010134" />
  <public type="attr" name="moreIcon" id="0x01010135" />
  <public type="attr" name="max" id="0x01010136" />
  <public type="attr" name="progress" id="0x01010137" />
  <public type="attr" name="secondaryProgress" id="0x01010138" />
  <public type="attr" name="indeterminate" id="0x01010139" />
  <public type="attr" name="indeterminateOnly" id="0x0101013a" />
  <public type="attr" name="indeterminateDrawable" id="0x0101013b" />
  <public type="attr" name="progressDrawable" id="0x0101013c" />
  <public type="attr" name="indeterminateDuration" id="0x0101013d" />
  <public type="attr" name="indeterminateBehavior" id="0x0101013e" />
  <public type="attr" name="minWidth" id="0x0101013f" />
  <public type="attr" name="minHeight" id="0x01010140" />
  <public type="attr" name="interpolator" id="0x01010141" />
  <public type="attr" name="thumb" id="0x01010142" />
  <public type="attr" name="thumbOffset" id="0x01010143" />
  <public type="attr" name="numStars" id="0x01010144" />
  <public type="attr" name="rating" id="0x01010145" />
  <public type="attr" name="stepSize" id="0x01010146" />
  <public type="attr" name="isIndicator" id="0x01010147" />
  <public type="attr" name="checkedButton" id="0x01010148" />
  <public type="attr" name="stretchColumns" id="0x01010149" />
  <public type="attr" name="shrinkColumns" id="0x0101014a" />
  <public type="attr" name="collapseColumns" id="0x0101014b" />
  <public type="attr" name="layout_column" id="0x0101014c" />
  <public type="attr" name="layout_span" id="0x0101014d" />
  <public type="attr" name="bufferType" id="0x0101014e" />
  <public type="attr" name="text" id="0x0101014f" />
  <public type="attr" name="hint" id="0x01010150" />
  <public type="attr" name="textScaleX" id="0x01010151" />
  <public type="attr" name="cursorVisible" id="0x01010152" />
  <public type="attr" name="maxLines" id="0x01010153" />
  <public type="attr" name="lines" id="0x01010154" />
  <public type="attr" name="height" id="0x01010155" />
  <public type="attr" name="minLines" id="0x01010156" />
  <public type="attr" name="maxEms" id="0x01010157" />
  <public type="attr" name="ems" id="0x01010158" />
  <public type="attr" name="width" id="0x01010159" />
  <public type="attr" name="minEms" id="0x0101015a" />
  <public type="attr" name="scrollHorizontally" id="0x0101015b" />
  <public type="attr" name="password" id="0x0101015c" />
  <public type="attr" name="singleLine" id="0x0101015d" />
  <public type="attr" name="selectAllOnFocus" id="0x0101015e" />
  <public type="attr" name="includeFontPadding" id="0x0101015f" />
  <public type="attr" name="maxLength" id="0x01010160" />
  <public type="attr" name="shadowColor" id="0x01010161" />
  <public type="attr" name="shadowDx" id="0x01010162" />
  <public type="attr" name="shadowDy" id="0x01010163" />
  <public type="attr" name="shadowRadius" id="0x01010164" />
  <public type="attr" name="numeric" id="0x01010165" />
  <public type="attr" name="digits" id="0x01010166" />
  <public type="attr" name="phoneNumber" id="0x01010167" />
  <public type="attr" name="inputMethod" id="0x01010168" />
  <public type="attr" name="capitalize" id="0x01010169" />
  <public type="attr" name="autoText" id="0x0101016a" />
  <public type="attr" name="editable" id="0x0101016b" />
  <public type="attr" name="freezesText" id="0x0101016c" />
  <public type="attr" name="drawableTop" id="0x0101016d" />
  <public type="attr" name="drawableBottom" id="0x0101016e" />
  <public type="attr" name="drawableLeft" id="0x0101016f" />
  <public type="attr" name="drawableRight" id="0x01010170" />
  <public type="attr" name="drawablePadding" id="0x01010171" />
  <public type="attr" name="completionHint" id="0x01010172" />
  <public type="attr" name="completionHintView" id="0x01010173" />
  <public type="attr" name="completionThreshold" id="0x01010174" />
  <public type="attr" name="dropDownSelector" id="0x01010175" />
  <public type="attr" name="popupBackground" id="0x01010176" />
  <public type="attr" name="inAnimation" id="0x01010177" />
  <public type="attr" name="outAnimation" id="0x01010178" />
  <public type="attr" name="flipInterval" id="0x01010179" />
  <public type="attr" name="fillViewport" id="0x0101017a" />
  <public type="attr" name="prompt" id="0x0101017b" />
  <public type="attr" name="startYear" id="0x0101017c" />
  <public type="attr" name="endYear" id="0x0101017d" />
  <public type="attr" name="mode" id="0x0101017e" />
  <public type="attr" name="layout_x" id="0x0101017f" />
  <public type="attr" name="layout_y" id="0x01010180" />
  <public type="attr" name="layout_weight" id="0x01010181" />
  <public type="attr" name="layout_toLeftOf" id="0x01010182" />
  <public type="attr" name="layout_toRightOf" id="0x01010183" />
  <public type="attr" name="layout_above" id="0x01010184" />
  <public type="attr" name="layout_below" id="0x01010185" />
  <public type="attr" name="layout_alignBaseline" id="0x01010186" />
  <public type="attr" name="layout_alignLeft" id="0x01010187" />
  <public type="attr" name="layout_alignTop" id="0x01010188" />
  <public type="attr" name="layout_alignRight" id="0x01010189" />
  <public type="attr" name="layout_alignBottom" id="0x0101018a" />
  <public type="attr" name="layout_alignParentLeft" id="0x0101018b" />
  <public type="attr" name="layout_alignParentTop" id="0x0101018c" />
  <public type="attr" name="layout_alignParentRight" id="0x0101018d" />
  <public type="attr" name="layout_alignParentBottom" id="0x0101018e" />
  <public type="attr" name="layout_centerInParent" id="0x0101018f" />
  <public type="attr" name="layout_centerHorizontal" id="0x01010190" />
  <public type="attr" name="layout_centerVertical" id="0x01010191" />
  <public type="attr" name="layout_alignWithParentIfMissing" id="0x01010192" />
  <public type="attr" name="layout_scale" id="0x01010193" />
  <public type="attr" name="visible" id="0x01010194" />
  <public type="attr" name="variablePadding" id="0x01010195" />
  <public type="attr" name="constantSize" id="0x01010196" />
  <public type="attr" name="oneshot" id="0x01010197" />
  <public type="attr" name="duration" id="0x01010198" />
  <public type="attr" name="drawable" id="0x01010199" />
  <public type="attr" name="shape" id="0x0101019a" />
  <public type="attr" name="innerRadiusRatio" id="0x0101019b" />
  <public type="attr" name="thicknessRatio" id="0x0101019c" />
  <public type="attr" name="startColor" id="0x0101019d" />
  <public type="attr" name="endColor" id="0x0101019e" />
  <public type="attr" name="useLevel" id="0x0101019f" />
  <public type="attr" name="angle" id="0x010101a0" />
  <public type="attr" name="type" id="0x010101a1" />
  <public type="attr" name="centerX" id="0x010101a2" />
  <public type="attr" name="centerY" id="0x010101a3" />
  <public type="attr" name="gradientRadius" id="0x010101a4" />
  <public type="attr" name="color" id="0x010101a5" />
  <public type="attr" name="dashWidth" id="0x010101a6" />
  <public type="attr" name="dashGap" id="0x010101a7" />
  <public type="attr" name="radius" id="0x010101a8" />
  <public type="attr" name="topLeftRadius" id="0x010101a9" />
  <public type="attr" name="topRightRadius" id="0x010101aa" />
  <public type="attr" name="bottomLeftRadius" id="0x010101ab" />
  <public type="attr" name="bottomRightRadius" id="0x010101ac" />
  <public type="attr" name="left" id="0x010101ad" />
  <public type="attr" name="top" id="0x010101ae" />
  <public type="attr" name="right" id="0x010101af" />
  <public type="attr" name="bottom" id="0x010101b0" />
  <public type="attr" name="minLevel" id="0x010101b1" />
  <public type="attr" name="maxLevel" id="0x010101b2" />
  <public type="attr" name="fromDegrees" id="0x010101b3" />
  <public type="attr" name="toDegrees" id="0x010101b4" />
  <public type="attr" name="pivotX" id="0x010101b5" />
  <public type="attr" name="pivotY" id="0x010101b6" />
  <public type="attr" name="insetLeft" id="0x010101b7" />
  <public type="attr" name="insetRight" id="0x010101b8" />
  <public type="attr" name="insetTop" id="0x010101b9" />
  <public type="attr" name="insetBottom" id="0x010101ba" />
  <public type="attr" name="shareInterpolator" id="0x010101bb" />
  <public type="attr" name="fillBefore" id="0x010101bc" />
  <public type="attr" name="fillAfter" id="0x010101bd" />
  <public type="attr" name="startOffset" id="0x010101be" />
  <public type="attr" name="repeatCount" id="0x010101bf" />
  <public type="attr" name="repeatMode" id="0x010101c0" />
  <public type="attr" name="zAdjustment" id="0x010101c1" />
  <public type="attr" name="fromXScale" id="0x010101c2" />
  <public type="attr" name="toXScale" id="0x010101c3" />
  <public type="attr" name="fromYScale" id="0x010101c4" />
  <public type="attr" name="toYScale" id="0x010101c5" />
  <public type="attr" name="fromXDelta" id="0x010101c6" />
  <public type="attr" name="toXDelta" id="0x010101c7" />
  <public type="attr" name="fromYDelta" id="0x010101c8" />
  <public type="attr" name="toYDelta" id="0x010101c9" />
  <public type="attr" name="fromAlpha" id="0x010101ca" />
  <public type="attr" name="toAlpha" id="0x010101cb" />
  <public type="attr" name="delay" id="0x010101cc" />
  <public type="attr" name="animation" id="0x010101cd" />
  <public type="attr" name="animationOrder" id="0x010101ce" />
  <public type="attr" name="columnDelay" id="0x010101cf" />
  <public type="attr" name="rowDelay" id="0x010101d0" />
  <public type="attr" name="direction" id="0x010101d1" />
  <public type="attr" name="directionPriority" id="0x010101d2" />
  <public type="attr" name="factor" id="0x010101d3" />
  <public type="attr" name="cycles" id="0x010101d4" />
  <public type="attr" name="searchMode" id="0x010101d5" />
  <public type="attr" name="searchSuggestAuthority" id="0x010101d6" />
  <public type="attr" name="searchSuggestPath" id="0x010101d7" />
  <public type="attr" name="searchSuggestSelection" id="0x010101d8" />
  <public type="attr" name="searchSuggestIntentAction" id="0x010101d9" />
  <public type="attr" name="searchSuggestIntentData" id="0x010101da" />
  <public type="attr" name="queryActionMsg" id="0x010101db" />
  <public type="attr" name="suggestActionMsg" id="0x010101dc" />
  <public type="attr" name="suggestActionMsgColumn" id="0x010101dd" />
  <public type="attr" name="menuCategory" id="0x010101de" />
  <public type="attr" name="orderInCategory" id="0x010101df" />
  <public type="attr" name="checkableBehavior" id="0x010101e0" />
  <public type="attr" name="title" id="0x010101e1" />
  <public type="attr" name="titleCondensed" id="0x010101e2" />
  <public type="attr" name="alphabeticShortcut" id="0x010101e3" />
  <public type="attr" name="numericShortcut" id="0x010101e4" />
  <public type="attr" name="checkable" id="0x010101e5" />
  <public type="attr" name="selectable" id="0x010101e6" />
  <public type="attr" name="orderingFromXml" id="0x010101e7" />
  <public type="attr" name="key" id="0x010101e8" />
  <public type="attr" name="summary" id="0x010101e9" />
  <public type="attr" name="order" id="0x010101ea" />
  <public type="attr" name="widgetLayout" id="0x010101eb" />
  <public type="attr" name="dependency" id="0x010101ec" />
  <public type="attr" name="defaultValue" id="0x010101ed" />
  <public type="attr" name="shouldDisableView" id="0x010101ee" />
  <public type="attr" name="summaryOn" id="0x010101ef" />
  <public type="attr" name="summaryOff" id="0x010101f0" />
  <public type="attr" name="disableDependentsState" id="0x010101f1" />
  <public type="attr" name="dialogTitle" id="0x010101f2" />
  <public type="attr" name="dialogMessage" id="0x010101f3" />
  <public type="attr" name="dialogIcon" id="0x010101f4" />
  <public type="attr" name="positiveButtonText" id="0x010101f5" />
  <public type="attr" name="negativeButtonText" id="0x010101f6" />
  <public type="attr" name="dialogLayout" id="0x010101f7" />
  <public type="attr" name="entryValues" id="0x010101f8" />
  <public type="attr" name="ringtoneType" id="0x010101f9" />
  <public type="attr" name="showDefault" id="0x010101fa" />
  <public type="attr" name="showSilent" id="0x010101fb" />
  <public type="attr" name="scaleWidth" id="0x010101fc" />
  <public type="attr" name="scaleHeight" id="0x010101fd" />
  <public type="attr" name="scaleGravity" id="0x010101fe" />
  <public type="attr" name="ignoreGravity" id="0x010101ff" />
  <public type="attr" name="foregroundGravity" id="0x01010200" />
  <public type="attr" name="tileMode" id="0x01010201" />
  <public type="attr" name="targetActivity" id="0x01010202" />
  <public type="attr" name="alwaysRetainTaskState" id="0x01010203" />
  <public type="attr" name="allowTaskReparenting" id="0x01010204" />
  <public type="attr" name="searchButtonText" id="0x01010205" />
  <public type="attr" name="colorForegroundInverse" id="0x01010206" />
  <public type="attr" name="textAppearanceButton" id="0x01010207" />
  <public type="attr" name="listSeparatorTextViewStyle" id="0x01010208" />
  <public type="attr" name="streamType" id="0x01010209" />
  <public type="attr" name="clipOrientation" id="0x0101020a" />
  <public type="attr" name="centerColor" id="0x0101020b" />
  <public type="attr" name="minSdkVersion" id="0x0101020c" />
  <public type="attr" name="windowFullscreen" id="0x0101020d" />
  <public type="attr" name="unselectedAlpha" id="0x0101020e" />
  <public type="attr" name="progressBarStyleSmallTitle" id="0x0101020f" />
  <public type="attr" name="ratingBarStyleIndicator" id="0x01010210" />
  <public type="attr" name="apiKey" id="0x01010211" />
  <public type="attr" name="textColorTertiary" id="0x01010212" />
  <public type="attr" name="textColorTertiaryInverse" id="0x01010213" />
  <public type="attr" name="listDivider" id="0x01010214" />
  <public type="attr" name="soundEffectsEnabled" id="0x01010215" />
  <public type="attr" name="keepScreenOn" id="0x01010216" />
  <public type="attr" name="lineSpacingExtra" id="0x01010217" />
  <public type="attr" name="lineSpacingMultiplier" id="0x01010218" />
  <public type="attr" name="listChoiceIndicatorSingle" id="0x01010219" />
  <public type="attr" name="listChoiceIndicatorMultiple" id="0x0101021a" />
  <public type="attr" name="versionCode" id="0x0101021b" />
  <public type="attr" name="versionName" id="0x0101021c" />

  <public type="id" name="background" id="0x01020000" />
  <public type="id" name="checkbox" id="0x01020001" />
  <public type="id" name="content" id="0x01020002" />
  <public type="id" name="edit" id="0x01020003" />
  <public type="id" name="empty" id="0x01020004" />
  <public type="id" name="hint" id="0x01020005" />
  <public type="id" name="icon" id="0x01020006" />
  <public type="id" name="icon1" id="0x01020007" />
  <public type="id" name="icon2" id="0x01020008" />
  <public type="id" name="input" id="0x01020009" />
  <public type="id" name="list" id="0x0102000a" />
  <public type="id" name="message" id="0x0102000b" />
  <public type="id" name="primary" id="0x0102000c" />
  <public type="id" name="progress" id="0x0102000d" />
  <public type="id" name="selectedIcon" id="0x0102000e" />
  <public type="id" name="secondaryProgress" id="0x0102000f" />
  <public type="id" name="summary" id="0x01020010" />
  <public type="id" name="tabcontent" id="0x01020011" />
  <public type="id" name="tabhost" id="0x01020012" />
  <public type="id" name="tabs" id="0x01020013" />
  <public type="id" name="text1" id="0x01020014" />
  <public type="id" name="text2" id="0x01020015" />
  <public type="id" name="title" id="0x01020016" />
  <public type="id" name="toggle" id="0x01020017" />
  <public type="id" name="widget_frame" id="0x01020018" />
  <public type="id" name="button1" id="0x01020019" />
  <public type="id" name="button2" id="0x0102001a" />
  <public type="id" name="button3" id="0x0102001b" />

  <public type="style" name="Animation" id="0x01030000" />
  <public type="style" name="Animation.Activity" id="0x01030001" />
  <public type="style" name="Animation.Dialog" id="0x01030002" />
  <public type="style" name="Animation.Translucent" id="0x01030003" />
  <public type="style" name="Animation.Toast" id="0x01030004" />
  <public type="style" name="Theme" id="0x01030005" />
  <public type="style" name="Theme.NoTitleBar" id="0x01030006" />
  <public type="style" name="Theme.NoTitleBar.Fullscreen" id="0x01030007" />
  <public type="style" name="Theme.Black" id="0x01030008" />
  <public type="style" name="Theme.Black.NoTitleBar" id="0x01030009" />
  <public type="style" name="Theme.Black.NoTitleBar.Fullscreen" id="0x0103000a" />
  <public type="style" name="Theme.Dialog" id="0x0103000b" />
  <public type="style" name="Theme.Light" id="0x0103000c" />
  <public type="style" name="Theme.Light.NoTitleBar" id="0x0103000d" />
  <public type="style" name="Theme.Light.NoTitleBar.Fullscreen" id="0x0103000e" />
  <public type="style" name="Theme.Translucent" id="0x0103000f" />
  <public type="style" name="Theme.Translucent.NoTitleBar" id="0x01030010" />
  <public type="style" name="Theme.Translucent.NoTitleBar.Fullscreen" id="0x01030011" />
  <public type="style" name="Widget" id="0x01030012" />
  <public type="style" name="Widget.AbsListView" id="0x01030013" />
  <public type="style" name="Widget.Button" id="0x01030014" />
  <public type="style" name="Widget.Button.Inset" id="0x01030015" />
  <public type="style" name="Widget.Button.Small" id="0x01030016" />
  <public type="style" name="Widget.Button.Toggle" id="0x01030017" />
  <public type="style" name="Widget.CompoundButton" id="0x01030018" />
  <public type="style" name="Widget.CompoundButton.CheckBox" id="0x01030019" />
  <public type="style" name="Widget.CompoundButton.RadioButton" id="0x0103001a" />
  <public type="style" name="Widget.CompoundButton.Star" id="0x0103001b" />
  <public type="style" name="Widget.ProgressBar" id="0x0103001c" />
  <public type="style" name="Widget.ProgressBar.Large" id="0x0103001d" />
  <public type="style" name="Widget.ProgressBar.Small" id="0x0103001e" />
  <public type="style" name="Widget.ProgressBar.Horizontal" id="0x0103001f" />
  <public type="style" name="Widget.SeekBar" id="0x01030020" />
  <public type="style" name="Widget.RatingBar" id="0x01030021" />
  <public type="style" name="Widget.TextView" id="0x01030022" />
  <public type="style" name="Widget.EditText" id="0x01030023" />
  <public type="style" name="Widget.ExpandableListView" id="0x01030024" />
  <public type="style" name="Widget.ImageWell" id="0x01030025" />
  <public type="style" name="Widget.ImageButton" id="0x01030026" />
  <public type="style" name="Widget.AutoCompleteTextView" id="0x01030027" />
  <public type="style" name="Widget.Spinner" id="0x01030028" />
  <public type="style" name="Widget.TextView.PopupMenu" id="0x01030029" />
  <public type="style" name="Widget.TextView.SpinnerItem" id="0x0103002a" />
  <public type="style" name="Widget.DropDownItem" id="0x0103002b" />
  <public type="style" name="Widget.DropDownItem.Spinner" id="0x0103002c" />
  <public type="style" name="Widget.ScrollView" id="0x0103002d" />
  <public type="style" name="Widget.ListView" id="0x0103002e" />
  <public type="style" name="Widget.ListView.White" id="0x0103002f" />
  <public type="style" name="Widget.ListView.DropDown" id="0x01030030" />
  <public type="style" name="Widget.ListView.Menu" id="0x01030031" />
  <public type="style" name="Widget.GridView" id="0x01030032" />
  <public type="style" name="Widget.WebView" id="0x01030033" />
  <public type="style" name="Widget.TabWidget" id="0x01030034" />
  <public type="style" name="Widget.Gallery" id="0x01030035" />
  <public type="style" name="Widget.PopupWindow" id="0x01030036" />
  <public type="style" name="MediaButton" id="0x01030037" />
  <public type="style" name="MediaButton.Previous" id="0x01030038" />
  <public type="style" name="MediaButton.Next" id="0x01030039" />
  <public type="style" name="MediaButton.Play" id="0x0103003a" />
  <public type="style" name="MediaButton.Ffwd" id="0x0103003b" />
  <public type="style" name="MediaButton.Rew" id="0x0103003c" />
  <public type="style" name="MediaButton.Pause" id="0x0103003d" />
  <public type="style" name="TextAppearance" id="0x0103003e" />
  <public type="style" name="TextAppearance.Inverse" id="0x0103003f" />
  <public type="style" name="TextAppearance.Theme" id="0x01030040" />
  <public type="style" name="TextAppearance.DialogWindowTitle" id="0x01030041" />
  <public type="style" name="TextAppearance.Large" id="0x01030042" />
  <public type="style" name="TextAppearance.Large.Inverse" id="0x01030043" />
  <public type="style" name="TextAppearance.Medium" id="0x01030044" />
  <public type="style" name="TextAppearance.Medium.Inverse" id="0x01030045" />
  <public type="style" name="TextAppearance.Small" id="0x01030046" />
  <public type="style" name="TextAppearance.Small.Inverse" id="0x01030047" />
  <public type="style" name="TextAppearance.Theme.Dialog" id="0x01030048" />
  <public type="style" name="TextAppearance.Widget" id="0x01030049" />
  <public type="style" name="TextAppearance.Widget.Button" id="0x0103004a" />
  <public type="style" name="TextAppearance.Widget.IconMenu.Item" id="0x0103004b" />
  <public type="style" name="TextAppearance.Widget.EditText" id="0x0103004c" />
  <public type="style" name="TextAppearance.Widget.TabWidget" id="0x0103004d" />
  <public type="style" name="TextAppearance.Widget.TextView" id="0x0103004e" />
  <public type="style" name="TextAppearance.Widget.TextView.PopupMenu" id="0x0103004f" />
  <public type="style" name="TextAppearance.Widget.DropDownHint" id="0x01030050" />
  <public type="style" name="TextAppearance.Widget.DropDownItem" id="0x01030051" />
  <public type="style" name="TextAppearance.Widget.TextView.SpinnerItem" id="0x01030052" />
  <public type="style" name="TextAppearance.WindowTitle" id="0x01030053" />

  <public type="string" name="cancel" id="0x01040000" />
  <public type="string" name="copy" id="0x01040001" />
  <public type="string" name="copyUrl" id="0x01040002" />
  <public type="string" name="cut" id="0x01040003" />
  <public type="string" name="defaultVoiceMailAlphaTag" id="0x01040004" />
  <public type="string" name="defaultMsisdnAlphaTag" id="0x01040005" />
  <public type="string" name="emptyPhoneNumber" id="0x01040006" />
  <public type="string" name="httpErrorBadUrl" id="0x01040007" />
  <public type="string" name="httpErrorUnsupportedScheme" id="0x01040008" />
  <public type="string" name="no" id="0x01040009" />
  <public type="string" name="ok" id="0x0104000a" />
  <public type="string" name="paste" id="0x0104000b" />
  <public type="string" name="search_go" id="0x0104000c" />
  <public type="string" name="selectAll" id="0x0104000d" />
  <public type="string" name="unknownName" id="0x0104000e" />
  <public type="string" name="untitled" id="0x0104000f" />
  <public type="string" name="VideoView_error_button" id="0x01040010" />
  <public type="string" name="VideoView_error_text_unknown" id="0x01040011" />
  <public type="string" name="VideoView_error_title" id="0x01040012" />
  <public type="string" name="yes" id="0x01040013" />

  <public type="dimen" name="app_icon_size" id="0x01050000" />
  <public type="dimen" name="thumbnail_height" id="0x01050001" />
  <public type="dimen" name="thumbnail_width" id="0x01050002" />

  <public type="color" name="darker_gray" id="0x01060000" />
  <public type="color" name="primary_text_dark" id="0x01060001" />
  <public type="color" name="primary_text_dark_nodisable" id="0x01060002" />
  <public type="color" name="primary_text_light" id="0x01060003" />
  <public type="color" name="primary_text_light_nodisable" id="0x01060004" />
  <public type="color" name="secondary_text_dark" id="0x01060005" />
  <public type="color" name="secondary_text_dark_nodisable" id="0x01060006" />
  <public type="color" name="secondary_text_light" id="0x01060007" />
  <public type="color" name="secondary_text_light_nodisable" id="0x01060008" />
  <public type="color" name="tab_indicator_text" id="0x01060009" />
  <public type="color" name="widget_edittext_dark" id="0x0106000a" />
  <public type="color" name="white" id="0x0106000b" />
  <public type="color" name="black" id="0x0106000c" />
  <public type="color" name="transparent" id="0x0106000d" />
  <public type="color" name="background_dark" id="0x0106000e" />
  <public type="color" name="background_light" id="0x0106000f" />
  <public type="color" name="tertiary_text_dark" id="0x01060010" />
  <public type="color" name="tertiary_text_light" id="0x01060011" />

  <public type="array" name="emailAddressTypes" id="0x01070000" />
  <public type="array" name="imProtocols" id="0x01070001" />
  <public type="array" name="organizationTypes" id="0x01070002" />
  <public type="array" name="phoneTypes" id="0x01070003" />
  <public type="array" name="postalAddressTypes" id="0x01070004" />

  <public type="drawable" name="alert_dark_frame" id="0x01080000" />
  <public type="drawable" name="alert_light_frame" id="0x01080001" />
  <public type="drawable" name="arrow_down_float" id="0x01080002" />
  <public type="drawable" name="arrow_up_float" id="0x01080003" />
  <public type="drawable" name="btn_default" id="0x01080004" />
  <public type="drawable" name="btn_default_small" id="0x01080005" />
  <public type="drawable" name="btn_dropdown" id="0x01080006" />
  <public type="drawable" name="btn_minus" id="0x01080007" />
  <public type="drawable" name="btn_plus" id="0x01080008" />
  <public type="drawable" name="btn_radio" id="0x01080009" />
  <public type="drawable" name="btn_star" id="0x0108000a" />
  <public type="drawable" name="btn_star_big_off" id="0x0108000b" />
  <public type="drawable" name="btn_star_big_on" id="0x0108000c" />
  <public type="drawable" name="button_onoff_indicator_on" id="0x0108000d" />
  <public type="drawable" name="button_onoff_indicator_off" id="0x0108000e" />
  <public type="drawable" name="checkbox_off_background" id="0x0108000f" />
  <public type="drawable" name="checkbox_on_background" id="0x01080010" />
  <public type="drawable" name="dialog_frame" id="0x01080011" />
  <public type="drawable" name="divider_horizontal_bright" id="0x01080012" />
  <public type="drawable" name="divider_horizontal_textfield" id="0x01080013" />
  <public type="drawable" name="divider_horizontal_dark" id="0x01080014" />
  <public type="drawable" name="divider_horizontal_dim_dark" id="0x01080015" />
  <public type="drawable" name="edit_text" id="0x01080016" />
  <public type="drawable" name="btn_dialog" id="0x01080017" />
  <public type="drawable" name="editbox_background" id="0x01080018" />
  <public type="drawable" name="editbox_background_normal" id="0x01080019" />
  <public type="drawable" name="editbox_dropdown_dark_frame" id="0x0108001a" />
  <public type="drawable" name="editbox_dropdown_light_frame" id="0x0108001b" />
  <public type="drawable" name="gallery_thumb" id="0x0108001c" />
  <public type="drawable" name="ic_delete" id="0x0108001d" />
  <public type="drawable" name="ic_lock_idle_charging" id="0x0108001e" />
  <public type="drawable" name="ic_lock_idle_lock" id="0x0108001f" />
  <public type="drawable" name="ic_lock_idle_low_battery" id="0x01080020" />
  <public type="drawable" name="ic_media_ff" id="0x01080021" />
  <public type="drawable" name="ic_media_next" id="0x01080022" />
  <public type="drawable" name="ic_media_pause" id="0x01080023" />
  <public type="drawable" name="ic_media_play" id="0x01080024" />
  <public type="drawable" name="ic_media_previous" id="0x01080025" />
  <public type="drawable" name="ic_media_rew" id="0x01080026" />
  <public type="drawable" name="ic_dialog_alert" id="0x01080027" />
  <public type="drawable" name="ic_dialog_dialer" id="0x01080028" />
  <public type="drawable" name="ic_dialog_email" id="0x01080029" />
  <public type="drawable" name="ic_dialog_map" id="0x0108002a" />
  <public type="drawable" name="ic_input_add" id="0x0108002b" />
  <public type="drawable" name="ic_input_delete" id="0x0108002c" />
  <public type="drawable" name="ic_input_get" id="0x0108002d" />
  <public type="drawable" name="ic_lock_idle_alarm" id="0x0108002e" />
  <public type="drawable" name="ic_lock_lock" id="0x0108002f" />
  <public type="drawable" name="ic_lock_power_off" id="0x01080030" />
  <public type="drawable" name="ic_lock_silent_mode" id="0x01080031" />
  <public type="drawable" name="ic_lock_silent_mode_off" id="0x01080032" />
  <public type="drawable" name="ic_menu_add" id="0x01080033" />
  <public type="drawable" name="ic_menu_agenda" id="0x01080034" />
  <public type="drawable" name="ic_menu_always_landscape_portrait" id="0x01080035" />
  <public type="drawable" name="ic_menu_call" id="0x01080036" />
  <public type="drawable" name="ic_menu_camera" id="0x01080037" />
  <public type="drawable" name="ic_menu_close_clear_cancel" id="0x01080038" />
  <public type="drawable" name="ic_menu_compass" id="0x01080039" />
  <public type="drawable" name="ic_menu_crop" id="0x0108003a" />
  <public type="drawable" name="ic_menu_day" id="0x0108003b" />
  <public type="drawable" name="ic_menu_delete" id="0x0108003c" />
  <public type="drawable" name="ic_menu_directions" id="0x0108003d" />
  <public type="drawable" name="ic_menu_edit" id="0x0108003e" />
  <public type="drawable" name="ic_menu_gallery" id="0x0108003f" />
  <public type="drawable" name="ic_menu_help" id="0x01080040" />
  <public type="drawable" name="ic_menu_info_details" id="0x01080041" />
  <public type="drawable" name="ic_menu_manage" id="0x01080042" />
  <public type="drawable" name="ic_menu_mapmode" id="0x01080043" />
  <public type="drawable" name="ic_menu_month" id="0x01080044" />
  <public type="drawable" name="ic_menu_more" id="0x01080045" />
  <public type="drawable" name="ic_menu_my_calendar" id="0x01080046" />
  <public type="drawable" name="ic_menu_mylocation" id="0x01080047" />
  <public type="drawable" name="ic_menu_myplaces" id="0x01080048" />
  <public type="drawable" name="ic_menu_preferences" id="0x01080049" />
  <public type="drawable" name="ic_menu_recent_history" id="0x0108004a" />
  <public type="drawable" name="ic_menu_report_image" id="0x0108004b" />
  <public type="drawable" name="ic_menu_revert" id="0x0108004c" />
  <public type="drawable" name="ic_menu_rotate" id="0x0108004d" />
  <public type="drawable" name="ic_menu_save" id="0x0108004e" />
  <public type="drawable" name="ic_menu_search" id="0x0108004f" />
  <public type="drawable" name="ic_menu_send" id="0x01080050" />
  <public type="drawable" name="ic_menu_set_as" id="0x01080051" />
  <public type="drawable" name="ic_menu_share" id="0x01080052" />
  <public type="drawable" name="ic_menu_slideshow" id="0x01080053" />
  <public type="drawable" name="ic_menu_today" id="0x01080054" />
  <public type="drawable" name="ic_menu_upload" id="0x01080055" />
  <public type="drawable" name="ic_menu_upload_you_tube" id="0x01080056" />
  <public type="drawable" name="ic_menu_view" id="0x01080057" />
  <public type="drawable" name="ic_menu_week" id="0x01080058" />
  <public type="drawable" name="ic_menu_zoom" id="0x01080059" />
  <public type="drawable" name="ic_notification_clear_all" id="0x0108005a" />
  <public type="drawable" name="ic_notification_overlay" id="0x0108005b" />
  <public type="drawable" name="ic_partial_secure" id="0x0108005c" />
  <public type="drawable" name="ic_popup_disk_full" id="0x0108005d" />
  <public type="drawable" name="ic_popup_reminder" id="0x0108005e" />
  <public type="drawable" name="ic_popup_sync" id="0x0108005f" />
  <public type="drawable" name="ic_search_category_default" id="0x01080060" />
  <public type="drawable" name="ic_secure" id="0x01080061" />
  <public type="drawable" name="list_selector_background" id="0x01080062" />
  <public type="drawable" name="menu_frame" id="0x01080063" />
  <public type="drawable" name="menu_full_frame" id="0x01080064" />
  <public type="drawable" name="menuitem_background" id="0x01080065" />
  <public type="drawable" name="picture_frame" id="0x01080066" />
  <public type="drawable" name="presence_away" id="0x01080067" />
  <public type="drawable" name="presence_busy" id="0x01080068" />
  <public type="drawable" name="presence_invisible" id="0x01080069" />
  <public type="drawable" name="presence_offline" id="0x0108006a" />
  <public type="drawable" name="presence_online" id="0x0108006b" />
  <public type="drawable" name="progress_horizontal" id="0x0108006c" />
  <public type="drawable" name="progress_indeterminate_horizontal" id="0x0108006d" />
  <public type="drawable" name="radiobutton_off_background" id="0x0108006e" />
  <public type="drawable" name="radiobutton_on_background" id="0x0108006f" />
  <public type="drawable" name="spinner_background" id="0x01080070" />
  <public type="drawable" name="spinner_dropdown_background" id="0x01080071" />
  <public type="drawable" name="star_big_on" id="0x01080072" />
  <public type="drawable" name="star_big_off" id="0x01080073" />
  <public type="drawable" name="star_on" id="0x01080074" />
  <public type="drawable" name="star_off" id="0x01080075" />
  <public type="drawable" name="stat_notify_call_mute" id="0x01080076" />
  <public type="drawable" name="stat_notify_chat" id="0x01080077" />
  <public type="drawable" name="stat_notify_error" id="0x01080078" />
  <public type="drawable" name="stat_notify_more" id="0x01080079" />
  <public type="drawable" name="stat_notify_sdcard" id="0x0108007a" />
  <public type="drawable" name="stat_notify_sdcard_usb" id="0x0108007b" />
  <public type="drawable" name="stat_notify_sync" id="0x0108007c" />
  <public type="drawable" name="stat_notify_sync_noanim" id="0x0108007d" />
  <public type="drawable" name="stat_notify_voicemail" id="0x0108007e" />
  <public type="drawable" name="stat_notify_missed_call" id="0x0108007f" />
  <public type="drawable" name="stat_sys_data_bluetooth" id="0x01080080" />
  <public type="drawable" name="stat_sys_download" id="0x01080081" />
  <public type="drawable" name="stat_sys_download_done" id="0x01080082" />
  <public type="drawable" name="stat_sys_headset" id="0x01080083" />
  <!-- @deprecated Replaced by a private asset in the phone app. -->
  <public type="drawable" name="stat_sys_phone_call" id="0x01080084" />
  <!-- @deprecated Replaced by a private asset in the phone app. -->
  <public type="drawable" name="stat_sys_phone_call_forward" id="0x01080085" />
  <!-- @deprecated Replaced by a private asset in the phone app. -->
  <public type="drawable" name="stat_sys_phone_call_on_hold" id="0x01080086" />
  <public type="drawable" name="stat_sys_speakerphone" id="0x01080087" />
  <public type="drawable" name="stat_sys_upload" id="0x01080088" />
  <public type="drawable" name="stat_sys_upload_done" id="0x01080089" />
  <public type="drawable" name="stat_sys_warning" id="0x0108008a" />
  <public type="drawable" name="status_bar_item_app_background" id="0x0108008b" />
  <public type="drawable" name="status_bar_item_background" id="0x0108008c" />
  <public type="drawable" name="sym_action_call" id="0x0108008d" />
  <public type="drawable" name="sym_action_chat" id="0x0108008e" />
  <public type="drawable" name="sym_action_email" id="0x0108008f" />
  <public type="drawable" name="sym_call_incoming" id="0x01080090" />
  <public type="drawable" name="sym_call_missed" id="0x01080091" />
  <public type="drawable" name="sym_call_outgoing" id="0x01080092" />
  <public type="drawable" name="sym_def_app_icon" id="0x01080093" />
  <public type="drawable" name="sym_contact_card" id="0x01080094" />
  <public type="drawable" name="title_bar" id="0x01080095" />
  <public type="drawable" name="toast_frame" id="0x01080096" />
  <public type="drawable" name="zoom_plate" id="0x01080097" />
  <public type="drawable" name="screen_background_dark" id="0x01080098" />
  <public type="drawable" name="screen_background_light" id="0x01080099" />
  <public type="drawable" name="bottom_bar" id="0x0108009a" />
  <public type="drawable" name="ic_dialog_info" id="0x0108009b" />
  <public type="drawable" name="ic_menu_sort_alphabetically" id="0x0108009c" />
  <public type="drawable" name="ic_menu_sort_by_size" id="0x0108009d" />

  <public type="layout" name="activity_list_item" id="0x01090000" />
  <public type="layout" name="expandable_list_content" id="0x01090001" />
  <public type="layout" name="preference_category" id="0x01090002" />
  <public type="layout" name="simple_list_item_1" id="0x01090003" />
  <public type="layout" name="simple_list_item_2" id="0x01090004" />
  <public type="layout" name="simple_list_item_checked" id="0x01090005" />
  <public type="layout" name="simple_expandable_list_item_1" id="0x01090006" />
  <public type="layout" name="simple_expandable_list_item_2" id="0x01090007" />
  <public type="layout" name="simple_spinner_item" id="0x01090008" />
  <public type="layout" name="simple_spinner_dropdown_item" id="0x01090009" />
  <public type="layout" name="simple_dropdown_item_1line" id="0x0109000a" />
  <public type="layout" name="simple_gallery_item" id="0x0109000b" />
  <public type="layout" name="test_list_item" id="0x0109000c" />
  <public type="layout" name="two_line_list_item" id="0x0109000d" />
  <public type="layout" name="browser_link_context_header" id="0x0109000e" />
  <public type="layout" name="simple_list_item_single_choice" id="0x0109000f" />
  <public type="layout" name="simple_list_item_multiple_choice" id="0x01090010" />
  <public type="layout" name="select_dialog_item" id="0x01090011" />
  <public type="layout" name="select_dialog_singlechoice" id="0x01090012" />
  <public type="layout" name="select_dialog_multichoice" id="0x01090013" />

  <public type="anim" name="fade_in" id="0x010a0000" />
  <public type="anim" name="fade_out" id="0x010a0001" />
  <public type="anim" name="slide_in_left" id="0x010a0002" />
  <public type="anim" name="slide_out_right" id="0x010a0003" />
  <public type="anim" name="accelerate_decelerate_interpolator" id="0x010a0004" />
  <public type="anim" name="accelerate_interpolator" id="0x010a0005" />
  <public type="anim" name="decelerate_interpolator" id="0x010a0006" />

<!-- ===============================================================
     Resources added in version 2 of the platform.
     =============================================================== -->
  <eat-comment />

  <public type="attr" name="marqueeRepeatLimit" id="0x0101021d" />

<!-- ===============================================================
     Resources added in version 3 of the platform (Cupcake).
     =============================================================== -->
  <eat-comment />

  <public type="attr" name="windowNoDisplay" id="0x0101021e" />
  <public type="attr" name="backgroundDimEnabled" id="0x0101021f" />
  <public type="attr" name="inputType" id="0x01010220" />
  <public type="attr" name="isDefault" id="0x01010221" />
  <public type="attr" name="windowDisablePreview" id="0x01010222" />
  <public type="attr" name="privateImeOptions" id="0x01010223" />
  <public type="attr" name="editorExtras" id="0x01010224" />
  <public type="attr" name="settingsActivity" id="0x01010225" />
  <public type="attr" name="fastScrollEnabled" id="0x01010226" />
  <public type="attr" name="reqTouchScreen" id="0x01010227" />
  <public type="attr" name="reqKeyboardType" id="0x01010228" />
  <public type="attr" name="reqHardKeyboard" id="0x01010229" />
  <public type="attr" name="reqNavigation" id="0x0101022a" />
  <public type="attr" name="windowSoftInputMode" id="0x0101022b" />
  <public type="attr" name="imeFullscreenBackground" id="0x0101022c" />
  <public type="attr" name="noHistory" id="0x0101022d" />
  <public type="attr" name="headerDividersEnabled" id="0x0101022e" />
  <public type="attr" name="footerDividersEnabled" id="0x0101022f" />
  <public type="attr" name="candidatesTextStyleSpans" id="0x01010230" />
  <public type="attr" name="smoothScrollbar" id="0x01010231" />
  <public type="attr" name="reqFiveWayNav" id="0x01010232" />
  <public type="attr" name="keyBackground" id="0x01010233" />
  <public type="attr" name="keyTextSize" id="0x01010234" />
  <public type="attr" name="labelTextSize" id="0x01010235" />
  <public type="attr" name="keyTextColor" id="0x01010236" />
  <public type="attr" name="keyPreviewLayout" id="0x01010237" />
  <public type="attr" name="keyPreviewOffset" id="0x01010238" />
  <public type="attr" name="keyPreviewHeight" id="0x01010239" />
  <public type="attr" name="verticalCorrection" id="0x0101023a" />
  <public type="attr" name="popupLayout" id="0x0101023b" />
  <public type="attr" name="state_long_pressable" id="0x0101023c" />
  <public type="attr" name="keyWidth" id="0x0101023d" />
  <public type="attr" name="keyHeight" id="0x0101023e" />
  <public type="attr" name="horizontalGap" id="0x0101023f" />
  <public type="attr" name="verticalGap" id="0x01010240" />
  <public type="attr" name="rowEdgeFlags" id="0x01010241" />
  <public type="attr" name="codes" id="0x01010242" />
  <public type="attr" name="popupKeyboard" id="0x01010243" />
  <public type="attr" name="popupCharacters" id="0x01010244" />
  <public type="attr" name="keyEdgeFlags" id="0x01010245" />
  <public type="attr" name="isModifier" id="0x01010246" />
  <public type="attr" name="isSticky" id="0x01010247" />
  <public type="attr" name="isRepeatable" id="0x01010248" />
  <public type="attr" name="iconPreview" id="0x01010249" />
  <public type="attr" name="keyOutputText" id="0x0101024a" />
  <public type="attr" name="keyLabel" id="0x0101024b" />
  <public type="attr" name="keyIcon" id="0x0101024c" />
  <public type="attr" name="keyboardMode" id="0x0101024d" />
  <public type="attr" name="isScrollContainer" id="0x0101024e" />
  <public type="attr" name="fillEnabled" id="0x0101024f" />
  <public type="attr" name="updatePeriodMillis" id="0x01010250" />
  <public type="attr" name="initialLayout" id="0x01010251" />
  <public type="attr" name="voiceSearchMode" id="0x01010252" />
  <public type="attr" name="voiceLanguageModel" id="0x01010253" />
  <public type="attr" name="voicePromptText" id="0x01010254" />
  <public type="attr" name="voiceLanguage" id="0x01010255" />
  <public type="attr" name="voiceMaxResults" id="0x01010256" />
  <public type="attr" name="bottomOffset" id="0x01010257" />
  <public type="attr" name="topOffset" id="0x01010258" />
  <public type="attr" name="allowSingleTap" id="0x01010259" />
  <public type="attr" name="handle" id="0x0101025a" />
  <public type="attr" name="content" id="0x0101025b" />
  <public type="attr" name="animateOnClick" id="0x0101025c" />
  <public type="attr" name="configure" id="0x0101025d" />
  <public type="attr" name="hapticFeedbackEnabled" id="0x0101025e" />
  <public type="attr" name="innerRadius" id="0x0101025f" />
  <public type="attr" name="thickness" id="0x01010260" />
  <public type="attr" name="sharedUserLabel" id="0x01010261" />
  <public type="attr" name="dropDownWidth" id="0x01010262" />
  <public type="attr" name="dropDownAnchor" id="0x01010263" />
  <public type="attr" name="imeOptions" id="0x01010264" />
  <public type="attr" name="imeActionLabel" id="0x01010265" />
  <public type="attr" name="imeActionId" id="0x01010266" />
  <public type="attr" name="imeExtractEnterAnimation" id="0x01010268" />
  <public type="attr" name="imeExtractExitAnimation" id="0x01010269" />

  <!-- The part of the UI shown by an
       {@link android.inputmethodservice.InputMethodService} that contains the
       views for interacting with the user in extraction mode. -->
  <public type="id" name="extractArea" id="0x0102001c" />

  <!-- The part of the UI shown by an
       {@link android.inputmethodservice.InputMethodService} that contains the
       views for displaying candidates for what the user has entered. -->
  <public type="id" name="candidatesArea" id="0x0102001d" />

  <!-- The part of the UI shown by an
       {@link android.inputmethodservice.InputMethodService} that contains the
       views for entering text using the screen. -->
  <public type="id" name="inputArea" id="0x0102001e" />

  <!-- Context menu ID for the "Select All" menu item to select all text
       in a text view. -->
  <public type="id" name="selectAll" id="0x0102001f" />
  <!-- Context menu ID for the "Cut" menu item to copy and delete the currently
       selected (or all) text in a text view to the clipboard. -->
  <public type="id" name="cut" id="0x01020020" />
  <!-- Context menu ID for the "Copy" menu item to copy the currently
       selected (or all) text in a text view to the clipboard. -->
  <public type="id" name="copy" id="0x01020021" />
  <!-- Context menu ID for the "Paste" menu item to copy the current contents
       of the clipboard into the text view. -->
  <public type="id" name="paste" id="0x01020022" />
  <!-- Context menu ID for the "Copy URL" menu item to copy the currently
       selected URL from the text view to the clipboard. -->
  <public type="id" name="copyUrl" id="0x01020023" />
  <!-- Context menu ID for the "Input Method" menu item to being up the
       input method picker dialog, allowing the user to switch to another
       input method. -->
  <public type="id" name="switchInputMethod" id="0x01020024" />
  <!-- View ID of the text editor inside of an extracted text layout. -->
  <public type="id" name="inputExtractEditText" id="0x01020025" />

  <!-- View ID of the {@link android.inputmethodservice.KeyboardView} within
        an input method's input area. -->
  <public type="id" name="keyboardView" id="0x01020026" />
  <!-- View ID of a {@link android.view.View} to close a popup keyboard -->
  <public type="id" name="closeButton" id="0x01020027" />

  <!-- Menu ID to perform a "start selecting text" operation. -->
  <public type="id" name="startSelectingText" id="0x01020028" />
  <!-- Menu ID to perform a "stop selecting text" operation. -->
  <public type="id" name="stopSelectingText" id="0x01020029" />
  <!-- Menu ID to perform a "add to dictionary" operation. -->
  <public type="id" name="addToDictionary" id="0x0102002a" />

  <public type="style" name="Theme.InputMethod" id="0x01030054" />
  <public type="style" name="Theme.NoDisplay" id="0x01030055" />
  <public type="style" name="Animation.InputMethod" id="0x01030056" />
  <public type="style" name="Widget.KeyboardView" id="0x01030057" />
  <public type="style" name="ButtonBar" id="0x01030058" />
  <public type="style" name="Theme.Panel" id="0x01030059" />
  <public type="style" name="Theme.Light.Panel" id="0x0103005a" />

  <public type="string" name="dialog_alert_title" id="0x01040014" />
  <public type="string" name="VideoView_error_text_invalid_progressive_playback" id="0x01040015" />

  <public type="drawable" name="ic_btn_speak_now" id="0x010800a4" />

  <!--  Drawable to use as a background for separators on a list with a dark background -->
  <public type="drawable" name="dark_header" id="0x010800a5" />

  <!--  Drawable to use as a background for a taller version of the titlebar -->
  <public type="drawable" name="title_bar_tall" id="0x010800a6" />

  <public type="integer" name="config_shortAnimTime" id="0x010e0000" />
  <public type="integer" name="config_mediumAnimTime" id="0x010e0001" />
  <public type="integer" name="config_longAnimTime" id="0x010e0002" />

<!-- ===============================================================
     Resources added in version 4 of the platform (Donut).
     =============================================================== -->
  <eat-comment />

  <public type="attr" name="tension" id="0x0101026a" />
  <public type="attr" name="extraTension" id="0x0101026b" />
  <public type="attr" name="anyDensity" id="0x0101026c" />
  <public type="attr" name="searchSuggestThreshold" id="0x0101026d" />
  <public type="attr" name="includeInGlobalSearch" id="0x0101026e" />
  <public type="attr" name="onClick" id="0x0101026f" />
  <public type="attr" name="targetSdkVersion" id="0x01010270" />
  <public type="attr" name="maxSdkVersion" id="0x01010271" />
  <public type="attr" name="testOnly" id="0x01010272" />
  <public type="attr" name="contentDescription" id="0x01010273" />
  <public type="attr" name="gestureStrokeWidth" id="0x01010274" />
  <public type="attr" name="gestureColor" id="0x01010275" />
  <public type="attr" name="uncertainGestureColor" id="0x01010276" />
  <public type="attr" name="fadeOffset" id="0x01010277" />
  <public type="attr" name="fadeDuration" id="0x01010278" />
  <public type="attr" name="gestureStrokeType" id="0x01010279" />
  <public type="attr" name="gestureStrokeLengthThreshold" id="0x0101027a" />
  <public type="attr" name="gestureStrokeSquarenessThreshold" id="0x0101027b" />
  <public type="attr" name="gestureStrokeAngleThreshold" id="0x0101027c" />
  <public type="attr" name="eventsInterceptionEnabled" id="0x0101027d" />
  <public type="attr" name="fadeEnabled" id="0x0101027e" />
  <public type="attr" name="backupAgent" id="0x0101027f" />
  <public type="attr" name="allowBackup" id="0x01010280" />
  <public type="attr" name="glEsVersion" id="0x01010281" />
  <public type="attr" name="queryAfterZeroResults" id="0x01010282" />
  <public type="attr" name="dropDownHeight" id="0x01010283" />
  <public type="attr" name="smallScreens" id="0x01010284" />
  <public type="attr" name="normalScreens" id="0x01010285" />
  <public type="attr" name="largeScreens" id="0x01010286" />
  <public type="attr" name="progressBarStyleInverse" id="0x01010287" />
  <public type="attr" name="progressBarStyleSmallInverse" id="0x01010288" />
  <public type="attr" name="progressBarStyleLargeInverse" id="0x01010289" />
  <public type="attr" name="searchSettingsDescription" id="0x0101028a" />
  <public type="attr" name="textColorPrimaryInverseDisableOnly" id="0x0101028b" />
  <public type="attr" name="autoUrlDetect" id="0x0101028c" />
  <public type="attr" name="resizeable" id="0x0101028d" />

  <public type="style" name="Widget.ProgressBar.Inverse" id="0x0103005b" />
  <public type="style" name="Widget.ProgressBar.Large.Inverse" id="0x0103005c" />
  <public type="style" name="Widget.ProgressBar.Small.Inverse" id="0x0103005d" />

  <!-- @deprecated Replaced by a private asset in the phone app. -->
  <public type="drawable" name="stat_sys_vp_phone_call" id="0x010800a7" />
  <!-- @deprecated Replaced by a private asset in the phone app. -->
  <public type="drawable" name="stat_sys_vp_phone_call_on_hold" id="0x010800a8" />

  <public type="anim" name="anticipate_interpolator" id="0x010a0007" />
  <public type="anim" name="overshoot_interpolator" id="0x010a0008" />
  <public type="anim" name="anticipate_overshoot_interpolator" id="0x010a0009" />
  <public type="anim" name="bounce_interpolator" id="0x010a000a" />
  <public type="anim" name="linear_interpolator" id="0x010a000b" />

<!-- ===============================================================
     Resources added in version 5 of the platform (Eclair).
     =============================================================== -->
  <eat-comment />

  <public type="attr" name="required" id="0x0101028e" />
  <public type="attr" name="accountType" id="0x0101028f" />
  <public type="attr" name="contentAuthority" id="0x01010290" />
  <public type="attr" name="userVisible" id="0x01010291" />
  <public type="attr" name="windowShowWallpaper" id="0x01010292" />
  <public type="attr" name="wallpaperOpenEnterAnimation" id="0x01010293" />
  <public type="attr" name="wallpaperOpenExitAnimation" id="0x01010294" />
  <public type="attr" name="wallpaperCloseEnterAnimation" id="0x01010295" />
  <public type="attr" name="wallpaperCloseExitAnimation" id="0x01010296" />
  <public type="attr" name="wallpaperIntraOpenEnterAnimation" id="0x01010297" />
  <public type="attr" name="wallpaperIntraOpenExitAnimation" id="0x01010298" />
  <public type="attr" name="wallpaperIntraCloseEnterAnimation" id="0x01010299" />
  <public type="attr" name="wallpaperIntraCloseExitAnimation" id="0x0101029a" />
  <public type="attr" name="supportsUploading" id="0x0101029b" />
  <public type="attr" name="killAfterRestore" id="0x0101029c" />
  <public type="attr" name="restoreNeedsApplication" id="0x0101029d" />
  <public type="attr" name="smallIcon" id="0x0101029e" />
  <public type="attr" name="accountPreferences" id="0x0101029f" />
  <public type="attr" name="textAppearanceSearchResultSubtitle" id="0x010102a0" />
  <public type="attr" name="textAppearanceSearchResultTitle" id="0x010102a1" />
  <public type="attr" name="summaryColumn" id="0x010102a2" />
  <public type="attr" name="detailColumn" id="0x010102a3" />
  <public type="attr" name="detailSocialSummary" id="0x010102a4" />
  <public type="attr" name="thumbnail" id="0x010102a5" />
  <public type="attr" name="detachWallpaper" id="0x010102a6" />
  <public type="attr" name="finishOnCloseSystemDialogs" id="0x010102a7" />
  <public type="attr" name="scrollbarFadeDuration" id="0x010102a8" />
  <public type="attr" name="scrollbarDefaultDelayBeforeFade" id="0x010102a9" />
  <public type="attr" name="fadeScrollbars" id="0x010102aa" />
  <public type="attr" name="colorBackgroundCacheHint" id="0x010102ab" />
  <public type="attr" name="dropDownHorizontalOffset" id="0x010102ac" />
  <public type="attr" name="dropDownVerticalOffset" id="0x010102ad" />

  <public type="style" name="Theme.Wallpaper" id="0x0103005e" />
  <public type="style" name="Theme.Wallpaper.NoTitleBar" id="0x0103005f" />
  <public type="style" name="Theme.Wallpaper.NoTitleBar.Fullscreen" id="0x01030060" />
  <public type="style" name="Theme.WallpaperSettings" id="0x01030061" />
  <public type="style" name="Theme.Light.WallpaperSettings" id="0x01030062" />
  <public type="style" name="TextAppearance.SearchResult.Title" id="0x01030063" />
  <public type="style" name="TextAppearance.SearchResult.Subtitle" id="0x01030064" />

  <!-- Semi-transparent background that can be used when placing a dark
       themed UI on top of some arbitrary background (such as the
       wallpaper).  This darkens the background sufficiently that the UI
       can be seen. -->
  <public type="drawable" name="screen_background_dark_transparent" id="0x010800a9" />
  <public type="drawable" name="screen_background_light_transparent" id="0x010800aa" />
  <public type="drawable" name="stat_notify_sdcard_prepare" id="0x010800ab" />

<!-- ===============================================================
     Resources added in version 6 of the platform (Eclair 2.0.1).
     =============================================================== -->
  <eat-comment />

  <public type="attr" name="quickContactBadgeStyleWindowSmall" id="0x010102ae" />
  <public type="attr" name="quickContactBadgeStyleWindowMedium" id="0x010102af" />
  <public type="attr" name="quickContactBadgeStyleWindowLarge" id="0x010102b0" />
  <public type="attr" name="quickContactBadgeStyleSmallWindowSmall" id="0x010102b1" />
  <public type="attr" name="quickContactBadgeStyleSmallWindowMedium" id="0x010102b2" />
  <public type="attr" name="quickContactBadgeStyleSmallWindowLarge" id="0x010102b3" />

<!-- ===============================================================
     Resources added in version 7 of the platform (Eclair MR1).
     =============================================================== -->
  <eat-comment />

  <public type="attr" name="author" id="0x010102b4" />
  <public type="attr" name="autoStart" id="0x010102b5" />


<!-- ===============================================================
     Resources added in version 8 of the platform (Eclair MR2).
     =============================================================== -->
  <eat-comment />

  <public type="attr" name="expandableListViewWhiteStyle" id="0x010102b6" />

<!-- ===============================================================
     Resources added in version 8 of the platform (Froyo / 2.2)
     =============================================================== -->
  <eat-comment />
  <public type="attr" name="installLocation" id="0x010102b7" />
  <public type="attr" name="vmSafeMode" id="0x010102b8" />
  <public type="attr" name="webTextViewStyle" id="0x010102b9" />
  <public type="attr" name="restoreAnyVersion" id="0x010102ba" />
  <public type="attr" name="tabStripLeft" id="0x010102bb" />
  <public type="attr" name="tabStripRight" id="0x010102bc" />
  <public type="attr" name="tabStripEnabled" id="0x010102bd" />

  <public type="id" name="custom" id="0x0102002b" />
<<<<<<< HEAD

  <public type="anim" name="cycle_interpolator" id="0x010a000c" />
    
<!-- ===============================================================
     Resources added in version 9 of the platform (Gingerbread / 2.3)
=======
    
  <public type="anim" name="cycle_interpolator" id="0x010a000c" />
    
<!-- ===============================================================
     Resources introduced in Gingerbread.
>>>>>>> 9295ada0
     =============================================================== -->
  <eat-comment />
  <public type="attr" name="logo" id="0x010102be" />
  <public type="attr" name="xlargeScreens" id="0x010102bf" />
  <public type="attr" name="immersive" id="0x010102c0" />
  <public type="attr" name="overScrollMode" id="0x010102c1" />
  <public type="attr" name="overScrollHeader" id="0x010102c2" />
  <public type="attr" name="overScrollFooter" id="0x010102c3" />
  <public type="attr" name="filterTouchesWhenObscured" id="0x010102c4" />
  <public type="attr" name="textSelectHandleLeft" id="0x010102c5" />
  <public type="attr" name="textSelectHandleRight" id="0x010102c6" />
  <public type="attr" name="textSelectHandle" id="0x010102c7" />
  <public type="attr" name="textSelectHandleWindowStyle" id="0x010102c8" />
  <public type="attr" name="popupAnimationStyle" id="0x010102c9" />
  <public type="attr" name="screenSize" id="0x010102ca" />
  <public type="attr" name="screenDensity" id="0x010102cb" />

  <!-- presence drawables for videochat or audiochat capable contacts -->
  <public type="drawable" name="presence_video_away" id="0x010800ac" />
  <public type="drawable" name="presence_video_busy" id="0x010800ad" />
  <public type="drawable" name="presence_video_online" id="0x010800ae" />
  <public type="drawable" name="presence_audio_away" id="0x010800af" />
  <public type="drawable" name="presence_audio_busy" id="0x010800b0" />
  <public type="drawable" name="presence_audio_online" id="0x010800b1" />

  <public type="style" name="TextAppearance.StatusBar.Title" id="0x01030065" />
  <public type="style" name="TextAppearance.StatusBar.Icon" id="0x01030066" />
  <public type="style" name="TextAppearance.StatusBar.EventContent" id="0x01030067" />
  <public type="style" name="TextAppearance.StatusBar.EventContent.Title" id="0x01030068" />


<!-- ===============================================================
     Resources proposed for Gingerbread.
     =============================================================== -->
  <eat-comment />
  <public type="attr" name="adapter" />
  <public type="attr" name="selection" />
  <public type="attr" name="sortOrder" />
  <public type="attr" name="uri" />
  <public type="attr" name="from" />
  <public type="attr" name="to" />
  <public type="attr" name="as" />
  <public type="attr" name="fromValue" />
  <public type="attr" name="toValue" />
  <public type="attr" name="column" />
  <public type="attr" name="withExpression" />
  <public type="attr" name="withClass" />
  <public type="attr" name="allContactsName" />
  <public type="attr" name="windowActionBar" />
  <public type="attr" name="windowActionBarStyle" />
  <public type="attr" name="navigationMode" />
  <public type="attr" name="displayOptions" />
  <public type="attr" name="subtitle" />
  <public type="attr" name="customNavigationLayout" />
  <public type="attr" name="hardwareAccelerated" />

  <public type="id" name="home" />

  <public type="style" name="Theme.WithActionBar" />
  <public type="style" name="Widget.Spinner.DropDown" />

<!-- ===============================================================
     Resources proposed for Honeycomb.
     =============================================================== -->
  <eat-comment />
  <public type="attr" name="adapter" />
  <public type="attr" name="selection" />
  <public type="attr" name="sortOrder" />
  <public type="attr" name="uri" />
  <public type="attr" name="from" />
  <public type="attr" name="to" />
  <public type="attr" name="as" />
  <public type="attr" name="fromValue" />
  <public type="attr" name="toValue" />
  <public type="attr" name="column" />
  <public type="attr" name="withExpression" />
  <public type="attr" name="withClass" />
  <public type="attr" name="allContactsName" />
  <public type="attr" name="windowActionBar" />
  <public type="attr" name="windowActionBarStyle" />
  <public type="attr" name="navigationMode" />
  <public type="attr" name="displayOptions" />
  <public type="attr" name="subtitle" />
  <public type="attr" name="customNavigationLayout" />
  <public type="attr" name="hardwareAccelerated" />
  <public type="attr" name="measureWithLargestChild" />

  <public type="id" name="home" />

  <public type="style" name="Theme.WithActionBar" />
  <public type="style" name="Widget.Spinner.DropDown" />

</resources><|MERGE_RESOLUTION|>--- conflicted
+++ resolved
@@ -1241,19 +1241,11 @@
   <public type="attr" name="tabStripEnabled" id="0x010102bd" />
 
   <public type="id" name="custom" id="0x0102002b" />
-<<<<<<< HEAD
 
   <public type="anim" name="cycle_interpolator" id="0x010a000c" />
     
 <!-- ===============================================================
      Resources added in version 9 of the platform (Gingerbread / 2.3)
-=======
-    
-  <public type="anim" name="cycle_interpolator" id="0x010a000c" />
-    
-<!-- ===============================================================
-     Resources introduced in Gingerbread.
->>>>>>> 9295ada0
      =============================================================== -->
   <eat-comment />
   <public type="attr" name="logo" id="0x010102be" />
@@ -1284,36 +1276,6 @@
   <public type="style" name="TextAppearance.StatusBar.EventContent" id="0x01030067" />
   <public type="style" name="TextAppearance.StatusBar.EventContent.Title" id="0x01030068" />
 
-
-<!-- ===============================================================
-     Resources proposed for Gingerbread.
-     =============================================================== -->
-  <eat-comment />
-  <public type="attr" name="adapter" />
-  <public type="attr" name="selection" />
-  <public type="attr" name="sortOrder" />
-  <public type="attr" name="uri" />
-  <public type="attr" name="from" />
-  <public type="attr" name="to" />
-  <public type="attr" name="as" />
-  <public type="attr" name="fromValue" />
-  <public type="attr" name="toValue" />
-  <public type="attr" name="column" />
-  <public type="attr" name="withExpression" />
-  <public type="attr" name="withClass" />
-  <public type="attr" name="allContactsName" />
-  <public type="attr" name="windowActionBar" />
-  <public type="attr" name="windowActionBarStyle" />
-  <public type="attr" name="navigationMode" />
-  <public type="attr" name="displayOptions" />
-  <public type="attr" name="subtitle" />
-  <public type="attr" name="customNavigationLayout" />
-  <public type="attr" name="hardwareAccelerated" />
-
-  <public type="id" name="home" />
-
-  <public type="style" name="Theme.WithActionBar" />
-  <public type="style" name="Widget.Spinner.DropDown" />
 
 <!-- ===============================================================
      Resources proposed for Honeycomb.
