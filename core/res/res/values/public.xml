--- conflicted
+++ resolved
@@ -1250,7 +1250,6 @@
   <eat-comment />
   <public type="attr" name="logo" id="0x010102be" />
   <public type="attr" name="xlargeScreens" id="0x010102bf" />
-<<<<<<< HEAD
   <public type="attr" name="immersive" id="0x010102c0" />
   <public type="attr" name="overScrollMode" id="0x010102c1" />
   <public type="attr" name="overScrollHeader" id="0x010102c2" />
@@ -1263,13 +1262,6 @@
   <public type="attr" name="popupAnimationStyle" id="0x010102c9" />
   <public type="attr" name="screenSize" id="0x010102ca" />
   <public type="attr" name="screenDensity" id="0x010102cb" />
-=======
-  <public type="attr" name="heavyWeight" id="0x010102c0" />
-  <public-padding type="attr" name="kraken_resource_pad" end="0x01010300" />
-
-  <public-padding type="id" name="kraken_resource_pad" end="0x01020040" />
-  <public-padding type="anim" name="kraken_resource_pad" end="0x010a0020" />
->>>>>>> f70036bc
 
   <!-- presence drawables for videochat or audiochat capable contacts -->
   <public type="drawable" name="presence_video_away" id="0x010800ac" />
@@ -1278,24 +1270,12 @@
   <public type="drawable" name="presence_audio_away" id="0x010800af" />
   <public type="drawable" name="presence_audio_busy" id="0x010800b0" />
   <public type="drawable" name="presence_audio_online" id="0x010800b1" />
-<<<<<<< HEAD
 
   <public type="style" name="TextAppearance.StatusBar.Title" id="0x01030065" />
   <public type="style" name="TextAppearance.StatusBar.Icon" id="0x01030066" />
   <public type="style" name="TextAppearance.StatusBar.EventContent" id="0x01030067" />
   <public type="style" name="TextAppearance.StatusBar.EventContent.Title" id="0x01030068" />
 
-=======
-  <public-padding type="drawable" name="kraken_resource_pad" end="0x01080100" />
-
-  <public-padding type="style" name="kraken_resource_pad" end="0x01030090" />
-  <public-padding type="string" name="kraken_resource_pad" end="0x01040020" />
-  <public-padding type="integer" name="kraken_resource_pad" end="0x010e0010" />
-  <public-padding type="layout" name="kraken_resource_pad" end="0x01090020" />
-  <public-padding type="dimen" name="kraken_resource_pad" end="0x01050010" />
-  <public-padding type="color" name="kraken_resource_pad" end="0x01060020" />
-  <public-padding type="array" name="kraken_resource_pad" end="0x01070010" />
->>>>>>> f70036bc
 
 <!-- ===============================================================
      Resources proposed for Honeycomb.
