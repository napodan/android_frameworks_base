--- conflicted
+++ resolved
@@ -2331,7 +2331,10 @@
     <string name="tethered_notification_title">Tethering or hotspot active</string>
     <string name="tethered_notification_message">Touch to configure</string>
 
-<<<<<<< HEAD
+    <!--  Strings for possible PreferenceActivity Back/Next buttons -->
+    <string name="back_button_label">Back</string>
+    <string name="next_button_label">Next</string>
+
     <!-- Strings for throttling notification -->
     <!-- Shown when the user is in danger of being throttled -->
     <string name="throttle_warning_notification_title">High mobile data use</string>
@@ -2370,9 +2373,6 @@
     <!-- Text for message for an unknown external media state [CHAR LIMIT=NONE] -->
     <string name="media_unknown_state">External media in unknown state.</string>
 
-=======
-    <!--  Strings for possible PreferenceActivity Back/Next buttons -->
-    <string name="back_button_label">Back</string>
-    <string name="next_button_label">Next</string>
->>>>>>> 19ea2e0d
+    <!--Application killed toast -->
+    <string name="app_killed_message">Application killed</string>
 </resources>