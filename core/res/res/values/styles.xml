--- conflicted
+++ resolved
@@ -865,7 +865,6 @@
         <item name="android:background">@android:drawable/bottom_bar</item>
     </style>
 
-<<<<<<< HEAD
     <!-- Style for the small popup windows that contain text selection anchors. -->
     <style name="Widget.TextSelectHandle">
         <item name="android:popupAnimationStyle">@android:style/Animation.TextSelectHandle</item>
@@ -875,11 +874,11 @@
     <style name="Animation.TextSelectHandle">
         <item name="windowEnterAnimation">@android:anim/fade_in</item>
         <item name="windowExitAnimation">@android:anim/fade_out</item>
-=======
+    </style>
+
     <style name="ActionBar">
         <item name="android:background">@android:drawable/action_bar_background</item>
         <item name="android:displayOptions">useLogo</item>
         <item name="android:divider">@android:drawable/action_bar_divider</item>
->>>>>>> 33b97439
     </style>
 </resources>