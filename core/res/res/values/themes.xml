<?xml version="1.0" encoding="utf-8"?>
<!-- Copyright (C) 2006 The Android Open Source Project

     Licensed under the Apache License, Version 2.0 (the "License");
     you may not use this file except in compliance with the License.
     You may obtain a copy of the License at
  
          http://www.apache.org/licenses/LICENSE-2.0
  
     Unless required by applicable law or agreed to in writing, software
     distributed under the License is distributed on an "AS IS" BASIS,
     WITHOUT WARRANTIES OR CONDITIONS OF ANY KIND, either express or implied.
     See the License for the specific language governing permissions and
     limitations under the License.
-->

<resources>
    <!-- The default system theme. This is the theme used for activities
         that have not explicitly set their own theme.
         
         <p>You can count on this being a dark
         background with light text on top, but should try to make no
         other assumptions about its appearance. In particular, the text
         inside of widgets using this theme may be completely different,
         with the widget container being a light color and the text on top
         of it a dark color.
    -->
    <style name="Theme">
    
        <item name="colorForeground">@android:color/bright_foreground_dark</item>
        <item name="colorForegroundInverse">@android:color/bright_foreground_dark_inverse</item>
        <item name="colorBackground">@android:color/background_dark</item>
        <item name="colorBackgroundCacheHint">?android:attr/colorBackground</item>
        <item name="disabledAlpha">0.5</item>
        <item name="backgroundDimAmount">0.6</item>

        <!-- Text styles -->
        <item name="textAppearance">@android:style/TextAppearance</item>
        <item name="textAppearanceInverse">@android:style/TextAppearance.Inverse</item>

        <item name="textColorPrimary">@android:color/primary_text_dark</item>
        <item name="textColorSecondary">@android:color/secondary_text_dark</item>
        <item name="textColorTertiary">@android:color/tertiary_text_dark</item>
        <item name="textColorPrimaryInverse">@android:color/primary_text_light</item>
        <item name="textColorSecondaryInverse">@android:color/secondary_text_light</item>
        <item name="textColorTertiaryInverse">@android:color/tertiary_text_light</item>
        <item name="textColorPrimaryDisableOnly">@android:color/primary_text_dark_disable_only</item>
        <item name="textColorPrimaryInverseDisableOnly">@android:color/primary_text_light_disable_only</item>
        <item name="textColorPrimaryNoDisable">@android:color/primary_text_dark_nodisable</item>
        <item name="textColorSecondaryNoDisable">@android:color/secondary_text_dark_nodisable</item>
        <item name="textColorPrimaryInverseNoDisable">@android:color/primary_text_light_nodisable</item>
        <item name="textColorSecondaryInverseNoDisable">@android:color/secondary_text_light_nodisable</item>
        <item name="textColorHint">@android:color/hint_foreground_dark</item>
        <item name="textColorHintInverse">@android:color/hint_foreground_light</item>
        <item name="textColorSearchUrl">@android:color/search_url_text</item>

        <item name="textAppearanceLarge">@android:style/TextAppearance.Large</item>
        <item name="textAppearanceMedium">@android:style/TextAppearance.Medium</item>
        <item name="textAppearanceSmall">@android:style/TextAppearance.Small</item>
        <item name="textAppearanceLargeInverse">@android:style/TextAppearance.Large.Inverse</item>
        <item name="textAppearanceMediumInverse">@android:style/TextAppearance.Medium.Inverse</item>
        <item name="textAppearanceSmallInverse">@android:style/TextAppearance.Small.Inverse</item>
        <item name="textAppearanceSearchResultTitle">@android:style/TextAppearance.SearchResult.Title</item>
        <item name="textAppearanceSearchResultSubtitle">@android:style/TextAppearance.SearchResult.Subtitle</item>
        
        <item name="textAppearanceButton">@android:style/TextAppearance.Widget.Button</item>
        
        <item name="candidatesTextStyleSpans">@android:string/candidates_style</item>
        
        <item name="textCheckMark">@android:drawable/indicator_check_mark_dark</item>
        <item name="textCheckMarkInverse">@android:drawable/indicator_check_mark_light</item>

        <!-- Button styles -->
        <item name="buttonStyle">@android:style/Widget.Button</item>

        <item name="buttonStyleSmall">@android:style/Widget.Button.Small</item>
        <item name="buttonStyleInset">@android:style/Widget.Button.Inset</item>

        <item name="buttonStyleToggle">@android:style/Widget.Button.Toggle</item>

        <!-- List attributes -->
        <item name="listPreferredItemHeight">64dip</item>
        <!-- @hide -->
        <item name="searchResultListItemHeight">58dip</item>
        <item name="listDivider">@drawable/divider_horizontal_dark</item>
        <item name="listSeparatorTextViewStyle">@android:style/Widget.TextView.ListSeparator</item>   
        
		<item name="listChoiceIndicatorSingle">@android:drawable/btn_radio</item>
    	<item name="listChoiceIndicatorMultiple">@android:drawable/btn_check</item>    

        <item name="expandableListPreferredItemPaddingLeft">40dip</item>
        <item name="expandableListPreferredChildPaddingLeft">
                ?android:attr/expandableListPreferredItemPaddingLeft</item>

        <item name="expandableListPreferredItemIndicatorLeft">3dip</item>
        <item name="expandableListPreferredItemIndicatorRight">33dip</item>
        <item name="expandableListPreferredChildIndicatorLeft">
                ?android:attr/expandableListPreferredItemIndicatorLeft</item>
        <item name="expandableListPreferredChildIndicatorRight">
                ?android:attr/expandableListPreferredItemIndicatorRight</item>

        <!-- Gallery attributes -->
        <item name="galleryItemBackground">@android:drawable/gallery_item_background</item>
        
        <!-- Window attributes -->
        <item name="windowBackground">@android:drawable/screen_background_dark</item>
        <item name="windowFrame">@null</item>
        <item name="windowNoTitle">false</item>
        <item name="windowFullscreen">false</item>
        <item name="windowIsFloating">false</item>
        <item name="windowContentOverlay">@android:drawable/title_bar_shadow</item>
        <item name="windowShowWallpaper">false</item>
        <item name="windowTitleStyle">@android:style/WindowTitle</item>
        <item name="windowTitleSize">25dip</item>
        <item name="windowTitleBackgroundStyle">@android:style/WindowTitleBackground</item>
        <item name="android:windowAnimationStyle">@android:style/Animation.Activity</item>
        <item name="android:windowSoftInputMode">stateUnspecified|adjustUnspecified</item>
        <item name="windowActionBar">false</item>
        <item name="windowActionBarStyle">@android:style/ActionBar</item>

        <!-- Dialog attributes -->
        <item name="alertDialogStyle">@android:style/AlertDialog</item>
        
        <!-- Panel attributes -->
        <item name="panelBackground">@android:drawable/menu_background</item>
        <item name="panelFullBackground">@android:drawable/menu_background_fill_parent_width</item>
        <!-- These three attributes do not seems to be used by the framework. Declared public though -->
        <item name="panelColorBackground">#000</item>
        <item name="panelColorForeground">?android:attr/textColorPrimary</item>
        <item name="panelTextAppearance">?android:attr/textAppearance</item>

        <!-- Scrollbar attributes -->
        <item name="scrollbarFadeDuration">250</item>
        <item name="scrollbarDefaultDelayBeforeFade">300</item> 
        <item name="scrollbarSize">10dip</item>
        <item name="scrollbarThumbHorizontal">@android:drawable/scrollbar_handle_horizontal</item>
        <item name="scrollbarThumbVertical">@android:drawable/scrollbar_handle_vertical</item>
        <item name="scrollbarTrackHorizontal">@null</item>
        <item name="scrollbarTrackVertical">@null</item>

        <!-- Text selection handle attributes -->
        <item name="textSelectHandleLeft">@android:drawable/text_select_handle_left</item>
        <item name="textSelectHandleRight">@android:drawable/text_select_handle_right</item>
        <item name="textSelectHandle">@android:drawable/text_select_handle_middle</item>
        <item name="textSelectHandleWindowStyle">@android:style/Widget.TextSelectHandle</item>

        <!-- Widget styles -->
        <item name="absListViewStyle">@android:style/Widget.AbsListView</item>
        <item name="autoCompleteTextViewStyle">@android:style/Widget.AutoCompleteTextView</item>        
        <item name="checkboxStyle">@android:style/Widget.CompoundButton.CheckBox</item>
        <item name="dropDownListViewStyle">@android:style/Widget.ListView.DropDown</item>
        <item name="editTextStyle">@android:style/Widget.EditText</item>
        <item name="expandableListViewStyle">@android:style/Widget.ExpandableListView</item>
        <item name="expandableListViewWhiteStyle">@android:style/Widget.ExpandableListView.White</item>
        <item name="galleryStyle">@android:style/Widget.Gallery</item>
        <item name="gestureOverlayViewStyle">@android:style/Widget.GestureOverlayView</item>
        <item name="gridViewStyle">@android:style/Widget.GridView</item>
        <item name="imageButtonStyle">@android:style/Widget.ImageButton</item>
        <item name="imageWellStyle">@android:style/Widget.ImageWell</item>
        <item name="listViewStyle">@android:style/Widget.ListView</item>
        <item name="listViewWhiteStyle">@android:style/Widget.ListView.White</item>
        <item name="popupWindowStyle">@android:style/Widget.PopupWindow</item>
        <item name="progressBarStyle">@android:style/Widget.ProgressBar</item>
        <item name="progressBarStyleHorizontal">@android:style/Widget.ProgressBar.Horizontal</item>
        <item name="progressBarStyleSmall">@android:style/Widget.ProgressBar.Small</item>
        <item name="progressBarStyleSmallTitle">@android:style/Widget.ProgressBar.Small.Title</item>
        <item name="progressBarStyleLarge">@android:style/Widget.ProgressBar.Large</item>
        <item name="progressBarStyleInverse">@android:style/Widget.ProgressBar.Inverse</item>
		<item name="progressBarStyleSmallInverse">@android:style/Widget.ProgressBar.Small.Inverse</item>
	    <item name="progressBarStyleLargeInverse">@android:style/Widget.ProgressBar.Large.Inverse</item> 
        <item name="seekBarStyle">@android:style/Widget.SeekBar</item>
        <item name="ratingBarStyle">@android:style/Widget.RatingBar</item>
        <item name="ratingBarStyleIndicator">@android:style/Widget.RatingBar.Indicator</item>
        <item name="ratingBarStyleSmall">@android:style/Widget.RatingBar.Small</item>
        <item name="radioButtonStyle">@android:style/Widget.CompoundButton.RadioButton</item>
        <item name="scrollViewStyle">@android:style/Widget.ScrollView</item>
        <item name="horizontalScrollViewStyle">@android:style/Widget.HorizontalScrollView</item>
        <item name="spinnerStyle">@android:style/Widget.Spinner</item>
        <item name="dropDownSpinnerStyle">@android:style/Widget.Spinner.DropDown</item>
        <item name="actionDropDownStyle">@android:style/Widget.Spinner.DropDown</item>
        <item name="actionButtonStyle">@android:style/Widget.ActionButton</item>
        <item name="starStyle">@android:style/Widget.CompoundButton.Star</item>
        <item name="tabWidgetStyle">@android:style/Widget.TabWidget</item>
        <item name="textViewStyle">@android:style/Widget.TextView</item>
        <item name="webTextViewStyle">@android:style/Widget.WebTextView</item>
        <item name="webViewStyle">@android:style/Widget.WebView</item>
        <item name="dropDownItemStyle">@android:style/Widget.DropDownItem</item>
        <item name="spinnerDropDownItemStyle">@android:style/Widget.DropDownItem.Spinner</item>
        <item name="spinnerItemStyle">@android:style/Widget.TextView.SpinnerItem</item>
        <item name="dropDownHintAppearance">@android:style/TextAppearance.Widget.DropDownHint</item>
        <item name="keyboardViewStyle">@android:style/Widget.KeyboardView</item>
        <item name="quickContactBadgeStyleWindowSmall">@android:style/Widget.QuickContactBadge.WindowSmall</item>
        <item name="quickContactBadgeStyleWindowMedium">@android:style/Widget.QuickContactBadge.WindowMedium</item>
        <item name="quickContactBadgeStyleWindowLarge">@android:style/Widget.QuickContactBadge.WindowLarge</item>
        <item name="quickContactBadgeStyleSmallWindowSmall">@android:style/Widget.QuickContactBadgeSmall.WindowSmall</item>
        <item name="quickContactBadgeStyleSmallWindowMedium">@android:style/Widget.QuickContactBadgeSmall.WindowMedium</item>
        <item name="quickContactBadgeStyleSmallWindowLarge">@android:style/Widget.QuickContactBadgeSmall.WindowLarge</item>
        
        <!-- Preference styles -->
        <item name="preferenceScreenStyle">@android:style/Preference.PreferenceScreen</item>
        <item name="preferenceCategoryStyle">@android:style/Preference.Category</item>
        <item name="preferenceStyle">@android:style/Preference</item>
        <item name="preferenceInformationStyle">@android:style/Preference.Information</item>
        <item name="checkBoxPreferenceStyle">@android:style/Preference.CheckBoxPreference</item>
        <item name="yesNoPreferenceStyle">@android:style/Preference.DialogPreference.YesNoPreference</item>
        <item name="dialogPreferenceStyle">@android:style/Preference.DialogPreference</item>
        <item name="editTextPreferenceStyle">@android:style/Preference.DialogPreference.EditTextPreference</item>
        <item name="ringtonePreferenceStyle">@android:style/Preference.RingtonePreference</item>
        <item name="preferenceLayoutChild">@android:layout/preference_child</item>

        <!-- Search widget styles -->
        <item name="searchWidgetCorpusItemBackground">@android:color/search_widget_corpus_item_background</item>

        <!-- Action bar styles -->
        <item name="actionButtonPadding">12dip</item>
<<<<<<< HEAD
=======
        <item name="actionBarContextBackground">@android:drawable/action_bar_context_background</item>
        <item name="actionBarCloseContextDrawable">@android:drawable/ic_menu_close_clear_cancel</item>
>>>>>>> 89e0645b
    </style>
    
    <!-- Variant of the default (dark) theme with no title bar -->
    <style name="Theme.NoTitleBar">
        <item name="android:windowNoTitle">true</item>
    </style>
    
    <!-- Variant of the default (dark) theme that has no title bar and
         fills the entire screen -->
    <style name="Theme.NoTitleBar.Fullscreen">
        <item name="android:windowFullscreen">true</item>
        <item name="android:windowContentOverlay">@null</item>
    </style>
    
    <!-- Theme for a light background with dark text on top.  Set your activity
         to this theme if you would like such an appearance.  As with the
         default theme, you should try to assume little more than that the
         background will be a light color. -->
    <style name="Theme.Light">
        <item name="windowBackground">@drawable/screen_background_light</item>
        <item name="colorBackground">@android:color/background_light</item>
        <item name="colorForeground">@color/bright_foreground_light</item>
        <item name="colorForegroundInverse">@android:color/bright_foreground_light_inverse</item>

        <item name="textColorPrimary">@android:color/primary_text_light</item>
        <item name="textColorSecondary">@android:color/secondary_text_light</item>
        <item name="textColorTertiary">@android:color/tertiary_text_light</item>
        <item name="textColorPrimaryInverse">@android:color/primary_text_dark</item>
        <item name="textColorSecondaryInverse">@android:color/secondary_text_dark</item>
        <item name="textColorTertiaryInverse">@android:color/tertiary_text_dark</item>
        <item name="textColorPrimaryDisableOnly">@android:color/primary_text_light_disable_only</item>
        <item name="textColorPrimaryInverseDisableOnly">@android:color/primary_text_dark_disable_only</item>
        <item name="textColorPrimaryNoDisable">@android:color/primary_text_light_nodisable</item>
        <item name="textColorSecondaryNoDisable">@android:color/secondary_text_light_nodisable</item>
        <item name="textColorPrimaryInverseNoDisable">@android:color/primary_text_dark_nodisable</item>
        <item name="textColorSecondaryInverseNoDisable">@android:color/secondary_text_dark_nodisable</item>
        <item name="textColorHint">@android:color/hint_foreground_light</item>
        <item name="textColorHintInverse">@android:color/hint_foreground_dark</item>
        
        <item name="popupWindowStyle">@android:style/Widget.PopupWindow</item>
        
        <item name="textCheckMark">@android:drawable/indicator_check_mark_light</item>
        <item name="textCheckMarkInverse">@android:drawable/indicator_check_mark_dark</item>

        <item name="gestureOverlayViewStyle">@android:style/Widget.GestureOverlayView.White</item>
        <item name="expandableListViewStyle">@android:style/Widget.ExpandableListView.White</item>
        <item name="listViewStyle">@android:style/Widget.ListView.White</item>
        <item name="listDivider">@drawable/divider_horizontal_bright</item>
        <item name="listSeparatorTextViewStyle">@android:style/Widget.TextView.ListSeparator.White</item>
        
        <item name="progressBarStyle">@android:style/Widget.ProgressBar.Inverse</item>
		<item name="progressBarStyleSmall">@android:style/Widget.ProgressBar.Small.Inverse</item>
		<item name="progressBarStyleLarge">@android:style/Widget.ProgressBar.Large.Inverse</item>
		<item name="progressBarStyleInverse">@android:style/Widget.ProgressBar</item>
		<item name="progressBarStyleSmallInverse">@android:style/Widget.ProgressBar.Small</item>
		<item name="progressBarStyleLargeInverse">@android:style/Widget.ProgressBar.Large</item> 
    </style>
    
    <!-- Variant of the light theme with no title bar -->
    <style name="Theme.Light.NoTitleBar">
        <item name="android:windowNoTitle">true</item>
    </style>

    <!-- Variant of the light theme that has no title bar and
         fills the entire screen -->
    <style name="Theme.Light.NoTitleBar.Fullscreen">
        <item name="android:windowFullscreen">true</item>
        <item name="android:windowContentOverlay">@null</item>
    </style>
    
    <!-- Special variation on the default theme that ensures the background is
         completely black.  This is useful for things like image viewers and
         media players.   If you want the normal (dark background) theme
         do <em>not</em> use this, use {@link #Theme}. -->
    <style name="Theme.Black">
        <item name="android:windowBackground">@android:color/black</item>
        <item name="android:colorBackground">@android:color/black</item>
    </style>
    
    <!-- Variant of the black theme with no title bar -->
    <style name="Theme.Black.NoTitleBar">
        <item name="android:windowNoTitle">true</item>
    </style>

    <!-- Variant of the black theme that has no title bar and
         fills the entire screen -->
    <style name="Theme.Black.NoTitleBar.Fullscreen">
        <item name="android:windowFullscreen">true</item>
        <item name="android:windowContentOverlay">@null</item>
    </style>
    
    <!-- Default theme for windows that want to have the user's selected
    	 wallpaper appear behind them.  -->
    <style name="Theme.Wallpaper">
        <item name="android:windowBackground">@android:color/transparent</item>
        <item name="android:colorBackgroundCacheHint">@null</item>
        <item name="android:windowShowWallpaper">true</item>
    </style>

    <!-- Variant of the translucent theme with no title bar -->
    <style name="Theme.Wallpaper.NoTitleBar">
        <item name="android:windowNoTitle">true</item>
    </style>

    <!-- Variant of the translucent theme that has no title bar and
         fills the entire screen -->
    <style name="Theme.Wallpaper.NoTitleBar.Fullscreen">
        <item name="android:windowFullscreen">true</item>
        <item name="android:windowContentOverlay">@null</item>
    </style>

    <!-- Theme for a wallpaper's setting activity that is designed to be on
         top of a dark background. -->
    <style name="Theme.WallpaperSettings">
        <item name="android:windowBackground">@android:drawable/screen_background_dark_transparent</item>
        <item name="android:colorBackgroundCacheHint">@null</item>
        <item name="android:windowIsTranslucent">true</item>
        <item name="android:windowAnimationStyle">@android:style/Animation.Translucent</item>
    </style>

    <!-- Theme for a wallpaper's setting activity that is designed to be on
         top of a light background. -->
    <style name="Theme.Light.WallpaperSettings">
        <item name="android:windowBackground">@android:drawable/screen_background_light_transparent</item>
        <item name="android:colorBackgroundCacheHint">@null</item>
        <item name="android:windowIsTranslucent">true</item>
        <item name="android:windowAnimationStyle">@android:style/Animation.Translucent</item>
    </style>

    <!-- Style to apply on top of a wallpaper settings theme when it is being
         shown on top of the real wallpaper -->
    <style name="ActiveWallpaperSettings">
    </style>
    
    <!-- Style to apply on top of a wallpaper settings theme when it is being
         shown on top of the real wallpaper -->
    <style name="PreviewWallpaperSettings">
    </style>
    
    <!-- Default theme for translucent activities, that is windows that allow you
         to see through them to the windows behind.  This sets up the translucent
         flag and appropriate animations for your windows.  -->
    <style name="Theme.Translucent">
        <item name="android:windowBackground">@android:color/transparent</item>
        <item name="android:colorBackgroundCacheHint">@null</item>
        <item name="android:windowIsTranslucent">true</item>
        <!-- Note that we use the base animation style here (that is no
             animations) because we really have no idea how this kind of
             activity will be used. -->
        <item name="android:windowAnimationStyle">@android:style/Animation</item>
    </style>

    <!-- Variant of the translucent theme with no title bar -->
    <style name="Theme.Translucent.NoTitleBar">
        <item name="android:windowNoTitle">true</item>
        <item name="android:windowContentOverlay">@null</item>
    </style>

    <!-- Variant of the translucent theme that has no title bar and
         fills the entire screen -->
    <style name="Theme.Translucent.NoTitleBar.Fullscreen">
        <item name="android:windowFullscreen">true</item>
    </style>
    
    <!-- Default theme for activities that don't actually display a UI; that
         is, they finish themselves before being resumed.  -->
    <style name="Theme.NoDisplay">
        <item name="android:windowBackground">@null</item>
        <item name="android:windowContentOverlay">@null</item>
        <item name="android:windowIsTranslucent">true</item>
        <item name="android:windowAnimationStyle">@null</item>
        <item name="android:windowDisablePreview">true</item>
        <item name="android:windowNoDisplay">true</item>
    </style>

    <!-- Default theme for dialog windows and activities, which is used by the
         {@link android.app.Dialog} class.  This changes the window to be
         floating (not fill the entire screen), and puts a frame around its
         contents.  You can set this theme on an activity if you would like to
         make an activity that looks like a Dialog. -->
    <style name="Theme.Dialog">
        <item name="android:windowFrame">@null</item>
        <item name="android:windowTitleStyle">@android:style/DialogWindowTitle</item>
        <item name="android:windowBackground">@android:drawable/panel_background</item>
        <item name="android:windowIsFloating">true</item>
        <item name="android:windowContentOverlay">@null</item>
        <item name="android:windowAnimationStyle">@android:style/Animation.Dialog</item>
        <item name="android:windowSoftInputMode">stateUnspecified|adjustPan</item>

        <item name="android:colorBackgroundCacheHint">@null</item>
        
        <item name="textAppearance">@android:style/TextAppearance</item>
        <item name="textAppearanceInverse">@android:style/TextAppearance.Inverse</item>

        <item name="textColorPrimary">@android:color/primary_text_dark</item>
        <item name="textColorSecondary">@android:color/secondary_text_dark</item>
        <item name="textColorTertiary">@android:color/tertiary_text_dark</item>
        <item name="textColorPrimaryInverse">@android:color/primary_text_light</item>
        <item name="textColorSecondaryInverse">@android:color/secondary_text_light</item>
        <item name="textColorTertiaryInverse">@android:color/tertiary_text_light</item>
        <item name="textColorPrimaryDisableOnly">@android:color/primary_text_dark_disable_only</item>
        <item name="textColorPrimaryInverseDisableOnly">@android:color/primary_text_light_disable_only</item>
        <item name="textColorPrimaryNoDisable">@android:color/primary_text_dark_nodisable</item>
        <item name="textColorSecondaryNoDisable">@android:color/secondary_text_dark_nodisable</item>
        <item name="textColorPrimaryInverseNoDisable">@android:color/primary_text_light_nodisable</item>
        <item name="textColorSecondaryInverseNoDisable">@android:color/secondary_text_light_nodisable</item>
        <item name="textColorHint">@android:color/hint_foreground_dark</item>
        <item name="textColorHintInverse">@android:color/hint_foreground_light</item>
        <item name="textColorSearchUrl">@android:color/search_url_text</item>

        <item name="textAppearanceLarge">@android:style/TextAppearance.Large</item>
        <item name="textAppearanceMedium">@android:style/TextAppearance.Medium</item>
        <item name="textAppearanceSmall">@android:style/TextAppearance.Small</item>
        <item name="textAppearanceLargeInverse">@android:style/TextAppearance.Large.Inverse</item>
        <item name="textAppearanceMediumInverse">@android:style/TextAppearance.Medium.Inverse</item>
        <item name="textAppearanceSmallInverse">@android:style/TextAppearance.Small.Inverse</item>
    </style>

    <!-- Default theme for alert dialog windows, which is used by the
         {@link android.app.AlertDialog} class.  This is basically a dialog
         but sets the background to empty so it can do two-tone backgrounds. -->
    <style name="Theme.Dialog.Alert">
        <item name="windowBackground">@android:color/transparent</item>
        <item name="windowTitleStyle">@android:style/DialogWindowTitle</item>
        <item name="windowIsFloating">true</item>
        <item name="windowContentOverlay">@null</item>
    </style>
    
    <!-- Default dark theme for panel windows.  This removes all extraneous
         window decorations, so you basically have an empty rectangle in which
         to place your content.  It makes the window floating, with a transparent
         background, and turns off dimming behind the window. -->
    <style name="Theme.Panel">
        <item name="android:windowBackground">@android:color/transparent</item>
        <item name="android:colorBackgroundCacheHint">@null</item>
        <item name="android:windowFrame">@null</item>
        <item name="android:windowContentOverlay">@null</item>
        <item name="android:windowIsFloating">true</item>
        <item name="android:backgroundDimEnabled">false</item>
        <item name="android:windowIsTranslucent">true</item>
        <item name="android:windowNoTitle">true</item>
    </style>

    <!-- Default light theme for panel windows.  This removes all extraneous
         window decorations, so you basically have an empty rectangle in which
         to place your content.  It makes the window floating, with a transparent
         background, and turns off dimming behind the window. -->
    <style name="Theme.Light.Panel">
        <item name="android:windowBackground">@android:color/transparent</item>
        <item name="android:colorBackgroundCacheHint">@null</item>
        <item name="android:windowFrame">@null</item>
        <item name="android:windowContentOverlay">@null</item>
        <item name="android:windowIsFloating">true</item>
        <item name="android:backgroundDimEnabled">false</item>
        <item name="android:windowIsTranslucent">true</item>
        <item name="android:windowNoTitle">true</item>
    </style>

    <!-- Default theme for input methods, which is used by the
         {@link android.inputmethodservice.InputMethodService} class.
         this inherits from Theme.NoTitleBar, but makes the background
         transparent, the window floating and translucent, and ensures that
         it does not dim the UI behind it.  This also configures the window
         with the standard IME animations and visuals. -->
    <style name="Theme.InputMethod" parent="Theme.Panel">
        <item name="android:windowAnimationStyle">@android:style/Animation.InputMethod</item>
        <item name="android:imeFullscreenBackground">@android:drawable/input_method_fullscreen_background</item>
        <item name="android:imeExtractEnterAnimation">@android:anim/input_method_extract_enter</item>
        <item name="android:imeExtractExitAnimation">@android:anim/input_method_extract_exit</item>
    </style>

    <!-- Theme for the search input bar. -->
    <style name="Theme.SearchBar" parent="Theme.Panel">
        <item name="windowContentOverlay">@null</item>        
    </style>
    
    <!-- Theme for the search input bar when doing global search. The only
         difference from non-global search is that we do not dim the background. -->
    <style name="Theme.GlobalSearchBar" parent="Theme.Panel">
        <item name="windowContentOverlay">@null</item>
    </style>

    <!-- Menu Themes -->
    <eat-comment />

    <style name="Theme.IconMenu">
        <!-- Menu/item attributes -->
        <item name="android:itemTextAppearance">@android:style/TextAppearance.Widget.IconMenu.Item</item>
        <item name="android:itemBackground">@android:drawable/menu_selector</item>
        <item name="android:itemIconDisabledAlpha">?android:attr/disabledAlpha</item>
        <item name="android:horizontalDivider">@android:drawable/divider_horizontal_dark</item>
        <item name="android:verticalDivider">@android:drawable/divider_vertical_dark</item>
        <item name="android:windowAnimationStyle">@android:style/Animation.OptionsPanel</item>
        <item name="android:moreIcon">@android:drawable/ic_menu_more</item>
        <item name="android:background">@null</item>
    </style>

    <style name="Theme.ExpandedMenu">
        <!-- Menu/item attributes -->
        <item name="android:itemTextAppearance">?android:attr/textAppearanceLarge</item>
        <item name="android:listViewStyle">@android:style/Widget.ListView.Menu</item>
        <item name="android:windowAnimationStyle">@android:style/Animation.OptionsPanel</item>
        <item name="android:background">@null</item>
    </style>

    <!-- @hide -->
    <style name="Theme.Dialog.AppError">
        <item name="windowFrame">@null</item>
        <item name="windowTitleStyle">@android:style/DialogWindowTitle</item>
        <item name="windowBackground">@android:color/transparent</item>
        <item name="windowIsFloating">true</item>
        <item name="windowContentOverlay">@null</item>
        <item name="textAppearance">@style/TextAppearance.Theme.Dialog.AppError</item>
    </style>
    
    <!-- Special theme for the recent apps dialog, to allow customization
         with overlays. -->
    <style name="Theme.Dialog.RecentApplications">
        <item name="windowFrame">@null</item>
        <item name="windowBackground">@android:color/transparent</item>
        <item name="android:windowAnimationStyle">@android:style/Animation.RecentApplications</item>
        <item name="android:textColor">@android:color/secondary_text_nofocus</item>
    </style>

<<<<<<< HEAD
    <!-- Default theme for window that looks like a toast. -->
    <style name="Theme.Toast" parent="@android:style/Theme.Dialog">
        <item name="android:windowBackground">@android:drawable/toast_frame</item>
        <item name="android:windowAnimationStyle">@android:style/Animation.Toast</item>
        <item name="android:backgroundDimEnabled">false</item>
    </style>

=======
>>>>>>> 89e0645b
    <style name="Theme.WithActionBar">
        <item name="android:windowActionBar">true</item>
    </style>
    
</resources><|MERGE_RESOLUTION|>--- conflicted
+++ resolved
@@ -213,11 +213,8 @@
 
         <!-- Action bar styles -->
         <item name="actionButtonPadding">12dip</item>
-<<<<<<< HEAD
-=======
         <item name="actionBarContextBackground">@android:drawable/action_bar_context_background</item>
         <item name="actionBarCloseContextDrawable">@android:drawable/ic_menu_close_clear_cancel</item>
->>>>>>> 89e0645b
     </style>
     
     <!-- Variant of the default (dark) theme with no title bar -->
@@ -542,7 +539,6 @@
         <item name="android:textColor">@android:color/secondary_text_nofocus</item>
     </style>
 
-<<<<<<< HEAD
     <!-- Default theme for window that looks like a toast. -->
     <style name="Theme.Toast" parent="@android:style/Theme.Dialog">
         <item name="android:windowBackground">@android:drawable/toast_frame</item>
@@ -550,8 +546,6 @@
         <item name="android:backgroundDimEnabled">false</item>
     </style>
 
-=======
->>>>>>> 89e0645b
     <style name="Theme.WithActionBar">
         <item name="android:windowActionBar">true</item>
     </style>
