/*
 * Copyright (C) 2008 The Android Open Source Project
 *
 * Licensed under the Apache License, Version 2.0 (the "License");
 * you may not use this file except in compliance with the License.
 * You may obtain a copy of the License at
 *
 *      http://www.apache.org/licenses/LICENSE-2.0
 *
 * Unless required by applicable law or agreed to in writing, software
 * distributed under the License is distributed on an "AS IS" BASIS,
 * WITHOUT WARRANTIES OR CONDITIONS OF ANY KIND, either express or implied.
 * See the License for the specific language governing permissions and
 * limitations under the License.
 */

package android.net;

import android.annotation.SdkConstant;
import android.annotation.SdkConstant.SdkConstantType;
import android.os.Binder;
import android.os.RemoteException;

/**
 * Class that answers queries about the state of network connectivity. It also
 * notifies applications when network connectivity changes. Get an instance
 * of this class by calling
 * {@link android.content.Context#getSystemService(String) Context.getSystemService(Context.CONNECTIVITY_SERVICE)}.
 * <p>
 * The primary responsibilities of this class are to:
 * <ol>
 * <li>Monitor network connections (Wi-Fi, GPRS, UMTS, etc.)</li>
 * <li>Send broadcast intents when network connectivity changes</li>
 * <li>Attempt to "fail over" to another network when connectivity to a network
 * is lost</li>
 * <li>Provide an API that allows applications to query the coarse-grained or fine-grained
 * state of the available networks</li>
 * </ol>
 */
public class ConnectivityManager
{
    /**
     * A change in network connectivity has occurred. A connection has either
     * been established or lost. The NetworkInfo for the affected network is
     * sent as an extra; it should be consulted to see what kind of
     * connectivity event occurred.
     * <p/>
     * If this is a connection that was the result of failing over from a
     * disconnected network, then the FAILOVER_CONNECTION boolean extra is
     * set to true.
     * <p/>
     * For a loss of connectivity, if the connectivity manager is attempting
     * to connect (or has already connected) to another network, the
     * NetworkInfo for the new network is also passed as an extra. This lets
     * any receivers of the broadcast know that they should not necessarily
     * tell the user that no data traffic will be possible. Instead, the
     * reciever should expect another broadcast soon, indicating either that
     * the failover attempt succeeded (and so there is still overall data
     * connectivity), or that the failover attempt failed, meaning that all
     * connectivity has been lost.
     * <p/>
     * For a disconnect event, the boolean extra EXTRA_NO_CONNECTIVITY
     * is set to {@code true} if there are no connected networks at all.
     */
    public static final String CONNECTIVITY_ACTION = "android.net.conn.CONNECTIVITY_CHANGE";
    /**
     * The lookup key for a {@link NetworkInfo} object. Retrieve with
     * {@link android.content.Intent#getParcelableExtra(String)}.
     */
    public static final String EXTRA_NETWORK_INFO = "networkInfo";
    /**
     * The lookup key for a boolean that indicates whether a connect event
     * is for a network to which the connectivity manager was failing over
     * following a disconnect on another network.
     * Retrieve it with {@link android.content.Intent#getBooleanExtra(String,boolean)}.
     */
    public static final String EXTRA_IS_FAILOVER = "isFailover";
    /**
     * The lookup key for a {@link NetworkInfo} object. This is supplied when
     * there is another network that it may be possible to connect to. Retrieve with
     * {@link android.content.Intent#getParcelableExtra(String)}.
     */
    public static final String EXTRA_OTHER_NETWORK_INFO = "otherNetwork";
    /**
     * The lookup key for a boolean that indicates whether there is a
     * complete lack of connectivity, i.e., no network is available.
     * Retrieve it with {@link android.content.Intent#getBooleanExtra(String,boolean)}.
     */
    public static final String EXTRA_NO_CONNECTIVITY = "noConnectivity";
    /**
     * The lookup key for a string that indicates why an attempt to connect
     * to a network failed. The string has no particular structure. It is
     * intended to be used in notifications presented to users. Retrieve
     * it with {@link android.content.Intent#getStringExtra(String)}.
     */
    public static final String EXTRA_REASON = "reason";
    /**
     * The lookup key for a string that provides optionally supplied
     * extra information about the network state. The information
     * may be passed up from the lower networking layers, and its
     * meaning may be specific to a particular network type. Retrieve
     * it with {@link android.content.Intent#getStringExtra(String)}.
     */
    public static final String EXTRA_EXTRA_INFO = "extraInfo";
    /**
     * The lookup key for an int that provides information about
     * our connection to the internet at large.  0 indicates no connection,
     * 100 indicates a great connection.  Retrieve it with
     * {@link android.content.Intent@getIntExtra(String)}.
     * {@hide}
     */
    public static final String EXTRA_INET_CONDITION = "inetCondition";

    /**
     * Broadcast Action: The setting for background data usage has changed
     * values. Use {@link #getBackgroundDataSetting()} to get the current value.
     * <p>
     * If an application uses the network in the background, it should listen
     * for this broadcast and stop using the background data if the value is
     * false.
     */
    @SdkConstant(SdkConstantType.BROADCAST_INTENT_ACTION)
    public static final String ACTION_BACKGROUND_DATA_SETTING_CHANGED =
            "android.net.conn.BACKGROUND_DATA_SETTING_CHANGED";


    /**
     * Broadcast Action: The network connection may not be good
     * uses {@code ConnectivityManager.EXTRA_INET_CONDITION} and
     * {@code ConnectivityManager.EXTRA_NETWORK_INFO} to specify
     * the network and it's condition.
     * @hide
     */
    public static final String INET_CONDITION_ACTION =
            "android.net.conn.INET_CONDITION_ACTION";

    /**
     * Broadcast Action: A tetherable connection has come or gone
     * TODO - finish the doc
     * @hide
     */
    public static final String ACTION_TETHER_STATE_CHANGED =
            "android.net.conn.TETHER_STATE_CHANGED";

    /**
     * @hide
     * gives a String[]
     */
    public static final String EXTRA_AVAILABLE_TETHER = "availableArray";

    /**
     * @hide
     * gives a String[]
     */
    public static final String EXTRA_ACTIVE_TETHER = "activeArray";

    /**
     * @hide
     * gives a String[]
     */
    public static final String EXTRA_ERRORED_TETHER = "erroredArray";

    /**
     * The Default Mobile data connection.  When active, all data traffic
     * will use this connection by default.  Should not coexist with other
     * default connections.
     */
    public static final int TYPE_MOBILE      = 0;
    /**
     * The Default WIFI data connection.  When active, all data traffic
     * will use this connection by default.  Should not coexist with other
     * default connections.
     */
    public static final int TYPE_WIFI        = 1;
    /**
     * An MMS-specific Mobile data connection.  This connection may be the
     * same as {@link #TYPE_MOBILE} but it may be different.  This is used
     * by applications needing to talk to the carrier's Multimedia Messaging
     * Service servers.  It may coexist with default data connections.
     */
    public static final int TYPE_MOBILE_MMS  = 2;
    /**
     * A SUPL-specific Mobile data connection.  This connection may be the
     * same as {@link #TYPE_MOBILE} but it may be different.  This is used
     * by applications needing to talk to the carrier's Secure User Plane
     * Location servers for help locating the device.  It may coexist with
     * default data connections.
     */
    public static final int TYPE_MOBILE_SUPL = 3;
    /**
     * A DUN-specific Mobile data connection.  This connection may be the
     * same as {@link #TYPE_MOBILE} but it may be different.  This is used
     * by applicaitons performing a Dial Up Networking bridge so that
     * the carrier is aware of DUN traffic.  It may coexist with default data
     * connections.
     */
    public static final int TYPE_MOBILE_DUN  = 4;
    /**
     * A High Priority Mobile data connection.  This connection is typically
     * the same as {@link #TYPE_MOBILE} but the routing setup is different.
     * Only requesting processes will have access to the Mobile DNS servers
     * and only IP's explicitly requested via {@link #requestRouteToHost}
     * will route over this interface if a default route exists.
     */
    public static final int TYPE_MOBILE_HIPRI = 5;
    /**
     * The Default WiMAX data connection.  When active, all data traffic
     * will use this connection by default.  Should not coexist with other
     * default connections.
     */
    public static final int TYPE_WIMAX       = 6;
    /**
     * Bluetooth data connection.
     * @hide
     */
    public static final int TYPE_BLUETOOTH   = 7;
    /** {@hide} */
    public static final int TYPE_DUMMY       = 8;
    /** {@hide} */
    public static final int TYPE_ETHERNET    = 9;
    /** {@hide} TODO: Need to adjust this for WiMAX. */
    public static final int MAX_RADIO_TYPE   = TYPE_ETHERNET;
    /** {@hide} TODO: Need to adjust this for WiMAX. */
    public static final int MAX_NETWORK_TYPE = TYPE_ETHERNET;

    public static final int DEFAULT_NETWORK_PREFERENCE = TYPE_WIFI;

    private IConnectivityManager mService;

    static public boolean isNetworkTypeValid(int networkType) {
        return networkType >= 0 && networkType <= MAX_NETWORK_TYPE;
    }

    public void setNetworkPreference(int preference) {
        try {
            mService.setNetworkPreference(preference);
        } catch (RemoteException e) {
        }
    }

    public int getNetworkPreference() {
        try {
            return mService.getNetworkPreference();
        } catch (RemoteException e) {
            return -1;
        }
    }

    public NetworkInfo getActiveNetworkInfo() {
        try {
            return mService.getActiveNetworkInfo();
        } catch (RemoteException e) {
            return null;
        }
    }

    public NetworkInfo getNetworkInfo(int networkType) {
        try {
            return mService.getNetworkInfo(networkType);
        } catch (RemoteException e) {
            return null;
        }
    }

    public NetworkInfo[] getAllNetworkInfo() {
        try {
            return mService.getAllNetworkInfo();
        } catch (RemoteException e) {
            return null;
        }
    }

    /** {@hide} */
    public boolean setRadios(boolean turnOn) {
        try {
            return mService.setRadios(turnOn);
        } catch (RemoteException e) {
            return false;
        }
    }

    /** {@hide} */
    public boolean setRadio(int networkType, boolean turnOn) {
        try {
            return mService.setRadio(networkType, turnOn);
        } catch (RemoteException e) {
            return false;
        }
    }

    /**
     * Tells the underlying networking system that the caller wants to
     * begin using the named feature. The interpretation of {@code feature}
     * is completely up to each networking implementation.
     * @param networkType specifies which network the request pertains to
     * @param feature the name of the feature to be used
     * @return an integer value representing the outcome of the request.
     * The interpretation of this value is specific to each networking
     * implementation+feature combination, except that the value {@code -1}
     * always indicates failure.
     */
    public int startUsingNetworkFeature(int networkType, String feature) {
        try {
            return mService.startUsingNetworkFeature(networkType, feature,
                    new Binder());
        } catch (RemoteException e) {
            return -1;
        }
    }

    /**
     * Tells the underlying networking system that the caller is finished
     * using the named feature. The interpretation of {@code feature}
     * is completely up to each networking implementation.
     * @param networkType specifies which network the request pertains to
     * @param feature the name of the feature that is no longer needed
     * @return an integer value representing the outcome of the request.
     * The interpretation of this value is specific to each networking
     * implementation+feature combination, except that the value {@code -1}
     * always indicates failure.
     */
    public int stopUsingNetworkFeature(int networkType, String feature) {
        try {
            return mService.stopUsingNetworkFeature(networkType, feature);
        } catch (RemoteException e) {
            return -1;
        }
    }

    /**
     * Ensure that a network route exists to deliver traffic to the specified
     * host via the specified network interface. An attempt to add a route that
     * already exists is ignored, but treated as successful.
     * @param networkType the type of the network over which traffic to the specified
     * host is to be routed
     * @param hostAddress the IP address of the host to which the route is desired
     * @return {@code true} on success, {@code false} on failure
     */
    public boolean requestRouteToHost(int networkType, int hostAddress) {
        try {
            return mService.requestRouteToHost(networkType, hostAddress);
        } catch (RemoteException e) {
            return false;
        }
    }

    /**
     * Returns the value of the setting for background data usage. If false,
     * applications should not use the network if the application is not in the
     * foreground. Developers should respect this setting, and check the value
     * of this before performing any background data operations.
     * <p>
     * All applications that have background services that use the network
     * should listen to {@link #ACTION_BACKGROUND_DATA_SETTING_CHANGED}.
     * 
     * @return Whether background data usage is allowed.
     */
    public boolean getBackgroundDataSetting() {
        try {
            return mService.getBackgroundDataSetting();
        } catch (RemoteException e) {
            // Err on the side of safety 
            return false;
        }
    }

    /**
     * Sets the value of the setting for background data usage.
     *
     * @param allowBackgroundData Whether an application should use data while
     *            it is in the background.
     *
     * @attr ref android.Manifest.permission#CHANGE_BACKGROUND_DATA_SETTING
     * @see #getBackgroundDataSetting()
     * @hide
     */
    public void setBackgroundDataSetting(boolean allowBackgroundData) {
        try {
            mService.setBackgroundDataSetting(allowBackgroundData);
        } catch (RemoteException e) {
        }
    }

    /**
     * Gets the value of the setting for enabling Mobile data.
     *
     * @return Whether mobile data is enabled.
     * @hide
     */
    public boolean getMobileDataEnabled() {
        try {
            return mService.getMobileDataEnabled();
        } catch (RemoteException e) {
            return true;
        }
    }

    /**
     * Sets the persisted value for enabling/disabling Mobile data.
     *
     * @param enabled Whether the mobile data connection should be
     *            used or not.
     * @hide
     */
    public void setMobileDataEnabled(boolean enabled) {
        try {
            mService.setMobileDataEnabled(enabled);
        } catch (RemoteException e) {
        }
    }

    /**
     * Don't allow use of default constructor.
     */
    @SuppressWarnings({"UnusedDeclaration"})
    private ConnectivityManager() {
    }

    /**
     * {@hide}
     */
    public ConnectivityManager(IConnectivityManager service) {
        if (service == null) {
            throw new IllegalArgumentException(
                "ConnectivityManager() cannot be constructed with null service");
        }
        mService = service;
    }

    /**
     * {@hide}
     */
    public String[] getTetherableIfaces() {
        try {
            return mService.getTetherableIfaces();
        } catch (RemoteException e) {
            return new String[0];
        }
    }

    /**
     * {@hide}
     */
    public String[] getTetheredIfaces() {
        try {
            return mService.getTetheredIfaces();
        } catch (RemoteException e) {
            return new String[0];
        }
    }

    /**
     * {@hide}
     */
    public String[] getTetheringErroredIfaces() {
        try {
            return mService.getTetheringErroredIfaces();
        } catch (RemoteException e) {
            return new String[0];
        }
    }

    /**
     * @return error A TETHER_ERROR value indicating success or failure type
     * {@hide}
     */
    public int tether(String iface) {
        try {
            return mService.tether(iface);
        } catch (RemoteException e) {
            return TETHER_ERROR_SERVICE_UNAVAIL;
        }
    }

    /**
     * @return error A TETHER_ERROR value indicating success or failure type
     * {@hide}
     */
    public int untether(String iface) {
        try {
            return mService.untether(iface);
        } catch (RemoteException e) {
            return TETHER_ERROR_SERVICE_UNAVAIL;
        }
    }

    /**
     * {@hide}
     */
    public boolean isTetheringSupported() {
        try {
            return mService.isTetheringSupported();
        } catch (RemoteException e) {
            return false;
        }
    }

    /**
     * {@hide}
     */
    public String[] getTetherableUsbRegexs() {
        try {
            return mService.getTetherableUsbRegexs();
        } catch (RemoteException e) {
            return new String[0];
        }
    }

    /**
     * {@hide}
     */
    public String[] getTetherableWifiRegexs() {
        try {
            return mService.getTetherableWifiRegexs();
        } catch (RemoteException e) {
            return new String[0];
        }
    }

    /** {@hide} */
    public static final int TETHER_ERROR_NO_ERROR           = 0;
    /** {@hide} */
    public static final int TETHER_ERROR_UNKNOWN_IFACE      = 1;
    /** {@hide} */
    public static final int TETHER_ERROR_SERVICE_UNAVAIL    = 2;
    /** {@hide} */
    public static final int TETHER_ERROR_UNSUPPORTED        = 3;
    /** {@hide} */
    public static final int TETHER_ERROR_UNAVAIL_IFACE      = 4;
    /** {@hide} */
    public static final int TETHER_ERROR_MASTER_ERROR       = 5;
    /** {@hide} */
    public static final int TETHER_ERROR_TETHER_IFACE_ERROR = 6;
    /** {@hide} */
    public static final int TETHER_ERROR_UNTETHER_IFACE_ERROR = 7;
    /** {@hide} */
    public static final int TETHER_ERROR_ENABLE_NAT_ERROR     = 8;
    /** {@hide} */
    public static final int TETHER_ERROR_DISABLE_NAT_ERROR    = 9;
    /** {@hide} */
    public static final int TETHER_ERROR_IFACE_CFG_ERROR      = 10;

    /**
     * @param iface The name of the interface we're interested in
     * @return error The error code of the last error tethering or untethering the named
     *               interface
     * {@hide}
     */
    public int getLastTetherError(String iface) {
        try {
            return mService.getLastTetherError(iface);
        } catch (RemoteException e) {
            return TETHER_ERROR_SERVICE_UNAVAIL;
        }
    }

    /**
<<<<<<< HEAD
     * @param networkType The type of network you want to report on
     * @param percentage The quality of the connection 0 is bad, 100 is good
     * {@hide}
     */
    public void reportInetCondition(int networkType, int percentage) {
        try {
            mService.reportInetCondition(networkType, percentage);
        } catch (RemoteException e) {
=======
     * Ensure the device stays awake until we connect with the next network
     * @param forWhome The name of the network going down for logging purposes
     * @return {@code true} on success, {@code false} on failure
     * {@hide}
     */
    public boolean requestNetworkTransitionWakelock(String forWhom) {
        try {
            mService.requestNetworkTransitionWakelock(forWhom);
            return true;
        } catch (RemoteException e) {
            return false;
>>>>>>> 14f2ef4c
        }
    }
}<|MERGE_RESOLUTION|>--- conflicted
+++ resolved
@@ -555,16 +555,6 @@
     }
 
     /**
-<<<<<<< HEAD
-     * @param networkType The type of network you want to report on
-     * @param percentage The quality of the connection 0 is bad, 100 is good
-     * {@hide}
-     */
-    public void reportInetCondition(int networkType, int percentage) {
-        try {
-            mService.reportInetCondition(networkType, percentage);
-        } catch (RemoteException e) {
-=======
      * Ensure the device stays awake until we connect with the next network
      * @param forWhome The name of the network going down for logging purposes
      * @return {@code true} on success, {@code false} on failure
@@ -576,7 +566,18 @@
             return true;
         } catch (RemoteException e) {
             return false;
->>>>>>> 14f2ef4c
+        }
+    }
+
+    /*
+     * @param networkType The type of network you want to report on
+     * @param percentage The quality of the connection 0 is bad, 100 is good
+     * {@hide}
+     */
+    public void reportInetCondition(int networkType, int percentage) {
+        try {
+            mService.reportInetCondition(networkType, percentage);
+        } catch (RemoteException e) {
         }
     }
 }