--- conflicted
+++ resolved
@@ -73,9 +73,7 @@
 
     String[] getTetherableWifiRegexs();
 
-<<<<<<< HEAD
+    void requestNetworkTransitionWakelock(in String forWhom);
+
     void reportInetCondition(int networkType, int percentage);
-=======
-    void requestNetworkTransitionWakelock(in String forWhom);
->>>>>>> 14f2ef4c
 }