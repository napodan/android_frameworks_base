/*
 * Copyright (C) 2006 The Android Open Source Project
 *
 * Licensed under the Apache License, Version 2.0 (the "License");
 * you may not use this file except in compliance with the License.
 * You may obtain a copy of the License at
 *
 *      http://www.apache.org/licenses/LICENSE-2.0
 *
 * Unless required by applicable law or agreed to in writing, software
 * distributed under the License is distributed on an "AS IS" BASIS,
 * WITHOUT WARRANTIES OR CONDITIONS OF ANY KIND, either express or implied.
 * See the License for the specific language governing permissions and
 * limitations under the License.
 */

package android.app;

import java.lang.reflect.Constructor;
import java.util.ArrayList;
import java.util.HashMap;

import android.content.ComponentCallbacks;
import android.content.ComponentName;
import android.content.ContentResolver;
import android.content.Context;
import android.content.IIntentSender;
import android.content.Intent;
import android.content.IntentSender;
import android.content.SharedPreferences;
import android.content.pm.ActivityInfo;
import android.content.res.Configuration;
import android.content.res.Resources;
import android.content.res.TypedArray;
import android.database.Cursor;
import android.graphics.Bitmap;
import android.graphics.Canvas;
import android.graphics.drawable.Drawable;
import android.media.AudioManager;
import android.net.Uri;
import android.os.Build;
import android.os.Bundle;
import android.os.Handler;
import android.os.IBinder;
import android.os.Parcelable;
import android.os.RemoteException;
import android.text.Selection;
import android.text.SpannableStringBuilder;
import android.text.TextUtils;
import android.text.method.TextKeyListener;
import android.util.AttributeSet;
import android.util.Config;
import android.util.EventLog;
import android.util.Log;
import android.util.SparseArray;
import android.view.ActionBarView;
import android.view.ContextMenu;
import android.view.ContextThemeWrapper;
import android.view.InflateException;
import android.view.KeyEvent;
import android.view.LayoutInflater;
import android.view.Menu;
import android.view.MenuInflater;
import android.view.MenuItem;
import android.view.MotionEvent;
import android.view.View;
import android.view.ViewGroup;
import android.view.ViewManager;
import android.view.Window;
import android.view.WindowManager;
import android.view.ContextMenu.ContextMenuInfo;
import android.view.View.OnCreateContextMenuListener;
import android.view.ViewGroup.LayoutParams;
import android.view.accessibility.AccessibilityEvent;
import android.widget.AdapterView;
<<<<<<< HEAD
import android.widget.FrameLayout;
=======
>>>>>>> 7cd51efc
import android.widget.LinearLayout;

import com.android.internal.app.SplitActionBar;
import com.android.internal.policy.PolicyManager;

import java.util.ArrayList;
import java.util.HashMap;

/**
 * An activity is a single, focused thing that the user can do.  Almost all
 * activities interact with the user, so the Activity class takes care of
 * creating a window for you in which you can place your UI with
 * {@link #setContentView}.  While activities are often presented to the user
 * as full-screen windows, they can also be used in other ways: as floating
 * windows (via a theme with {@link android.R.attr#windowIsFloating} set)
 * or embedded inside of another activity (using {@link ActivityGroup}).
 *
 * There are two methods almost all subclasses of Activity will implement:
 * 
 * <ul>
 *     <li> {@link #onCreate} is where you initialize your activity.  Most
 *     importantly, here you will usually call {@link #setContentView(int)}
 *     with a layout resource defining your UI, and using {@link #findViewById}
 *     to retrieve the widgets in that UI that you need to interact with
 *     programmatically.
 * 
 *     <li> {@link #onPause} is where you deal with the user leaving your
 *     activity.  Most importantly, any changes made by the user should at this
 *     point be committed (usually to the
 *     {@link android.content.ContentProvider} holding the data).
 * </ul>
 *
 * <p>To be of use with {@link android.content.Context#startActivity Context.startActivity()}, all
 * activity classes must have a corresponding
 * {@link android.R.styleable#AndroidManifestActivity &lt;activity&gt;}
 * declaration in their package's <code>AndroidManifest.xml</code>.</p>
 * 
 * <p>The Activity class is an important part of an application's overall lifecycle,
 * and the way activities are launched and put together is a fundamental
 * part of the platform's application model. For a detailed perspective on the structure of
 * Android applications and lifecycles, please read the <em>Dev Guide</em> document on 
 * <a href="{@docRoot}guide/topics/fundamentals.html">Application Fundamentals</a>.</p>
 * 
 * <p>Topics covered here:
 * <ol>
 * <li><a href="#ActivityLifecycle">Activity Lifecycle</a>
 * <li><a href="#ConfigurationChanges">Configuration Changes</a>
 * <li><a href="#StartingActivities">Starting Activities and Getting Results</a>
 * <li><a href="#SavingPersistentState">Saving Persistent State</a>
 * <li><a href="#Permissions">Permissions</a>
 * <li><a href="#ProcessLifecycle">Process Lifecycle</a>
 * </ol>
 * 
 * <a name="ActivityLifecycle"></a>
 * <h3>Activity Lifecycle</h3>
 *
 * <p>Activities in the system are managed as an <em>activity stack</em>.
 * When a new activity is started, it is placed on the top of the stack
 * and becomes the running activity -- the previous activity always remains
 * below it in the stack, and will not come to the foreground again until
 * the new activity exits.</p>
 * 
 * <p>An activity has essentially four states:</p>
 * <ul>
 *     <li> If an activity in the foreground of the screen (at the top of
 *         the stack),
 *         it is <em>active</em> or  <em>running</em>. </li>
 *     <li>If an activity has lost focus but is still visible (that is, a new non-full-sized
 *         or transparent activity has focus on top of your activity), it 
 *         is <em>paused</em>. A paused activity is completely alive (it
 *         maintains all state and member information and remains attached to
 *         the window manager), but can be killed by the system in extreme
 *         low memory situations.
 *     <li>If an activity is completely obscured by another activity,
 *         it is <em>stopped</em>. It still retains all state and member information,
 *         however, it is no longer visible to the user so its window is hidden
 *         and it will often be killed by the system when memory is needed
 *         elsewhere.</li>
 *     <li>If an activity is paused or stopped, the system can drop the activity
 *         from memory by either asking it to finish, or simply killing its
 *         process.  When it is displayed again to the user, it must be
 *         completely restarted and restored to its previous state.</li>
 * </ul>
 *
 * <p>The following diagram shows the important state paths of an Activity.
 * The square rectangles represent callback methods you can implement to
 * perform operations when the Activity moves between states.  The colored
 * ovals are major states the Activity can be in.</p>
 * 
 * <p><img src="../../../images/activity_lifecycle.png"
 *      alt="State diagram for an Android Activity Lifecycle." border="0" /></p>
 * 
 * <p>There are three key loops you may be interested in monitoring within your
 * activity:
 * 
 * <ul>
 * <li>The <b>entire lifetime</b> of an activity happens between the first call
 * to {@link android.app.Activity#onCreate} through to a single final call
 * to {@link android.app.Activity#onDestroy}.  An activity will do all setup
 * of "global" state in onCreate(), and release all remaining resources in
 * onDestroy().  For example, if it has a thread running in the background
 * to download data from the network, it may create that thread in onCreate()
 * and then stop the thread in onDestroy().
 * 
 * <li>The <b>visible lifetime</b> of an activity happens between a call to
 * {@link android.app.Activity#onStart} until a corresponding call to
 * {@link android.app.Activity#onStop}.  During this time the user can see the
 * activity on-screen, though it may not be in the foreground and interacting
 * with the user.  Between these two methods you can maintain resources that
 * are needed to show the activity to the user.  For example, you can register
 * a {@link android.content.BroadcastReceiver} in onStart() to monitor for changes
 * that impact your UI, and unregister it in onStop() when the user an no
 * longer see what you are displaying.  The onStart() and onStop() methods
 * can be called multiple times, as the activity becomes visible and hidden
 * to the user.
 * 
 * <li>The <b>foreground lifetime</b> of an activity happens between a call to
 * {@link android.app.Activity#onResume} until a corresponding call to
 * {@link android.app.Activity#onPause}.  During this time the activity is
 * in front of all other activities and interacting with the user.  An activity
 * can frequently go between the resumed and paused states -- for example when
 * the device goes to sleep, when an activity result is delivered, when a new
 * intent is delivered -- so the code in these methods should be fairly
 * lightweight.
 * </ul>
 * 
 * <p>The entire lifecycle of an activity is defined by the following
 * Activity methods.  All of these are hooks that you can override
 * to do appropriate work when the activity changes state.  All
 * activities will implement {@link android.app.Activity#onCreate}
 * to do their initial setup; many will also implement
 * {@link android.app.Activity#onPause} to commit changes to data and
 * otherwise prepare to stop interacting with the user.  You should always
 * call up to your superclass when implementing these methods.</p>
 *
 * </p>
 * <pre class="prettyprint">
 * public class Activity extends ApplicationContext {
 *     protected void onCreate(Bundle savedInstanceState);
 *
 *     protected void onStart();
 *     
 *     protected void onRestart();
 *
 *     protected void onResume();
 *
 *     protected void onPause();
 *
 *     protected void onStop();
 *
 *     protected void onDestroy();
 * }
 * </pre>
 *
 * <p>In general the movement through an activity's lifecycle looks like
 * this:</p>
 *
 * <table border="2" width="85%" align="center" frame="hsides" rules="rows">
 *     <colgroup align="left" span="3" />
 *     <colgroup align="left" />
 *     <colgroup align="center" />
 *     <colgroup align="center" />
 *
 *     <thead>
 *     <tr><th colspan="3">Method</th> <th>Description</th> <th>Killable?</th> <th>Next</th></tr>
 *     </thead>
 *
 *     <tbody>
 *     <tr><th colspan="3" align="left" border="0">{@link android.app.Activity#onCreate onCreate()}</th>
 *         <td>Called when the activity is first created.
 *             This is where you should do all of your normal static set up:
 *             create views, bind data to lists, etc.  This method also
 *             provides you with a Bundle containing the activity's previously
 *             frozen state, if there was one.
 *             <p>Always followed by <code>onStart()</code>.</td>
 *         <td align="center">No</td>
 *         <td align="center"><code>onStart()</code></td>
 *     </tr>
 *
 *     <tr><td rowspan="5" style="border-left: none; border-right: none;">&nbsp;&nbsp;&nbsp;&nbsp;</td>
 *         <th colspan="2" align="left" border="0">{@link android.app.Activity#onRestart onRestart()}</th>
 *         <td>Called after your activity has been stopped, prior to it being
 *             started again.
 *             <p>Always followed by <code>onStart()</code></td>
 *         <td align="center">No</td>
 *         <td align="center"><code>onStart()</code></td>
 *     </tr>
 *
 *     <tr><th colspan="2" align="left" border="0">{@link android.app.Activity#onStart onStart()}</th>
 *         <td>Called when the activity is becoming visible to the user.
 *             <p>Followed by <code>onResume()</code> if the activity comes
 *             to the foreground, or <code>onStop()</code> if it becomes hidden.</td>
 *         <td align="center">No</td>
 *         <td align="center"><code>onResume()</code> or <code>onStop()</code></td>
 *     </tr>
 *
 *     <tr><td rowspan="2" style="border-left: none;">&nbsp;&nbsp;&nbsp;&nbsp;</td>
 *         <th align="left" border="0">{@link android.app.Activity#onResume onResume()}</th>
 *         <td>Called when the activity will start
 *             interacting with the user.  At this point your activity is at
 *             the top of the activity stack, with user input going to it.
 *             <p>Always followed by <code>onPause()</code>.</td>
 *         <td align="center">No</td>
 *         <td align="center"><code>onPause()</code></td>
 *     </tr>
 *
 *     <tr><th align="left" border="0">{@link android.app.Activity#onPause onPause()}</th>
 *         <td>Called when the system is about to start resuming a previous
 *             activity.  This is typically used to commit unsaved changes to
 *             persistent data, stop animations and other things that may be consuming
 *             CPU, etc.  Implementations of this method must be very quick because
 *             the next activity will not be resumed until this method returns.
 *             <p>Followed by either <code>onResume()</code> if the activity
 *             returns back to the front, or <code>onStop()</code> if it becomes
 *             invisible to the user.</td>
 *         <td align="center"><font color="#800000"><strong>Yes</strong></font></td>
 *         <td align="center"><code>onResume()</code> or<br>
 *                 <code>onStop()</code></td>
 *     </tr>
 *
 *     <tr><th colspan="2" align="left" border="0">{@link android.app.Activity#onStop onStop()}</th>
 *         <td>Called when the activity is no longer visible to the user, because
 *             another activity has been resumed and is covering this one.  This
 *             may happen either because a new activity is being started, an existing
 *             one is being brought in front of this one, or this one is being
 *             destroyed.
 *             <p>Followed by either <code>onRestart()</code> if
 *             this activity is coming back to interact with the user, or
 *             <code>onDestroy()</code> if this activity is going away.</td>
 *         <td align="center"><font color="#800000"><strong>Yes</strong></font></td>
 *         <td align="center"><code>onRestart()</code> or<br>
 *                 <code>onDestroy()</code></td>
 *     </tr>
 *
 *     <tr><th colspan="3" align="left" border="0">{@link android.app.Activity#onDestroy onDestroy()}</th>
 *         <td>The final call you receive before your
 *             activity is destroyed.  This can happen either because the
 *             activity is finishing (someone called {@link Activity#finish} on
 *             it, or because the system is temporarily destroying this
 *             instance of the activity to save space.  You can distinguish
 *             between these two scenarios with the {@link
 *             Activity#isFinishing} method.</td>
 *         <td align="center"><font color="#800000"><strong>Yes</strong></font></td>
 *         <td align="center"><em>nothing</em></td>
 *     </tr>
 *     </tbody>
 * </table>
 *
 * <p>Note the "Killable" column in the above table -- for those methods that
 * are marked as being killable, after that method returns the process hosting the
 * activity may killed by the system <em>at any time</em> without another line
 * of its code being executed.  Because of this, you should use the
 * {@link #onPause} method to write any persistent data (such as user edits)
 * to storage.  In addition, the method
 * {@link #onSaveInstanceState(Bundle)} is called before placing the activity
 * in such a background state, allowing you to save away any dynamic instance
 * state in your activity into the given Bundle, to be later received in
 * {@link #onCreate} if the activity needs to be re-created.  
 * See the <a href="#ProcessLifecycle">Process Lifecycle</a>
 * section for more information on how the lifecycle of a process is tied
 * to the activities it is hosting.  Note that it is important to save
 * persistent data in {@link #onPause} instead of {@link #onSaveInstanceState}
 * because the later is not part of the lifecycle callbacks, so will not
 * be called in every situation as described in its documentation.</p>
 *
 * <p>For those methods that are not marked as being killable, the activity's
 * process will not be killed by the system starting from the time the method
 * is called and continuing after it returns.  Thus an activity is in the killable
 * state, for example, between after <code>onPause()</code> to the start of
 * <code>onResume()</code>.</p>
 *
 * <a name="ConfigurationChanges"></a>
 * <h3>Configuration Changes</h3>
 * 
 * <p>If the configuration of the device (as defined by the
 * {@link Configuration Resources.Configuration} class) changes,
 * then anything displaying a user interface will need to update to match that
 * configuration.  Because Activity is the primary mechanism for interacting
 * with the user, it includes special support for handling configuration
 * changes.</p>
 * 
 * <p>Unless you specify otherwise, a configuration change (such as a change
 * in screen orientation, language, input devices, etc) will cause your
 * current activity to be <em>destroyed</em>, going through the normal activity
 * lifecycle process of {@link #onPause},
 * {@link #onStop}, and {@link #onDestroy} as appropriate.  If the activity
 * had been in the foreground or visible to the user, once {@link #onDestroy} is
 * called in that instance then a new instance of the activity will be
 * created, with whatever savedInstanceState the previous instance had generated
 * from {@link #onSaveInstanceState}.</p>
 * 
 * <p>This is done because any application resource,
 * including layout files, can change based on any configuration value.  Thus
 * the only safe way to handle a configuration change is to re-retrieve all
 * resources, including layouts, drawables, and strings.  Because activities
 * must already know how to save their state and re-create themselves from
 * that state, this is a convenient way to have an activity restart itself
 * with a new configuration.</p>
 * 
 * <p>In some special cases, you may want to bypass restarting of your
 * activity based on one or more types of configuration changes.  This is
 * done with the {@link android.R.attr#configChanges android:configChanges}
 * attribute in its manifest.  For any types of configuration changes you say
 * that you handle there, you will receive a call to your current activity's
 * {@link #onConfigurationChanged} method instead of being restarted.  If
 * a configuration change involves any that you do not handle, however, the
 * activity will still be restarted and {@link #onConfigurationChanged}
 * will not be called.</p>
 * 
 * <a name="StartingActivities"></a>
 * <h3>Starting Activities and Getting Results</h3>
 *
 * <p>The {@link android.app.Activity#startActivity}
 * method is used to start a
 * new activity, which will be placed at the top of the activity stack.  It
 * takes a single argument, an {@link android.content.Intent Intent},
 * which describes the activity
 * to be executed.</p>
 *
 * <p>Sometimes you want to get a result back from an activity when it
 * ends.  For example, you may start an activity that lets the user pick
 * a person in a list of contacts; when it ends, it returns the person
 * that was selected.  To do this, you call the
 * {@link android.app.Activity#startActivityForResult(Intent, int)} 
 * version with a second integer parameter identifying the call.  The result 
 * will come back through your {@link android.app.Activity#onActivityResult}
 * method.</p> 
 *
 * <p>When an activity exits, it can call
 * {@link android.app.Activity#setResult(int)}
 * to return data back to its parent.  It must always supply a result code,
 * which can be the standard results RESULT_CANCELED, RESULT_OK, or any
 * custom values starting at RESULT_FIRST_USER.  In addition, it can optionally
 * return back an Intent containing any additional data it wants.  All of this
 * information appears back on the
 * parent's <code>Activity.onActivityResult()</code>, along with the integer
 * identifier it originally supplied.</p>
 *
 * <p>If a child activity fails for any reason (such as crashing), the parent
 * activity will receive a result with the code RESULT_CANCELED.</p>
 *
 * <pre class="prettyprint">
 * public class MyActivity extends Activity {
 *     ...
 *
 *     static final int PICK_CONTACT_REQUEST = 0;
 *
 *     protected boolean onKeyDown(int keyCode, KeyEvent event) {
 *         if (keyCode == KeyEvent.KEYCODE_DPAD_CENTER) {
 *             // When the user center presses, let them pick a contact.
 *             startActivityForResult(
 *                 new Intent(Intent.ACTION_PICK,
 *                 new Uri("content://contacts")),
 *                 PICK_CONTACT_REQUEST);
 *            return true;
 *         }
 *         return false;
 *     }
 *
 *     protected void onActivityResult(int requestCode, int resultCode,
 *             Intent data) {
 *         if (requestCode == PICK_CONTACT_REQUEST) {
 *             if (resultCode == RESULT_OK) {
 *                 // A contact was picked.  Here we will just display it
 *                 // to the user.
 *                 startActivity(new Intent(Intent.ACTION_VIEW, data));
 *             }
 *         }
 *     }
 * }
 * </pre>
 *
 * <a name="SavingPersistentState"></a>
 * <h3>Saving Persistent State</h3>
 *
 * <p>There are generally two kinds of persistent state than an activity
 * will deal with: shared document-like data (typically stored in a SQLite
 * database using a {@linkplain android.content.ContentProvider content provider})
 * and internal state such as user preferences.</p>
 *
 * <p>For content provider data, we suggest that activities use a
 * "edit in place" user model.  That is, any edits a user makes are effectively
 * made immediately without requiring an additional confirmation step.
 * Supporting this model is generally a simple matter of following two rules:</p>
 *
 * <ul>
 *     <li> <p>When creating a new document, the backing database entry or file for
 *             it is created immediately.  For example, if the user chooses to write
 *             a new e-mail, a new entry for that e-mail is created as soon as they
 *             start entering data, so that if they go to any other activity after
 *             that point this e-mail will now appear in the list of drafts.</p>
 *     <li> <p>When an activity's <code>onPause()</code> method is called, it should
 *             commit to the backing content provider or file any changes the user
 *             has made.  This ensures that those changes will be seen by any other
 *             activity that is about to run.  You will probably want to commit
 *             your data even more aggressively at key times during your
 *             activity's lifecycle: for example before starting a new
 *             activity, before finishing your own activity, when the user
 *             switches between input fields, etc.</p>
 * </ul>
 *
 * <p>This model is designed to prevent data loss when a user is navigating
 * between activities, and allows the system to safely kill an activity (because
 * system resources are needed somewhere else) at any time after it has been
 * paused.  Note this implies
 * that the user pressing BACK from your activity does <em>not</em>
 * mean "cancel" -- it means to leave the activity with its current contents
 * saved away.  Cancelling edits in an activity must be provided through
 * some other mechanism, such as an explicit "revert" or "undo" option.</p>
 *
 * <p>See the {@linkplain android.content.ContentProvider content package} for
 * more information about content providers.  These are a key aspect of how
 * different activities invoke and propagate data between themselves.</p>
 *
 * <p>The Activity class also provides an API for managing internal persistent state
 * associated with an activity.  This can be used, for example, to remember
 * the user's preferred initial display in a calendar (day view or week view)
 * or the user's default home page in a web browser.</p>
 *
 * <p>Activity persistent state is managed
 * with the method {@link #getPreferences},
 * allowing you to retrieve and
 * modify a set of name/value pairs associated with the activity.  To use
 * preferences that are shared across multiple application components
 * (activities, receivers, services, providers), you can use the underlying
 * {@link Context#getSharedPreferences Context.getSharedPreferences()} method
 * to retrieve a preferences
 * object stored under a specific name.
 * (Note that it is not possible to share settings data across application
 * packages -- for that you will need a content provider.)</p>
 *
 * <p>Here is an excerpt from a calendar activity that stores the user's
 * preferred view mode in its persistent settings:</p>
 *
 * <pre class="prettyprint">
 * public class CalendarActivity extends Activity {
 *     ...
 *
 *     static final int DAY_VIEW_MODE = 0;
 *     static final int WEEK_VIEW_MODE = 1;
 *
 *     private SharedPreferences mPrefs;
 *     private int mCurViewMode;
 *
 *     protected void onCreate(Bundle savedInstanceState) {
 *         super.onCreate(savedInstanceState);
 *
 *         SharedPreferences mPrefs = getSharedPreferences();
 *         mCurViewMode = mPrefs.getInt("view_mode" DAY_VIEW_MODE);
 *     }
 *
 *     protected void onPause() {
 *         super.onPause();
 * 
 *         SharedPreferences.Editor ed = mPrefs.edit();
 *         ed.putInt("view_mode", mCurViewMode);
 *         ed.commit();
 *     }
 * }
 * </pre>
 * 
 * <a name="Permissions"></a>
 * <h3>Permissions</h3>
 * 
 * <p>The ability to start a particular Activity can be enforced when it is
 * declared in its
 * manifest's {@link android.R.styleable#AndroidManifestActivity &lt;activity&gt;}
 * tag.  By doing so, other applications will need to declare a corresponding
 * {@link android.R.styleable#AndroidManifestUsesPermission &lt;uses-permission&gt;}
 * element in their own manifest to be able to start that activity.
 * 
 * <p>See the <a href="{@docRoot}guide/topics/security/security.html">Security and Permissions</a>
 * document for more information on permissions and security in general.
 * 
 * <a name="ProcessLifecycle"></a>
 * <h3>Process Lifecycle</h3>
 * 
 * <p>The Android system attempts to keep application process around for as
 * long as possible, but eventually will need to remove old processes when
 * memory runs low.  As described in <a href="#ActivityLifecycle">Activity
 * Lifecycle</a>, the decision about which process to remove is intimately
 * tied to the state of the user's interaction with it.  In general, there
 * are four states a process can be in based on the activities running in it,
 * listed here in order of importance.  The system will kill less important
 * processes (the last ones) before it resorts to killing more important
 * processes (the first ones).
 * 
 * <ol>
 * <li> <p>The <b>foreground activity</b> (the activity at the top of the screen
 * that the user is currently interacting with) is considered the most important.
 * Its process will only be killed as a last resort, if it uses more memory
 * than is available on the device.  Generally at this point the device has
 * reached a memory paging state, so this is required in order to keep the user
 * interface responsive.
 * <li> <p>A <b>visible activity</b> (an activity that is visible to the user
 * but not in the foreground, such as one sitting behind a foreground dialog)
 * is considered extremely important and will not be killed unless that is
 * required to keep the foreground activity running.
 * <li> <p>A <b>background activity</b> (an activity that is not visible to
 * the user and has been paused) is no longer critical, so the system may
 * safely kill its process to reclaim memory for other foreground or
 * visible processes.  If its process needs to be killed, when the user navigates
 * back to the activity (making it visible on the screen again), its
 * {@link #onCreate} method will be called with the savedInstanceState it had previously
 * supplied in {@link #onSaveInstanceState} so that it can restart itself in the same
 * state as the user last left it.
 * <li> <p>An <b>empty process</b> is one hosting no activities or other
 * application components (such as {@link Service} or
 * {@link android.content.BroadcastReceiver} classes).  These are killed very
 * quickly by the system as memory becomes low.  For this reason, any
 * background operation you do outside of an activity must be executed in the
 * context of an activity BroadcastReceiver or Service to ensure that the system
 * knows it needs to keep your process around.
 * </ol>
 * 
 * <p>Sometimes an Activity may need to do a long-running operation that exists
 * independently of the activity lifecycle itself.  An example may be a camera
 * application that allows you to upload a picture to a web site.  The upload
 * may take a long time, and the application should allow the user to leave
 * the application will it is executing.  To accomplish this, your Activity
 * should start a {@link Service} in which the upload takes place.  This allows
 * the system to properly prioritize your process (considering it to be more
 * important than other non-visible applications) for the duration of the
 * upload, independent of whether the original activity is paused, stopped,
 * or finished.
 */
public class Activity extends ContextThemeWrapper
        implements LayoutInflater.Factory,
        Window.Callback, KeyEvent.Callback,
        OnCreateContextMenuListener, ComponentCallbacks {
    private static final String TAG = "Activity";

    /** Standard activity result: operation canceled. */
    public static final int RESULT_CANCELED    = 0;
    /** Standard activity result: operation succeeded. */
    public static final int RESULT_OK           = -1;
    /** Start of user-defined activity results. */
    public static final int RESULT_FIRST_USER   = 1;

    private static long sInstanceCount = 0;

    private static final String WINDOW_HIERARCHY_TAG = "android:viewHierarchyState";
    private static final String FRAGMENTS_TAG = "android:fragments";
    private static final String SAVED_DIALOG_IDS_KEY = "android:savedDialogIds";
    private static final String SAVED_DIALOGS_TAG = "android:savedDialogs";
    private static final String SAVED_DIALOG_KEY_PREFIX = "android:dialog_";
    private static final String SAVED_DIALOG_ARGS_KEY_PREFIX = "android:dialog_args_";

    private static class ManagedDialog {
        Dialog mDialog;
        Bundle mArgs;
    }
    private SparseArray<ManagedDialog> mManagedDialogs;

    // set by the thread after the constructor and before onCreate(Bundle savedInstanceState) is called.
    private Instrumentation mInstrumentation;
    private IBinder mToken;
    private int mIdent;
    /*package*/ String mEmbeddedID;
    private Application mApplication;
    /*package*/ Intent mIntent;
    private ComponentName mComponent;
    /*package*/ ActivityInfo mActivityInfo;
    /*package*/ ActivityThread mMainThread;
    Activity mParent;
    boolean mCalled;
    /*package*/ boolean mResumed;
    private boolean mStopped;
    boolean mFinished;
    boolean mStartedActivity;
    /** true if the activity is being destroyed in order to recreate it with a new configuration */
    /*package*/ boolean mChangingConfigurations = false;
    /*package*/ int mConfigChangeFlags;
    /*package*/ Configuration mCurrentConfig;
    private SearchManager mSearchManager;

    static final class NonConfigurationInstances {
        Object activity;
        HashMap<String, Object> children;
        ArrayList<Fragment> fragments;
    }
    /* package */ NonConfigurationInstances mLastNonConfigurationInstances;
    
    private Window mWindow;

    private WindowManager mWindowManager;
    /*package*/ View mDecor = null;
    /*package*/ boolean mWindowAdded = false;
    /*package*/ boolean mVisibleFromServer = false;
    /*package*/ boolean mVisibleFromClient = true;
    /*package*/ ActionBar mActionBar = null;

    private CharSequence mTitle;
    private int mTitleColor = 0;

    final FragmentManager mFragments = new FragmentManager();
    
    private static final class ManagedCursor {
        ManagedCursor(Cursor cursor) {
            mCursor = cursor;
            mReleased = false;
            mUpdated = false;
        }

        private final Cursor mCursor;
        private boolean mReleased;
        private boolean mUpdated;
    }
    private final ArrayList<ManagedCursor> mManagedCursors =
        new ArrayList<ManagedCursor>();

    // protected by synchronized (this) 
    int mResultCode = RESULT_CANCELED;
    Intent mResultData = null;

    private boolean mTitleReady = false;

    private int mDefaultKeyMode = DEFAULT_KEYS_DISABLE;
    private SpannableStringBuilder mDefaultKeySsb = null;
    
    protected static final int[] FOCUSED_STATE_SET = {com.android.internal.R.attr.state_focused};

    private Thread mUiThread;
    final Handler mHandler = new Handler();

    // Used for debug only
    /*
    public Activity() {
        ++sInstanceCount;
    }

    @Override
    protected void finalize() throws Throwable {
        super.finalize();
        --sInstanceCount;
    }
    */

    public static long getInstanceCount() {
        return sInstanceCount;
    }

    /** Return the intent that started this activity. */
    public Intent getIntent() {
        return mIntent;
    }

    /** 
     * Change the intent returned by {@link #getIntent}.  This holds a 
     * reference to the given intent; it does not copy it.  Often used in 
     * conjunction with {@link #onNewIntent}. 
     *  
     * @param newIntent The new Intent object to return from getIntent 
     * 
     * @see #getIntent
     * @see #onNewIntent
     */ 
    public void setIntent(Intent newIntent) {
        mIntent = newIntent;
    }

    /** Return the application that owns this activity. */
    public final Application getApplication() {
        return mApplication;
    }

    /** Is this activity embedded inside of another activity? */
    public final boolean isChild() {
        return mParent != null;
    }
    
    /** Return the parent activity if this view is an embedded child. */
    public final Activity getParent() {
        return mParent;
    }

    /** Retrieve the window manager for showing custom windows. */
    public WindowManager getWindowManager() {
        return mWindowManager;
    }

    /**
     * Retrieve the current {@link android.view.Window} for the activity.
     * This can be used to directly access parts of the Window API that
     * are not available through Activity/Screen.
     * 
     * @return Window The current window, or null if the activity is not
     *         visual.
     */
    public Window getWindow() {
        return mWindow;
    }

    /**
     * Calls {@link android.view.Window#getCurrentFocus} on the
     * Window of this Activity to return the currently focused view.
     * 
     * @return View The current View with focus or null.
     * 
     * @see #getWindow
     * @see android.view.Window#getCurrentFocus
     */
    public View getCurrentFocus() {
        return mWindow != null ? mWindow.getCurrentFocus() : null;
    }

    @Override
    public int getWallpaperDesiredMinimumWidth() {
        int width = super.getWallpaperDesiredMinimumWidth();
        return width <= 0 ? getWindowManager().getDefaultDisplay().getWidth() : width;
    }

    @Override
    public int getWallpaperDesiredMinimumHeight() {
        int height = super.getWallpaperDesiredMinimumHeight();
        return height <= 0 ? getWindowManager().getDefaultDisplay().getHeight() : height;
    }

    /**
     * Called when the activity is starting.  This is where most initialization
     * should go: calling {@link #setContentView(int)} to inflate the
     * activity's UI, using {@link #findViewById} to programmatically interact
     * with widgets in the UI, calling
     * {@link #managedQuery(android.net.Uri , String[], String, String[], String)} to retrieve
     * cursors for data being displayed, etc.
     * 
     * <p>You can call {@link #finish} from within this function, in
     * which case onDestroy() will be immediately called without any of the rest
     * of the activity lifecycle ({@link #onStart}, {@link #onResume},
     * {@link #onPause}, etc) executing.
     * 
     * <p><em>Derived classes must call through to the super class's
     * implementation of this method.  If they do not, an exception will be
     * thrown.</em></p>
     * 
     * @param savedInstanceState If the activity is being re-initialized after
     *     previously being shut down then this Bundle contains the data it most
     *     recently supplied in {@link #onSaveInstanceState}.  <b><i>Note: Otherwise it is null.</i></b>
     * 
     * @see #onStart
     * @see #onSaveInstanceState
     * @see #onRestoreInstanceState
     * @see #onPostCreate
     */
    protected void onCreate(Bundle savedInstanceState) {
        mVisibleFromClient = !mWindow.getWindowStyle().getBoolean(
                com.android.internal.R.styleable.Window_windowNoDisplay, false);
        if (savedInstanceState != null) {
            Parcelable p = savedInstanceState.getParcelable(FRAGMENTS_TAG);
            mFragments.restoreAllState(p, mLastNonConfigurationInstances != null
                    ? mLastNonConfigurationInstances.fragments : null);
        }
        mFragments.dispatchCreate();
        mCalled = true;
    }

    /**
     * The hook for {@link ActivityThread} to restore the state of this activity.
     *
     * Calls {@link #onSaveInstanceState(android.os.Bundle)} and
     * {@link #restoreManagedDialogs(android.os.Bundle)}.
     *
     * @param savedInstanceState contains the saved state
     */
    final void performRestoreInstanceState(Bundle savedInstanceState) {
        onRestoreInstanceState(savedInstanceState);
        restoreManagedDialogs(savedInstanceState);
    }

    /**
     * This method is called after {@link #onStart} when the activity is
     * being re-initialized from a previously saved state, given here in
     * <var>savedInstanceState</var>.  Most implementations will simply use {@link #onCreate}
     * to restore their state, but it is sometimes convenient to do it here
     * after all of the initialization has been done or to allow subclasses to
     * decide whether to use your default implementation.  The default
     * implementation of this method performs a restore of any view state that
     * had previously been frozen by {@link #onSaveInstanceState}.
     * 
     * <p>This method is called between {@link #onStart} and
     * {@link #onPostCreate}.
     * 
     * @param savedInstanceState the data most recently supplied in {@link #onSaveInstanceState}.
     * 
     * @see #onCreate
     * @see #onPostCreate
     * @see #onResume
     * @see #onSaveInstanceState
     */
    protected void onRestoreInstanceState(Bundle savedInstanceState) {
        if (mWindow != null) {
            Bundle windowState = savedInstanceState.getBundle(WINDOW_HIERARCHY_TAG);
            if (windowState != null) {
                mWindow.restoreHierarchyState(windowState);
            }
        }
    }
    
    /**
     * Restore the state of any saved managed dialogs.
     *
     * @param savedInstanceState The bundle to restore from.
     */
    private void restoreManagedDialogs(Bundle savedInstanceState) {
        final Bundle b = savedInstanceState.getBundle(SAVED_DIALOGS_TAG);
        if (b == null) {
            return;
        }

        final int[] ids = b.getIntArray(SAVED_DIALOG_IDS_KEY);
        final int numDialogs = ids.length;
        mManagedDialogs = new SparseArray<ManagedDialog>(numDialogs);
        for (int i = 0; i < numDialogs; i++) {
            final Integer dialogId = ids[i];
            Bundle dialogState = b.getBundle(savedDialogKeyFor(dialogId));
            if (dialogState != null) {
                // Calling onRestoreInstanceState() below will invoke dispatchOnCreate
                // so tell createDialog() not to do it, otherwise we get an exception
                final ManagedDialog md = new ManagedDialog();
                md.mArgs = b.getBundle(savedDialogArgsKeyFor(dialogId));
                md.mDialog = createDialog(dialogId, dialogState, md.mArgs);
                if (md.mDialog != null) {
                    mManagedDialogs.put(dialogId, md);
                    onPrepareDialog(dialogId, md.mDialog, md.mArgs);
                    md.mDialog.onRestoreInstanceState(dialogState);
                }
            }
        }
    }

    private Dialog createDialog(Integer dialogId, Bundle state, Bundle args) {
        final Dialog dialog = onCreateDialog(dialogId, args);
        if (dialog == null) {
            return null;
        }
        dialog.dispatchOnCreate(state);
        return dialog;
    }

    private static String savedDialogKeyFor(int key) {
        return SAVED_DIALOG_KEY_PREFIX + key;
    }

    private static String savedDialogArgsKeyFor(int key) {
        return SAVED_DIALOG_ARGS_KEY_PREFIX + key;
    }

    /**
     * Called when activity start-up is complete (after {@link #onStart}
     * and {@link #onRestoreInstanceState} have been called).  Applications will
     * generally not implement this method; it is intended for system
     * classes to do final initialization after application code has run.
     * 
     * <p><em>Derived classes must call through to the super class's
     * implementation of this method.  If they do not, an exception will be
     * thrown.</em></p>
     * 
     * @param savedInstanceState If the activity is being re-initialized after
     *     previously being shut down then this Bundle contains the data it most
     *     recently supplied in {@link #onSaveInstanceState}.  <b><i>Note: Otherwise it is null.</i></b>
     * @see #onCreate
     */
    protected void onPostCreate(Bundle savedInstanceState) {
        if (!isChild()) {
            mTitleReady = true;
            onTitleChanged(getTitle(), getTitleColor());
        }
        mCalled = true;
    }

    /**
     * Called after {@link #onCreate} &mdash; or after {@link #onRestart} when  
     * the activity had been stopped, but is now again being displayed to the 
	 * user.  It will be followed by {@link #onResume}.
     *
     * <p><em>Derived classes must call through to the super class's
     * implementation of this method.  If they do not, an exception will be
     * thrown.</em></p>
     * 
     * @see #onCreate
     * @see #onStop
     * @see #onResume
     */
    protected void onStart() {
        mCalled = true;
    }

    /**
     * Called after {@link #onStop} when the current activity is being
     * re-displayed to the user (the user has navigated back to it).  It will
     * be followed by {@link #onStart} and then {@link #onResume}.
     *
     * <p>For activities that are using raw {@link Cursor} objects (instead of
     * creating them through
     * {@link #managedQuery(android.net.Uri , String[], String, String[], String)},
     * this is usually the place
     * where the cursor should be requeried (because you had deactivated it in
     * {@link #onStop}.
     * 
     * <p><em>Derived classes must call through to the super class's
     * implementation of this method.  If they do not, an exception will be
     * thrown.</em></p>
     * 
     * @see #onStop
     * @see #onStart
     * @see #onResume
     */
    protected void onRestart() {
        mCalled = true;
    }

    /**
     * Called after {@link #onRestoreInstanceState}, {@link #onRestart}, or
     * {@link #onPause}, for your activity to start interacting with the user.
     * This is a good place to begin animations, open exclusive-access devices
     * (such as the camera), etc.
     *
     * <p>Keep in mind that onResume is not the best indicator that your activity
     * is visible to the user; a system window such as the keyguard may be in
     * front.  Use {@link #onWindowFocusChanged} to know for certain that your
     * activity is visible to the user (for example, to resume a game).
     *
     * <p><em>Derived classes must call through to the super class's
     * implementation of this method.  If they do not, an exception will be
     * thrown.</em></p>
     * 
     * @see #onRestoreInstanceState
     * @see #onRestart
     * @see #onPostResume
     * @see #onPause
     */
    protected void onResume() {
        mCalled = true;
    }

    /**
     * Called when activity resume is complete (after {@link #onResume} has
     * been called). Applications will generally not implement this method;
     * it is intended for system classes to do final setup after application
     * resume code has run.
     * 
     * <p><em>Derived classes must call through to the super class's
     * implementation of this method.  If they do not, an exception will be
     * thrown.</em></p>
     * 
     * @see #onResume
     */
    protected void onPostResume() {
        final Window win = getWindow();
        if (win != null) win.makeActive();
        mCalled = true;
    }

    /**
     * This is called for activities that set launchMode to "singleTop" in
     * their package, or if a client used the {@link Intent#FLAG_ACTIVITY_SINGLE_TOP}
     * flag when calling {@link #startActivity}.  In either case, when the
     * activity is re-launched while at the top of the activity stack instead
     * of a new instance of the activity being started, onNewIntent() will be
     * called on the existing instance with the Intent that was used to
     * re-launch it. 
     *  
     * <p>An activity will always be paused before receiving a new intent, so 
     * you can count on {@link #onResume} being called after this method. 
     * 
     * <p>Note that {@link #getIntent} still returns the original Intent.  You 
     * can use {@link #setIntent} to update it to this new Intent. 
     * 
     * @param intent The new intent that was started for the activity. 
     *  
     * @see #getIntent
     * @see #setIntent 
     * @see #onResume 
     */
    protected void onNewIntent(Intent intent) {
    }

    /**
     * The hook for {@link ActivityThread} to save the state of this activity.
     *
     * Calls {@link #onSaveInstanceState(android.os.Bundle)}
     * and {@link #saveManagedDialogs(android.os.Bundle)}.
     *
     * @param outState The bundle to save the state to.
     */
    final void performSaveInstanceState(Bundle outState) {
        onSaveInstanceState(outState);
        saveManagedDialogs(outState);
    }

    /**
     * Called to retrieve per-instance state from an activity before being killed
     * so that the state can be restored in {@link #onCreate} or
     * {@link #onRestoreInstanceState} (the {@link Bundle} populated by this method
     * will be passed to both).
     *
     * <p>This method is called before an activity may be killed so that when it
     * comes back some time in the future it can restore its state.  For example,
     * if activity B is launched in front of activity A, and at some point activity
     * A is killed to reclaim resources, activity A will have a chance to save the
     * current state of its user interface via this method so that when the user
     * returns to activity A, the state of the user interface can be restored
     * via {@link #onCreate} or {@link #onRestoreInstanceState}.
     *
     * <p>Do not confuse this method with activity lifecycle callbacks such as
     * {@link #onPause}, which is always called when an activity is being placed
     * in the background or on its way to destruction, or {@link #onStop} which
     * is called before destruction.  One example of when {@link #onPause} and
     * {@link #onStop} is called and not this method is when a user navigates back
     * from activity B to activity A: there is no need to call {@link #onSaveInstanceState}
     * on B because that particular instance will never be restored, so the
     * system avoids calling it.  An example when {@link #onPause} is called and
     * not {@link #onSaveInstanceState} is when activity B is launched in front of activity A:
     * the system may avoid calling {@link #onSaveInstanceState} on activity A if it isn't
     * killed during the lifetime of B since the state of the user interface of
     * A will stay intact.
     *
     * <p>The default implementation takes care of most of the UI per-instance
     * state for you by calling {@link android.view.View#onSaveInstanceState()} on each
     * view in the hierarchy that has an id, and by saving the id of the currently
     * focused view (all of which is restored by the default implementation of
     * {@link #onRestoreInstanceState}).  If you override this method to save additional
     * information not captured by each individual view, you will likely want to
     * call through to the default implementation, otherwise be prepared to save
     * all of the state of each view yourself.
     *
     * <p>If called, this method will occur before {@link #onStop}.  There are
     * no guarantees about whether it will occur before or after {@link #onPause}.
     * 
     * @param outState Bundle in which to place your saved state.
     * 
     * @see #onCreate
     * @see #onRestoreInstanceState
     * @see #onPause
     */
    protected void onSaveInstanceState(Bundle outState) {
        outState.putBundle(WINDOW_HIERARCHY_TAG, mWindow.saveHierarchyState());
        Parcelable p = mFragments.saveAllState();
        if (p != null) {
            outState.putParcelable(FRAGMENTS_TAG, p);
        }
    }

    /**
     * Save the state of any managed dialogs.
     *
     * @param outState place to store the saved state.
     */
    private void saveManagedDialogs(Bundle outState) {
        if (mManagedDialogs == null) {
            return;
        }

        final int numDialogs = mManagedDialogs.size();
        if (numDialogs == 0) {
            return;
        }

        Bundle dialogState = new Bundle();

        int[] ids = new int[mManagedDialogs.size()];

        // save each dialog's bundle, gather the ids
        for (int i = 0; i < numDialogs; i++) {
            final int key = mManagedDialogs.keyAt(i);
            ids[i] = key;
            final ManagedDialog md = mManagedDialogs.valueAt(i);
            dialogState.putBundle(savedDialogKeyFor(key), md.mDialog.onSaveInstanceState());
            if (md.mArgs != null) {
                dialogState.putBundle(savedDialogArgsKeyFor(key), md.mArgs);
            }
        }

        dialogState.putIntArray(SAVED_DIALOG_IDS_KEY, ids);
        outState.putBundle(SAVED_DIALOGS_TAG, dialogState);
    }


    /**
     * Called as part of the activity lifecycle when an activity is going into
     * the background, but has not (yet) been killed.  The counterpart to
     * {@link #onResume}.
     *
     * <p>When activity B is launched in front of activity A, this callback will
     * be invoked on A.  B will not be created until A's {@link #onPause} returns,
     * so be sure to not do anything lengthy here.
     *
     * <p>This callback is mostly used for saving any persistent state the
     * activity is editing, to present a "edit in place" model to the user and
     * making sure nothing is lost if there are not enough resources to start
     * the new activity without first killing this one.  This is also a good
     * place to do things like stop animations and other things that consume a
     * noticeable mount of CPU in order to make the switch to the next activity
     * as fast as possible, or to close resources that are exclusive access
     * such as the camera.
     * 
     * <p>In situations where the system needs more memory it may kill paused
     * processes to reclaim resources.  Because of this, you should be sure
     * that all of your state is saved by the time you return from
     * this function.  In general {@link #onSaveInstanceState} is used to save
     * per-instance state in the activity and this method is used to store
     * global persistent data (in content providers, files, etc.)
     * 
     * <p>After receiving this call you will usually receive a following call
     * to {@link #onStop} (after the next activity has been resumed and
     * displayed), however in some cases there will be a direct call back to
     * {@link #onResume} without going through the stopped state.
     * 
     * <p><em>Derived classes must call through to the super class's
     * implementation of this method.  If they do not, an exception will be
     * thrown.</em></p>
     * 
     * @see #onResume
     * @see #onSaveInstanceState
     * @see #onStop
     */
    protected void onPause() {
        mCalled = true;
    }

    /**
     * Called as part of the activity lifecycle when an activity is about to go
     * into the background as the result of user choice.  For example, when the
     * user presses the Home key, {@link #onUserLeaveHint} will be called, but
     * when an incoming phone call causes the in-call Activity to be automatically
     * brought to the foreground, {@link #onUserLeaveHint} will not be called on
     * the activity being interrupted.  In cases when it is invoked, this method
     * is called right before the activity's {@link #onPause} callback.
     * 
     * <p>This callback and {@link #onUserInteraction} are intended to help
     * activities manage status bar notifications intelligently; specifically,
     * for helping activities determine the proper time to cancel a notfication.
     * 
     * @see #onUserInteraction()
     */
    protected void onUserLeaveHint() {
    }
    
    /**
     * Generate a new thumbnail for this activity.  This method is called before
     * pausing the activity, and should draw into <var>outBitmap</var> the
     * imagery for the desired thumbnail in the dimensions of that bitmap.  It
     * can use the given <var>canvas</var>, which is configured to draw into the
     * bitmap, for rendering if desired.
     * 
     * <p>The default implementation renders the Screen's current view
     * hierarchy into the canvas to generate a thumbnail.
     * 
     * <p>If you return false, the bitmap will be filled with a default
     * thumbnail.
     * 
     * @param outBitmap The bitmap to contain the thumbnail.
     * @param canvas Can be used to render into the bitmap.
     * 
     * @return Return true if you have drawn into the bitmap; otherwise after
     *         you return it will be filled with a default thumbnail.
     * 
     * @see #onCreateDescription
     * @see #onSaveInstanceState
     * @see #onPause
     */
    public boolean onCreateThumbnail(Bitmap outBitmap, Canvas canvas) {
        if (mDecor == null) {
            return false;
        }

        int paddingLeft = 0;
        int paddingRight = 0;
        int paddingTop = 0;
        int paddingBottom = 0;

        // Find System window and use padding so we ignore space reserved for decorations
        // like the status bar and such.
        final FrameLayout top = (FrameLayout) mDecor;
        for (int i = 0; i < top.getChildCount(); i++) {
            View child = top.getChildAt(i);
            if (child.isFitsSystemWindowsFlagSet()) {
                paddingLeft = child.getPaddingLeft();
                paddingRight = child.getPaddingRight();
                paddingTop = child.getPaddingTop();
                paddingBottom = child.getPaddingBottom();
                break;
            }
        }
        
        final int visibleWidth = mDecor.getWidth() - paddingLeft - paddingRight;
        final int visibleHeight = mDecor.getHeight() - paddingTop - paddingBottom;

        canvas.save();
        canvas.scale( (float) outBitmap.getWidth() / visibleWidth,
                (float) outBitmap.getHeight() / visibleHeight);
        canvas.translate(-paddingLeft, -paddingTop);
        mDecor.draw(canvas);
        canvas.restore();

        return true;
    }

    /**
     * Generate a new description for this activity.  This method is called
     * before pausing the activity and can, if desired, return some textual
     * description of its current state to be displayed to the user.
     * 
     * <p>The default implementation returns null, which will cause you to
     * inherit the description from the previous activity.  If all activities
     * return null, generally the label of the top activity will be used as the
     * description.
     * 
     * @return A description of what the user is doing.  It should be short and
     *         sweet (only a few words).
     * 
     * @see #onCreateThumbnail
     * @see #onSaveInstanceState
     * @see #onPause
     */
    public CharSequence onCreateDescription() {
        return null;
    }

    /**
     * Called when you are no longer visible to the user.  You will next
     * receive either {@link #onRestart}, {@link #onDestroy}, or nothing,
     * depending on later user activity.
     * 
     * <p>Note that this method may never be called, in low memory situations
     * where the system does not have enough memory to keep your activity's
     * process running after its {@link #onPause} method is called.
     * 
     * <p><em>Derived classes must call through to the super class's
     * implementation of this method.  If they do not, an exception will be
     * thrown.</em></p>
     * 
     * @see #onRestart
     * @see #onResume
     * @see #onSaveInstanceState
     * @see #onDestroy
     */
    protected void onStop() {
        mCalled = true;
    }

    /**
     * Perform any final cleanup before an activity is destroyed.  This can
     * happen either because the activity is finishing (someone called
     * {@link #finish} on it, or because the system is temporarily destroying
     * this instance of the activity to save space.  You can distinguish
     * between these two scenarios with the {@link #isFinishing} method.
     * 
     * <p><em>Note: do not count on this method being called as a place for
     * saving data! For example, if an activity is editing data in a content
     * provider, those edits should be committed in either {@link #onPause} or
     * {@link #onSaveInstanceState}, not here.</em> This method is usually implemented to
     * free resources like threads that are associated with an activity, so
     * that a destroyed activity does not leave such things around while the
     * rest of its application is still running.  There are situations where
     * the system will simply kill the activity's hosting process without
     * calling this method (or any others) in it, so it should not be used to
     * do things that are intended to remain around after the process goes
     * away.
     * 
     * <p><em>Derived classes must call through to the super class's
     * implementation of this method.  If they do not, an exception will be
     * thrown.</em></p>
     * 
     * @see #onPause
     * @see #onStop
     * @see #finish
     * @see #isFinishing
     */
    protected void onDestroy() {
        mCalled = true;

        // dismiss any dialogs we are managing.
        if (mManagedDialogs != null) {
            final int numDialogs = mManagedDialogs.size();
            for (int i = 0; i < numDialogs; i++) {
                final ManagedDialog md = mManagedDialogs.valueAt(i);
                if (md.mDialog.isShowing()) {
                    md.mDialog.dismiss();
                }
            }
            mManagedDialogs = null;
        }

        // close any cursors we are managing.
        synchronized (mManagedCursors) {
            int numCursors = mManagedCursors.size();
            for (int i = 0; i < numCursors; i++) {
                ManagedCursor c = mManagedCursors.get(i);
                if (c != null) {
                    c.mCursor.close();
                }
            }
            mManagedCursors.clear();
        }

        // Close any open search dialog
        if (mSearchManager != null) {
            mSearchManager.stopSearch();
        }
    }

    /**
     * Called by the system when the device configuration changes while your
     * activity is running.  Note that this will <em>only</em> be called if
     * you have selected configurations you would like to handle with the
     * {@link android.R.attr#configChanges} attribute in your manifest.  If
     * any configuration change occurs that is not selected to be reported
     * by that attribute, then instead of reporting it the system will stop
     * and restart the activity (to have it launched with the new
     * configuration).
     * 
     * <p>At the time that this function has been called, your Resources
     * object will have been updated to return resource values matching the
     * new configuration.
     * 
     * @param newConfig The new device configuration.
     */
    public void onConfigurationChanged(Configuration newConfig) {
        mCalled = true;

        if (mWindow != null) {
            // Pass the configuration changed event to the window
            mWindow.onConfigurationChanged(newConfig);
        }
    }
    
    /**
     * If this activity is being destroyed because it can not handle a
     * configuration parameter being changed (and thus its
     * {@link #onConfigurationChanged(Configuration)} method is
     * <em>not</em> being called), then you can use this method to discover
     * the set of changes that have occurred while in the process of being
     * destroyed.  Note that there is no guarantee that these will be
     * accurate (other changes could have happened at any time), so you should
     * only use this as an optimization hint.
     * 
     * @return Returns a bit field of the configuration parameters that are
     * changing, as defined by the {@link android.content.res.Configuration}
     * class.
     */
    public int getChangingConfigurations() {
        return mConfigChangeFlags;
    }
    
    /**
     * Retrieve the non-configuration instance data that was previously
     * returned by {@link #onRetainNonConfigurationInstance()}.  This will
     * be available from the initial {@link #onCreate} and
     * {@link #onStart} calls to the new instance, allowing you to extract
     * any useful dynamic state from the previous instance.
     * 
     * <p>Note that the data you retrieve here should <em>only</em> be used
     * as an optimization for handling configuration changes.  You should always
     * be able to handle getting a null pointer back, and an activity must
     * still be able to restore itself to its previous state (through the
     * normal {@link #onSaveInstanceState(Bundle)} mechanism) even if this
     * function returns null.
     * 
     * @return Returns the object previously returned by
     * {@link #onRetainNonConfigurationInstance()}.
     */
    public Object getLastNonConfigurationInstance() {
        return mLastNonConfigurationInstances != null
                ? mLastNonConfigurationInstances.activity : null;
    }
    
    /**
     * Called by the system, as part of destroying an
     * activity due to a configuration change, when it is known that a new
     * instance will immediately be created for the new configuration.  You
     * can return any object you like here, including the activity instance
     * itself, which can later be retrieved by calling
     * {@link #getLastNonConfigurationInstance()} in the new activity
     * instance.
     * 
     * <p>This function is called purely as an optimization, and you must
     * not rely on it being called.  When it is called, a number of guarantees
     * will be made to help optimize configuration switching:
     * <ul>
     * <li> The function will be called between {@link #onStop} and
     * {@link #onDestroy}.
     * <li> A new instance of the activity will <em>always</em> be immediately
     * created after this one's {@link #onDestroy()} is called.  In particular,
     * <em>no</em> messages will be dispatched during this time (when the returned
     * object does not have an activity to be associated with).
     * <li> The object you return here will <em>always</em> be available from
     * the {@link #getLastNonConfigurationInstance()} method of the following
     * activity instance as described there.
     * </ul>
     * 
     * <p>These guarantees are designed so that an activity can use this API
     * to propagate extensive state from the old to new activity instance, from
     * loaded bitmaps, to network connections, to evenly actively running
     * threads.  Note that you should <em>not</em> propagate any data that
     * may change based on the configuration, including any data loaded from
     * resources such as strings, layouts, or drawables.
     * 
     * <p>The guarantee of no message handling during the switch to the next
     * activity simplifies use with active objects.  For example if your retained
     * state is an {@link android.os.AsyncTask} you are guaranteed that its
     * call back functions (like {@link android.os.AsyncTask#onPostExecute}) will
     * not be called from the call here until you execute the next instance's
     * {@link #onCreate(Bundle)}.  (Note however that there is of course no such
     * guarantee for {@link android.os.AsyncTask#doInBackground} since that is
     * running in a separate thread.)
     *
     * @return Return any Object holding the desired state to propagate to the
     * next activity instance.
     */
    public Object onRetainNonConfigurationInstance() {
        return null;
    }
    
    /**
     * Retrieve the non-configuration instance data that was previously
     * returned by {@link #onRetainNonConfigurationChildInstances()}.  This will
     * be available from the initial {@link #onCreate} and
     * {@link #onStart} calls to the new instance, allowing you to extract
     * any useful dynamic state from the previous instance.
     * 
     * <p>Note that the data you retrieve here should <em>only</em> be used
     * as an optimization for handling configuration changes.  You should always
     * be able to handle getting a null pointer back, and an activity must
     * still be able to restore itself to its previous state (through the
     * normal {@link #onSaveInstanceState(Bundle)} mechanism) even if this
     * function returns null.
     * 
     * @return Returns the object previously returned by
     * {@link #onRetainNonConfigurationChildInstances()}
     */
    HashMap<String, Object> getLastNonConfigurationChildInstances() {
        return mLastNonConfigurationInstances != null
                ? mLastNonConfigurationInstances.children : null;
    }
    
    /**
     * This method is similar to {@link #onRetainNonConfigurationInstance()} except that
     * it should return either a mapping from  child activity id strings to arbitrary objects,
     * or null.  This method is intended to be used by Activity framework subclasses that control a
     * set of child activities, such as ActivityGroup.  The same guarantees and restrictions apply
     * as for {@link #onRetainNonConfigurationInstance()}.  The default implementation returns null.
     */
    HashMap<String,Object> onRetainNonConfigurationChildInstances() {
        return null;
    }
    
    NonConfigurationInstances retainNonConfigurationInstances() {
        Object activity = onRetainNonConfigurationInstance();
        HashMap<String, Object> children = onRetainNonConfigurationChildInstances();
        ArrayList<Fragment> fragments = mFragments.retainNonConfig();
        if (activity == null && children == null && fragments == null) {
            return null;
        }
        
        NonConfigurationInstances nci = new NonConfigurationInstances();
        nci.activity = activity;
        nci.children = children;
        nci.fragments = fragments;
        return nci;
    }
    
    public void onLowMemory() {
        mCalled = true;
    }
    
    /**
     * Start a series of edit operations on the Fragments associated with
     * this activity.
     */
    public FragmentTransaction openFragmentTransaction() {
        return new BackStackEntry(mFragments);
    }
    
    /**
     * Wrapper around
     * {@link ContentResolver#query(android.net.Uri , String[], String, String[], String)}
     * that gives the resulting {@link Cursor} to call
     * {@link #startManagingCursor} so that the activity will manage its
     * lifecycle for you.
     * 
     * @param uri The URI of the content provider to query.
     * @param projection List of columns to return.
     * @param selection SQL WHERE clause.
     * @param sortOrder SQL ORDER BY clause.
     * 
     * @return The Cursor that was returned by query().
     * 
     * @see ContentResolver#query(android.net.Uri , String[], String, String[], String)
     * @see #startManagingCursor
     * @hide
     */
    public final Cursor managedQuery(Uri uri,
                                     String[] projection,
                                     String selection,
                                     String sortOrder)
    {
        Cursor c = getContentResolver().query(uri, projection, selection, null, sortOrder);
        if (c != null) {
            startManagingCursor(c);
        }
        return c;
    }

    /**
     * Wrapper around
     * {@link ContentResolver#query(android.net.Uri , String[], String, String[], String)}
     * that gives the resulting {@link Cursor} to call
     * {@link #startManagingCursor} so that the activity will manage its
     * lifecycle for you.
     * 
     * @param uri The URI of the content provider to query.
     * @param projection List of columns to return.
     * @param selection SQL WHERE clause.
     * @param selectionArgs The arguments to selection, if any ?s are pesent
     * @param sortOrder SQL ORDER BY clause.
     * 
     * @return The Cursor that was returned by query().
     * 
     * @see ContentResolver#query(android.net.Uri , String[], String, String[], String)
     * @see #startManagingCursor
     */
    public final Cursor managedQuery(Uri uri,
                                     String[] projection,
                                     String selection,
                                     String[] selectionArgs,
                                     String sortOrder)
    {
        Cursor c = getContentResolver().query(uri, projection, selection, selectionArgs, sortOrder);
        if (c != null) {
            startManagingCursor(c);
        }
        return c;
    }

    /**
     * This method allows the activity to take care of managing the given
     * {@link Cursor}'s lifecycle for you based on the activity's lifecycle.
     * That is, when the activity is stopped it will automatically call
     * {@link Cursor#deactivate} on the given Cursor, and when it is later restarted
     * it will call {@link Cursor#requery} for you.  When the activity is
     * destroyed, all managed Cursors will be closed automatically.
     * 
     * @param c The Cursor to be managed.
     * 
     * @see #managedQuery(android.net.Uri , String[], String, String[], String)
     * @see #stopManagingCursor
     */
    public void startManagingCursor(Cursor c) {
        synchronized (mManagedCursors) {
            mManagedCursors.add(new ManagedCursor(c));
        }
    }

    /**
     * Given a Cursor that was previously given to
     * {@link #startManagingCursor}, stop the activity's management of that
     * cursor.
     * 
     * @param c The Cursor that was being managed.
     * 
     * @see #startManagingCursor
     */
    public void stopManagingCursor(Cursor c) {
        synchronized (mManagedCursors) {
            final int N = mManagedCursors.size();
            for (int i=0; i<N; i++) {
                ManagedCursor mc = mManagedCursors.get(i);
                if (mc.mCursor == c) {
                    mManagedCursors.remove(i);
                    break;
                }
            }
        }
    }

    /**
     * @deprecated As of {@link android.os.Build.VERSION_CODES#GINGERBREAD}
     * this is a no-op.
     */
    @Deprecated
    public void setPersistent(boolean isPersistent) {
    }

    /**
     * Finds a view that was identified by the id attribute from the XML that
     * was processed in {@link #onCreate}.
     *
     * @return The view if found or null otherwise.
     */
    public View findViewById(int id) {
        return getWindow().findViewById(id);
    }
    
    /**
     * Retrieve a reference to this activity's ActionBar.
     * 
     * <p><em>Note:</em> The ActionBar is initialized when a content view
     * is set. This function will return null if called before {@link #setContentView}
     * or {@link #addContentView}.
     * @return The Activity's ActionBar, or null if it does not have one.
     */
    public ActionBar getActionBar() {
        return mActionBar;
    }
    
    /**
     * Creates a new ActionBar, locates the inflated ActionBarView,
     * initializes the ActionBar with the view, and sets mActionBar.
     */
    private void initActionBar() {
        if (!getWindow().hasFeature(Window.FEATURE_ACTION_BAR)) {
            return;
        }
        
        ActionBarView view = (ActionBarView) findViewById(com.android.internal.R.id.action_bar);
        if (view != null) {
        	LinearLayout splitView = 
        		(LinearLayout) findViewById(com.android.internal.R.id.context_action_bar);
        	if (splitView != null) {
        		mActionBar = new SplitActionBar(view, splitView);
        	}
        } else {
            Log.e(TAG, "Could not create action bar; view not found in window decor.");
        }
    }
    
    /**
     * Finds a fragment that was identified by the given id either when inflated
     * from XML or as the container ID when added in a transaction.  This only
     * returns fragments that are currently added to the activity's content.
     * @return The fragment if found or null otherwise.
     */
    public Fragment findFragmentById(int id) {
        return mFragments.findFragmentById(id);
    }
    
    /**
     * Finds a fragment that was identified by the given tag either when inflated
     * from XML or as supplied when added in a transaction.  This only
     * returns fragments that are currently added to the activity's content.
     * @return The fragment if found or null otherwise.
     */
    public Fragment findFragmentByTag(String tag) {
        return mFragments.findFragmentByTag(tag);
    }
    
    /**
     * Set the activity content from a layout resource.  The resource will be
     * inflated, adding all top-level views to the activity.
     * 
     * @param layoutResID Resource ID to be inflated.
     */
    public void setContentView(int layoutResID) {
        getWindow().setContentView(layoutResID);
        initActionBar();
    }

    /**
     * Set the activity content to an explicit view.  This view is placed
     * directly into the activity's view hierarchy.  It can itself be a complex
     * view hierarhcy.
     * 
     * @param view The desired content to display.
     */
    public void setContentView(View view) {
        getWindow().setContentView(view);
        initActionBar();
    }

    /**
     * Set the activity content to an explicit view.  This view is placed
     * directly into the activity's view hierarchy.  It can itself be a complex
     * view hierarhcy.
     * 
     * @param view The desired content to display.
     * @param params Layout parameters for the view.
     */
    public void setContentView(View view, ViewGroup.LayoutParams params) {
        getWindow().setContentView(view, params);
        initActionBar();
    }

    /**
     * Add an additional content view to the activity.  Added after any existing
     * ones in the activity -- existing views are NOT removed.
     * 
     * @param view The desired content to display.
     * @param params Layout parameters for the view.
     */
    public void addContentView(View view, ViewGroup.LayoutParams params) {
        getWindow().addContentView(view, params);
        initActionBar();
    }

    /**
     * Use with {@link #setDefaultKeyMode} to turn off default handling of
     * keys.
     * 
     * @see #setDefaultKeyMode
     */
    static public final int DEFAULT_KEYS_DISABLE = 0;
    /**
     * Use with {@link #setDefaultKeyMode} to launch the dialer during default
     * key handling.
     * 
     * @see #setDefaultKeyMode
     */
    static public final int DEFAULT_KEYS_DIALER = 1;
    /**
     * Use with {@link #setDefaultKeyMode} to execute a menu shortcut in
     * default key handling.
     * 
     * <p>That is, the user does not need to hold down the menu key to execute menu shortcuts.
     * 
     * @see #setDefaultKeyMode
     */
    static public final int DEFAULT_KEYS_SHORTCUT = 2;
    /**
     * Use with {@link #setDefaultKeyMode} to specify that unhandled keystrokes
     * will start an application-defined search.  (If the application or activity does not
     * actually define a search, the the keys will be ignored.)
     * 
     * <p>See {@link android.app.SearchManager android.app.SearchManager} for more details.
     * 
     * @see #setDefaultKeyMode
     */
    static public final int DEFAULT_KEYS_SEARCH_LOCAL = 3;

    /**
     * Use with {@link #setDefaultKeyMode} to specify that unhandled keystrokes
     * will start a global search (typically web search, but some platforms may define alternate
     * methods for global search)
     * 
     * <p>See {@link android.app.SearchManager android.app.SearchManager} for more details.
     * 
     * @see #setDefaultKeyMode
     */
    static public final int DEFAULT_KEYS_SEARCH_GLOBAL = 4;

    /**
     * Select the default key handling for this activity.  This controls what
     * will happen to key events that are not otherwise handled.  The default
     * mode ({@link #DEFAULT_KEYS_DISABLE}) will simply drop them on the
     * floor. Other modes allow you to launch the dialer
     * ({@link #DEFAULT_KEYS_DIALER}), execute a shortcut in your options
     * menu without requiring the menu key be held down
     * ({@link #DEFAULT_KEYS_SHORTCUT}), or launch a search ({@link #DEFAULT_KEYS_SEARCH_LOCAL} 
     * and {@link #DEFAULT_KEYS_SEARCH_GLOBAL}).
     * 
     * <p>Note that the mode selected here does not impact the default
     * handling of system keys, such as the "back" and "menu" keys, and your
     * activity and its views always get a first chance to receive and handle
     * all application keys.
     * 
     * @param mode The desired default key mode constant.
     * 
     * @see #DEFAULT_KEYS_DISABLE
     * @see #DEFAULT_KEYS_DIALER
     * @see #DEFAULT_KEYS_SHORTCUT
     * @see #DEFAULT_KEYS_SEARCH_LOCAL
     * @see #DEFAULT_KEYS_SEARCH_GLOBAL
     * @see #onKeyDown
     */
    public final void setDefaultKeyMode(int mode) {
        mDefaultKeyMode = mode;
        
        // Some modes use a SpannableStringBuilder to track & dispatch input events
        // This list must remain in sync with the switch in onKeyDown()
        switch (mode) {
        case DEFAULT_KEYS_DISABLE:
        case DEFAULT_KEYS_SHORTCUT:
            mDefaultKeySsb = null;      // not used in these modes
            break;
        case DEFAULT_KEYS_DIALER:
        case DEFAULT_KEYS_SEARCH_LOCAL:
        case DEFAULT_KEYS_SEARCH_GLOBAL:
            mDefaultKeySsb = new SpannableStringBuilder();
            Selection.setSelection(mDefaultKeySsb,0);
            break;
        default:
            throw new IllegalArgumentException();
        }
    }

    /**
     * Called when a key was pressed down and not handled by any of the views
     * inside of the activity. So, for example, key presses while the cursor 
     * is inside a TextView will not trigger the event (unless it is a navigation
     * to another object) because TextView handles its own key presses.
     * 
     * <p>If the focused view didn't want this event, this method is called.
     *
     * <p>The default implementation takes care of {@link KeyEvent#KEYCODE_BACK}
     * by calling {@link #onBackPressed()}, though the behavior varies based
     * on the application compatibility mode: for
     * {@link android.os.Build.VERSION_CODES#ECLAIR} or later applications,
     * it will set up the dispatch to call {@link #onKeyUp} where the action
     * will be performed; for earlier applications, it will perform the
     * action immediately in on-down, as those versions of the platform
     * behaved.
     * 
     * <p>Other additional default key handling may be performed
     * if configured with {@link #setDefaultKeyMode}.
     * 
     * @return Return <code>true</code> to prevent this event from being propagated
     * further, or <code>false</code> to indicate that you have not handled 
     * this event and it should continue to be propagated.
     * @see #onKeyUp
     * @see android.view.KeyEvent
     */
    public boolean onKeyDown(int keyCode, KeyEvent event)  {
        if (keyCode == KeyEvent.KEYCODE_BACK) {
            if (getApplicationInfo().targetSdkVersion
                    >= Build.VERSION_CODES.ECLAIR) {
                event.startTracking();
            } else {
                onBackPressed();
            }
            return true;
        }
        
        if (mDefaultKeyMode == DEFAULT_KEYS_DISABLE) {
            return false;
        } else if (mDefaultKeyMode == DEFAULT_KEYS_SHORTCUT) {
            if (getWindow().performPanelShortcut(Window.FEATURE_OPTIONS_PANEL, 
                    keyCode, event, Menu.FLAG_ALWAYS_PERFORM_CLOSE)) {
                return true;
            }
            return false;
        } else {
            // Common code for DEFAULT_KEYS_DIALER & DEFAULT_KEYS_SEARCH_*
            boolean clearSpannable = false;
            boolean handled;
            if ((event.getRepeatCount() != 0) || event.isSystem()) {
                clearSpannable = true;
                handled = false;
            } else {
                handled = TextKeyListener.getInstance().onKeyDown(
                        null, mDefaultKeySsb, keyCode, event);
                if (handled && mDefaultKeySsb.length() > 0) {
                    // something useable has been typed - dispatch it now.

                    final String str = mDefaultKeySsb.toString();
                    clearSpannable = true;
                    
                    switch (mDefaultKeyMode) {
                    case DEFAULT_KEYS_DIALER:
                        Intent intent = new Intent(Intent.ACTION_DIAL,  Uri.parse("tel:" + str));
                        intent.addFlags(Intent.FLAG_ACTIVITY_NEW_TASK);
                        startActivity(intent);    
                        break;
                    case DEFAULT_KEYS_SEARCH_LOCAL:
                        startSearch(str, false, null, false);
                        break;
                    case DEFAULT_KEYS_SEARCH_GLOBAL:
                        startSearch(str, false, null, true);
                        break;
                    }
                }
            }
            if (clearSpannable) {
                mDefaultKeySsb.clear();
                mDefaultKeySsb.clearSpans();
                Selection.setSelection(mDefaultKeySsb,0);
            }
            return handled;
        }
    }

    /**
     * Default implementation of {@link KeyEvent.Callback#onKeyLongPress(int, KeyEvent)
     * KeyEvent.Callback.onKeyLongPress()}: always returns false (doesn't handle
     * the event).
     */
    public boolean onKeyLongPress(int keyCode, KeyEvent event) {
        return false;
    }

    /**
     * Called when a key was released and not handled by any of the views
     * inside of the activity. So, for example, key presses while the cursor 
     * is inside a TextView will not trigger the event (unless it is a navigation
     * to another object) because TextView handles its own key presses.
     * 
     * <p>The default implementation handles KEYCODE_BACK to stop the activity
     * and go back.
     * 
     * @return Return <code>true</code> to prevent this event from being propagated
     * further, or <code>false</code> to indicate that you have not handled 
     * this event and it should continue to be propagated. 
     * @see #onKeyDown
     * @see KeyEvent
     */
    public boolean onKeyUp(int keyCode, KeyEvent event) {
        if (getApplicationInfo().targetSdkVersion
                >= Build.VERSION_CODES.ECLAIR) {
            if (keyCode == KeyEvent.KEYCODE_BACK && event.isTracking()
                    && !event.isCanceled()) {
                onBackPressed();
                return true;
            }
        }
        return false;
    }

    /**
     * Default implementation of {@link KeyEvent.Callback#onKeyMultiple(int, int, KeyEvent)
     * KeyEvent.Callback.onKeyMultiple()}: always returns false (doesn't handle
     * the event).
     */
    public boolean onKeyMultiple(int keyCode, int repeatCount, KeyEvent event) {
        return false;
    }
    
    /**
     * Pop the last fragment transition from the local activity's fragment
     * back stack.  If there is nothing to pop, false is returned.
     * @param name If non-null, this is the name of a previous back state
     * to look for; if found, all states up to (but not including) that
     * state will be popped.  If null, only the top state is popped.
     */
    public boolean popBackStack(String name) {
        return mFragments.popBackStackState(mHandler, name);
    }
    
    /**
     * Called when the activity has detected the user's press of the back
     * key.  The default implementation simply finishes the current activity,
     * but you can override this to do whatever you want.
     */
    public void onBackPressed() {
        if (!popBackStack(null)) {
            finish();
        }
    }
    
    /**
     * Called when a touch screen event was not handled by any of the views
     * under it.  This is most useful to process touch events that happen
     * outside of your window bounds, where there is no view to receive it.
     * 
     * @param event The touch screen event being processed.
     * 
     * @return Return true if you have consumed the event, false if you haven't.
     * The default implementation always returns false.
     */
    public boolean onTouchEvent(MotionEvent event) {
        return false;
    }
    
    /**
     * Called when the trackball was moved and not handled by any of the
     * views inside of the activity.  So, for example, if the trackball moves
     * while focus is on a button, you will receive a call here because
     * buttons do not normally do anything with trackball events.  The call
     * here happens <em>before</em> trackball movements are converted to
     * DPAD key events, which then get sent back to the view hierarchy, and
     * will be processed at the point for things like focus navigation.
     * 
     * @param event The trackball event being processed.
     * 
     * @return Return true if you have consumed the event, false if you haven't.
     * The default implementation always returns false.
     */
    public boolean onTrackballEvent(MotionEvent event) {
        return false;
    }
    
    /**
     * Called whenever a key, touch, or trackball event is dispatched to the
     * activity.  Implement this method if you wish to know that the user has
     * interacted with the device in some way while your activity is running.
     * This callback and {@link #onUserLeaveHint} are intended to help
     * activities manage status bar notifications intelligently; specifically,
     * for helping activities determine the proper time to cancel a notfication.
     * 
     * <p>All calls to your activity's {@link #onUserLeaveHint} callback will
     * be accompanied by calls to {@link #onUserInteraction}.  This
     * ensures that your activity will be told of relevant user activity such
     * as pulling down the notification pane and touching an item there.
     * 
     * <p>Note that this callback will be invoked for the touch down action
     * that begins a touch gesture, but may not be invoked for the touch-moved
     * and touch-up actions that follow.
     * 
     * @see #onUserLeaveHint()
     */
    public void onUserInteraction() {
    }
    
    public void onWindowAttributesChanged(WindowManager.LayoutParams params) {
        // Update window manager if: we have a view, that view is
        // attached to its parent (which will be a RootView), and
        // this activity is not embedded.
        if (mParent == null) {
            View decor = mDecor;
            if (decor != null && decor.getParent() != null) {
                getWindowManager().updateViewLayout(decor, params);
            }
        }
    }

    public void onContentChanged() {
        // First time content is available, let the fragment manager
        // attach all of the fragments to it.
        if (mFragments.mCurState < Fragment.CONTENT) {
            mFragments.moveToState(Fragment.CONTENT, false);
        }
    }

    /**
     * Called when the current {@link Window} of the activity gains or loses
     * focus.  This is the best indicator of whether this activity is visible
     * to the user.  The default implementation clears the key tracking
     * state, so should always be called.
     * 
     * <p>Note that this provides information about global focus state, which
     * is managed independently of activity lifecycles.  As such, while focus
     * changes will generally have some relation to lifecycle changes (an
     * activity that is stopped will not generally get window focus), you
     * should not rely on any particular order between the callbacks here and
     * those in the other lifecycle methods such as {@link #onResume}.
     * 
     * <p>As a general rule, however, a resumed activity will have window
     * focus...  unless it has displayed other dialogs or popups that take
     * input focus, in which case the activity itself will not have focus
     * when the other windows have it.  Likewise, the system may display
     * system-level windows (such as the status bar notification panel or
     * a system alert) which will temporarily take window input focus without
     * pausing the foreground activity.
     *
     * @param hasFocus Whether the window of this activity has focus.
     * 
     * @see #hasWindowFocus()
     * @see #onResume
     * @see View#onWindowFocusChanged(boolean)
     */
    public void onWindowFocusChanged(boolean hasFocus) {
    }
    
    /**
     * Called when the main window associated with the activity has been
     * attached to the window manager.
     * See {@link View#onAttachedToWindow() View.onAttachedToWindow()}
     * for more information.
     * @see View#onAttachedToWindow
     */
    public void onAttachedToWindow() {
    }
    
    /**
     * Called when the main window associated with the activity has been
     * detached from the window manager.
     * See {@link View#onDetachedFromWindow() View.onDetachedFromWindow()}
     * for more information.
     * @see View#onDetachedFromWindow
     */
    public void onDetachedFromWindow() {
    }
    
    /**
     * Returns true if this activity's <em>main</em> window currently has window focus.
     * Note that this is not the same as the view itself having focus.
     * 
     * @return True if this activity's main window currently has window focus.
     * 
     * @see #onWindowAttributesChanged(android.view.WindowManager.LayoutParams)
     */
    public boolean hasWindowFocus() {
        Window w = getWindow();
        if (w != null) {
            View d = w.getDecorView();
            if (d != null) {
                return d.hasWindowFocus();
            }
        }
        return false;
    }
    
    /**
     * Called to process key events.  You can override this to intercept all 
     * key events before they are dispatched to the window.  Be sure to call 
     * this implementation for key events that should be handled normally.
     * 
     * @param event The key event.
     * 
     * @return boolean Return true if this event was consumed.
     */
    public boolean dispatchKeyEvent(KeyEvent event) {
        onUserInteraction();
        Window win = getWindow();
        if (win.superDispatchKeyEvent(event)) {
            return true;
        }
        View decor = mDecor;
        if (decor == null) decor = win.getDecorView();
        return event.dispatch(this, decor != null
                ? decor.getKeyDispatcherState() : null, this);
    }

    /**
     * Called to process touch screen events.  You can override this to
     * intercept all touch screen events before they are dispatched to the
     * window.  Be sure to call this implementation for touch screen events
     * that should be handled normally.
     * 
     * @param ev The touch screen event.
     * 
     * @return boolean Return true if this event was consumed.
     */
    public boolean dispatchTouchEvent(MotionEvent ev) {
        if (ev.getAction() == MotionEvent.ACTION_DOWN) {
            onUserInteraction();
        }
        if (getWindow().superDispatchTouchEvent(ev)) {
            return true;
        }
        return onTouchEvent(ev);
    }
    
    /**
     * Called to process trackball events.  You can override this to
     * intercept all trackball events before they are dispatched to the
     * window.  Be sure to call this implementation for trackball events
     * that should be handled normally.
     * 
     * @param ev The trackball event.
     * 
     * @return boolean Return true if this event was consumed.
     */
    public boolean dispatchTrackballEvent(MotionEvent ev) {
        onUserInteraction();
        if (getWindow().superDispatchTrackballEvent(ev)) {
            return true;
        }
        return onTrackballEvent(ev);
    }

    public boolean dispatchPopulateAccessibilityEvent(AccessibilityEvent event) {
        event.setClassName(getClass().getName());
        event.setPackageName(getPackageName());

        LayoutParams params = getWindow().getAttributes();
        boolean isFullScreen = (params.width == LayoutParams.MATCH_PARENT) &&
            (params.height == LayoutParams.MATCH_PARENT);
        event.setFullScreen(isFullScreen);

        CharSequence title = getTitle();
        if (!TextUtils.isEmpty(title)) {
           event.getText().add(title);
        }

        return true;
    }

    /**
     * Default implementation of
     * {@link android.view.Window.Callback#onCreatePanelView}
     * for activities. This
     * simply returns null so that all panel sub-windows will have the default
     * menu behavior.
     */
    public View onCreatePanelView(int featureId) {
        return null;
    }

    /**
     * Default implementation of
     * {@link android.view.Window.Callback#onCreatePanelMenu}
     * for activities.  This calls through to the new
     * {@link #onCreateOptionsMenu} method for the
     * {@link android.view.Window#FEATURE_OPTIONS_PANEL} panel,
     * so that subclasses of Activity don't need to deal with feature codes.
     */
    public boolean onCreatePanelMenu(int featureId, Menu menu) {
        if (featureId == Window.FEATURE_OPTIONS_PANEL) {
            return onCreateOptionsMenu(menu);
        }
        return false;
    }

    /**
     * Default implementation of
     * {@link android.view.Window.Callback#onPreparePanel}
     * for activities.  This
     * calls through to the new {@link #onPrepareOptionsMenu} method for the
     * {@link android.view.Window#FEATURE_OPTIONS_PANEL}
     * panel, so that subclasses of
     * Activity don't need to deal with feature codes.
     */
    public boolean onPreparePanel(int featureId, View view, Menu menu) {
        if (featureId == Window.FEATURE_OPTIONS_PANEL && menu != null) {
            boolean goforit = onPrepareOptionsMenu(menu);
            return goforit && menu.hasVisibleItems();
        }
        return true;
    }

    /**
     * {@inheritDoc}
     * 
     * @return The default implementation returns true.
     */
    public boolean onMenuOpened(int featureId, Menu menu) {
        return true;
    }

    /**
     * Default implementation of
     * {@link android.view.Window.Callback#onMenuItemSelected}
     * for activities.  This calls through to the new
     * {@link #onOptionsItemSelected} method for the
     * {@link android.view.Window#FEATURE_OPTIONS_PANEL}
     * panel, so that subclasses of
     * Activity don't need to deal with feature codes.
     */
    public boolean onMenuItemSelected(int featureId, MenuItem item) {
        switch (featureId) {
            case Window.FEATURE_OPTIONS_PANEL:
                // Put event logging here so it gets called even if subclass
                // doesn't call through to superclass's implmeentation of each
                // of these methods below
                EventLog.writeEvent(50000, 0, item.getTitleCondensed());
                return onOptionsItemSelected(item);
                
            case Window.FEATURE_CONTEXT_MENU:
                EventLog.writeEvent(50000, 1, item.getTitleCondensed());
                return onContextItemSelected(item);
                
            default:
                return false;
        }
    }
    
    /**
     * Default implementation of
     * {@link android.view.Window.Callback#onPanelClosed(int, Menu)} for
     * activities. This calls through to {@link #onOptionsMenuClosed(Menu)}
     * method for the {@link android.view.Window#FEATURE_OPTIONS_PANEL} panel,
     * so that subclasses of Activity don't need to deal with feature codes.
     * For context menus ({@link Window#FEATURE_CONTEXT_MENU}), the
     * {@link #onContextMenuClosed(Menu)} will be called.
     */
    public void onPanelClosed(int featureId, Menu menu) {
        switch (featureId) {
            case Window.FEATURE_OPTIONS_PANEL:
                onOptionsMenuClosed(menu);
                break;
                
            case Window.FEATURE_CONTEXT_MENU:
                onContextMenuClosed(menu);
                break;
        }
    }

    /**
     * Initialize the contents of the Activity's standard options menu.  You
     * should place your menu items in to <var>menu</var>.
     * 
     * <p>This is only called once, the first time the options menu is
     * displayed.  To update the menu every time it is displayed, see
     * {@link #onPrepareOptionsMenu}.
     * 
     * <p>The default implementation populates the menu with standard system
     * menu items.  These are placed in the {@link Menu#CATEGORY_SYSTEM} group so that 
     * they will be correctly ordered with application-defined menu items. 
     * Deriving classes should always call through to the base implementation. 
     * 
     * <p>You can safely hold on to <var>menu</var> (and any items created
     * from it), making modifications to it as desired, until the next
     * time onCreateOptionsMenu() is called.
     * 
     * <p>When you add items to the menu, you can implement the Activity's
     * {@link #onOptionsItemSelected} method to handle them there.
     * 
     * @param menu The options menu in which you place your items.
     * 
     * @return You must return true for the menu to be displayed;
     *         if you return false it will not be shown.
     * 
     * @see #onPrepareOptionsMenu
     * @see #onOptionsItemSelected
     */
    public boolean onCreateOptionsMenu(Menu menu) {
        if (mParent != null) {
            return mParent.onCreateOptionsMenu(menu);
        }
        return true;
    }

    /**
     * Prepare the Screen's standard options menu to be displayed.  This is
     * called right before the menu is shown, every time it is shown.  You can
     * use this method to efficiently enable/disable items or otherwise
     * dynamically modify the contents.
     * 
     * <p>The default implementation updates the system menu items based on the
     * activity's state.  Deriving classes should always call through to the
     * base class implementation.
     * 
     * @param menu The options menu as last shown or first initialized by
     *             onCreateOptionsMenu().
     * 
     * @return You must return true for the menu to be displayed;
     *         if you return false it will not be shown.
     * 
     * @see #onCreateOptionsMenu
     */
    public boolean onPrepareOptionsMenu(Menu menu) {
        if (mParent != null) {
            return mParent.onPrepareOptionsMenu(menu);
        }
        return true;
    }

    /**
     * This hook is called whenever an item in your options menu is selected.
     * The default implementation simply returns false to have the normal
     * processing happen (calling the item's Runnable or sending a message to
     * its Handler as appropriate).  You can use this method for any items
     * for which you would like to do processing without those other
     * facilities.
     * 
     * <p>Derived classes should call through to the base class for it to
     * perform the default menu handling.
     * 
     * @param item The menu item that was selected.
     * 
     * @return boolean Return false to allow normal menu processing to
     *         proceed, true to consume it here.
     * 
     * @see #onCreateOptionsMenu
     */
    public boolean onOptionsItemSelected(MenuItem item) {
        if (mParent != null) {
            return mParent.onOptionsItemSelected(item);
        }
        return false;
    }

    /**
     * This hook is called whenever the options menu is being closed (either by the user canceling
     * the menu with the back/menu button, or when an item is selected).
     *  
     * @param menu The options menu as last shown or first initialized by
     *             onCreateOptionsMenu().
     */
    public void onOptionsMenuClosed(Menu menu) {
        if (mParent != null) {
            mParent.onOptionsMenuClosed(menu);
        }
    }
    
    /**
     * Programmatically opens the options menu. If the options menu is already
     * open, this method does nothing.
     */
    public void openOptionsMenu() {
        mWindow.openPanel(Window.FEATURE_OPTIONS_PANEL, null);
    }
    
    /**
     * Progammatically closes the options menu. If the options menu is already
     * closed, this method does nothing.
     */
    public void closeOptionsMenu() {
        mWindow.closePanel(Window.FEATURE_OPTIONS_PANEL);
    }

    /**
     * Called when a context menu for the {@code view} is about to be shown.
     * Unlike {@link #onCreateOptionsMenu(Menu)}, this will be called every
     * time the context menu is about to be shown and should be populated for
     * the view (or item inside the view for {@link AdapterView} subclasses,
     * this can be found in the {@code menuInfo})).
     * <p>
     * Use {@link #onContextItemSelected(android.view.MenuItem)} to know when an
     * item has been selected.
     * <p>
     * It is not safe to hold onto the context menu after this method returns.
     * {@inheritDoc}
     */
    public void onCreateContextMenu(ContextMenu menu, View v, ContextMenuInfo menuInfo) {
    }

    /**
     * Registers a context menu to be shown for the given view (multiple views
     * can show the context menu). This method will set the
     * {@link OnCreateContextMenuListener} on the view to this activity, so
     * {@link #onCreateContextMenu(ContextMenu, View, ContextMenuInfo)} will be
     * called when it is time to show the context menu.
     * 
     * @see #unregisterForContextMenu(View)
     * @param view The view that should show a context menu.
     */
    public void registerForContextMenu(View view) {
        view.setOnCreateContextMenuListener(this);
    }
    
    /**
     * Prevents a context menu to be shown for the given view. This method will remove the
     * {@link OnCreateContextMenuListener} on the view.
     * 
     * @see #registerForContextMenu(View)
     * @param view The view that should stop showing a context menu.
     */
    public void unregisterForContextMenu(View view) {
        view.setOnCreateContextMenuListener(null);
    }
    
    /**
     * Programmatically opens the context menu for a particular {@code view}.
     * The {@code view} should have been added via
     * {@link #registerForContextMenu(View)}.
     * 
     * @param view The view to show the context menu for.
     */
    public void openContextMenu(View view) {
        view.showContextMenu();
    }
    
    /**
     * Programmatically closes the most recently opened context menu, if showing.
     */
    public void closeContextMenu() {
        mWindow.closePanel(Window.FEATURE_CONTEXT_MENU);
    }
    
    /**
     * This hook is called whenever an item in a context menu is selected. The
     * default implementation simply returns false to have the normal processing
     * happen (calling the item's Runnable or sending a message to its Handler
     * as appropriate). You can use this method for any items for which you
     * would like to do processing without those other facilities.
     * <p>
     * Use {@link MenuItem#getMenuInfo()} to get extra information set by the
     * View that added this menu item.
     * <p>
     * Derived classes should call through to the base class for it to perform
     * the default menu handling.
     * 
     * @param item The context menu item that was selected.
     * @return boolean Return false to allow normal context menu processing to
     *         proceed, true to consume it here.
     */
    public boolean onContextItemSelected(MenuItem item) {
        if (mParent != null) {
            return mParent.onContextItemSelected(item);
        }
        return false;
    }

    /**
     * This hook is called whenever the context menu is being closed (either by
     * the user canceling the menu with the back/menu button, or when an item is
     * selected).
     * 
     * @param menu The context menu that is being closed.
     */
    public void onContextMenuClosed(Menu menu) {
        if (mParent != null) {
            mParent.onContextMenuClosed(menu);
        }
    }

    /**
     * @deprecated Old no-arguments version of {@link #onCreateDialog(int, Bundle)}.
     */
    @Deprecated
    protected Dialog onCreateDialog(int id) {
        return null;
    }

    /**
     * Callback for creating dialogs that are managed (saved and restored) for you
     * by the activity.  The default implementation calls through to
     * {@link #onCreateDialog(int)} for compatibility.
     *
     * <p>If you use {@link #showDialog(int)}, the activity will call through to
     * this method the first time, and hang onto it thereafter.  Any dialog
     * that is created by this method will automatically be saved and restored
     * for you, including whether it is showing.
     *
     * <p>If you would like the activity to manage saving and restoring dialogs
     * for you, you should override this method and handle any ids that are
     * passed to {@link #showDialog}.
     *
     * <p>If you would like an opportunity to prepare your dialog before it is shown,
     * override {@link #onPrepareDialog(int, Dialog, Bundle)}.
     *
     * @param id The id of the dialog.
     * @param args The dialog arguments provided to {@link #showDialog(int, Bundle)}.
     * @return The dialog.  If you return null, the dialog will not be created.
     *
     * @see #onPrepareDialog(int, Dialog, Bundle)
     * @see #showDialog(int, Bundle)
     * @see #dismissDialog(int)
     * @see #removeDialog(int)
     */
    protected Dialog onCreateDialog(int id, Bundle args) {
        return onCreateDialog(id);
    }

    /**
     * @deprecated Old no-arguments version of
     * {@link #onPrepareDialog(int, Dialog, Bundle)}.
     */
    @Deprecated
    protected void onPrepareDialog(int id, Dialog dialog) {
        dialog.setOwnerActivity(this);
    }

    /**
     * Provides an opportunity to prepare a managed dialog before it is being
     * shown.  The default implementation calls through to
     * {@link #onPrepareDialog(int, Dialog)} for compatibility.
     * 
     * <p>
     * Override this if you need to update a managed dialog based on the state
     * of the application each time it is shown. For example, a time picker
     * dialog might want to be updated with the current time. You should call
     * through to the superclass's implementation. The default implementation
     * will set this Activity as the owner activity on the Dialog.
     * 
     * @param id The id of the managed dialog.
     * @param dialog The dialog.
     * @param args The dialog arguments provided to {@link #showDialog(int, Bundle)}.
     * @see #onCreateDialog(int, Bundle)
     * @see #showDialog(int)
     * @see #dismissDialog(int)
     * @see #removeDialog(int)
     */
    protected void onPrepareDialog(int id, Dialog dialog, Bundle args) {
        onPrepareDialog(id, dialog);
    }

    /**
     * Simple version of {@link #showDialog(int, Bundle)} that does not
     * take any arguments.  Simply calls {@link #showDialog(int, Bundle)}
     * with null arguments.
     */
    public final void showDialog(int id) {
        showDialog(id, null);
    }

    /**
     * Show a dialog managed by this activity.  A call to {@link #onCreateDialog(int, Bundle)}
     * will be made with the same id the first time this is called for a given
     * id.  From thereafter, the dialog will be automatically saved and restored.
     *
     * <p>Each time a dialog is shown, {@link #onPrepareDialog(int, Dialog, Bundle)} will
     * be made to provide an opportunity to do any timely preparation.
     *
     * @param id The id of the managed dialog.
     * @param args Arguments to pass through to the dialog.  These will be saved
     * and restored for you.  Note that if the dialog is already created,
     * {@link #onCreateDialog(int, Bundle)} will not be called with the new
     * arguments but {@link #onPrepareDialog(int, Dialog, Bundle)} will be.
     * If you need to rebuild the dialog, call {@link #removeDialog(int)} first.
     * @return Returns true if the Dialog was created; false is returned if
     * it is not created because {@link #onCreateDialog(int, Bundle)} returns false.
     * 
     * @see Dialog
     * @see #onCreateDialog(int, Bundle)
     * @see #onPrepareDialog(int, Dialog, Bundle)
     * @see #dismissDialog(int)
     * @see #removeDialog(int)
     */
    public final boolean showDialog(int id, Bundle args) {
        if (mManagedDialogs == null) {
            mManagedDialogs = new SparseArray<ManagedDialog>();
        }
        ManagedDialog md = mManagedDialogs.get(id);
        if (md == null) {
            md = new ManagedDialog();
            md.mDialog = createDialog(id, null, args);
            if (md.mDialog == null) {
                return false;
            }
            mManagedDialogs.put(id, md);
        }
        
        md.mArgs = args;
        onPrepareDialog(id, md.mDialog, args);
        md.mDialog.show();
        return true;
    }

    /**
     * Dismiss a dialog that was previously shown via {@link #showDialog(int)}.
     *
     * @param id The id of the managed dialog.
     *
     * @throws IllegalArgumentException if the id was not previously shown via
     *   {@link #showDialog(int)}.
     *
     * @see #onCreateDialog(int, Bundle)
     * @see #onPrepareDialog(int, Dialog, Bundle)
     * @see #showDialog(int)
     * @see #removeDialog(int)
     */
    public final void dismissDialog(int id) {
        if (mManagedDialogs == null) {
            throw missingDialog(id);
        }
        
        final ManagedDialog md = mManagedDialogs.get(id);
        if (md == null) {
            throw missingDialog(id);
        }
        md.mDialog.dismiss();
    }

    /**
     * Creates an exception to throw if a user passed in a dialog id that is
     * unexpected.
     */
    private IllegalArgumentException missingDialog(int id) {
        return new IllegalArgumentException("no dialog with id " + id + " was ever "
                + "shown via Activity#showDialog");
    }

    /**
     * Removes any internal references to a dialog managed by this Activity.
     * If the dialog is showing, it will dismiss it as part of the clean up.
     *
     * <p>This can be useful if you know that you will never show a dialog again and
     * want to avoid the overhead of saving and restoring it in the future.
     *
     * <p>As of {@link android.os.Build.VERSION_CODES#GINGERBREAD}, this function
     * will not throw an exception if you try to remove an ID that does not
     * currently have an associated dialog.</p>
     * 
     * @param id The id of the managed dialog.
     *
     * @see #onCreateDialog(int, Bundle)
     * @see #onPrepareDialog(int, Dialog, Bundle)
     * @see #showDialog(int)
     * @see #dismissDialog(int)
     */
    public final void removeDialog(int id) {
        if (mManagedDialogs != null) {
            final ManagedDialog md = mManagedDialogs.get(id);
            if (md != null) {
                md.mDialog.dismiss();
                mManagedDialogs.remove(id);
            }
        }
    }

    /**
     * This hook is called when the user signals the desire to start a search.
     * 
     * <p>You can use this function as a simple way to launch the search UI, in response to a
     * menu item, search button, or other widgets within your activity. Unless overidden, 
     * calling this function is the same as calling
     * {@link #startSearch startSearch(null, false, null, false)}, which launches
     * search for the current activity as specified in its manifest, see {@link SearchManager}.
     * 
     * <p>You can override this function to force global search, e.g. in response to a dedicated
     * search key, or to block search entirely (by simply returning false).
     * 
     * @return Returns {@code true} if search launched, and {@code false} if activity blocks it.
     *         The default implementation always returns {@code true}.
     * 
     * @see android.app.SearchManager
     */
    public boolean onSearchRequested() {
        startSearch(null, false, null, false); 
        return true;
    }
    
    /**
     * This hook is called to launch the search UI.
     * 
     * <p>It is typically called from onSearchRequested(), either directly from 
     * Activity.onSearchRequested() or from an overridden version in any given 
     * Activity.  If your goal is simply to activate search, it is preferred to call
     * onSearchRequested(), which may have been overriden elsewhere in your Activity.  If your goal
     * is to inject specific data such as context data, it is preferred to <i>override</i>
     * onSearchRequested(), so that any callers to it will benefit from the override.
     * 
     * @param initialQuery Any non-null non-empty string will be inserted as 
     * pre-entered text in the search query box.
     * @param selectInitialQuery If true, the intial query will be preselected, which means that
     * any further typing will replace it.  This is useful for cases where an entire pre-formed
     * query is being inserted.  If false, the selection point will be placed at the end of the
     * inserted query.  This is useful when the inserted query is text that the user entered,
     * and the user would expect to be able to keep typing.  <i>This parameter is only meaningful
     * if initialQuery is a non-empty string.</i>
     * @param appSearchData An application can insert application-specific 
     * context here, in order to improve quality or specificity of its own 
     * searches.  This data will be returned with SEARCH intent(s).  Null if
     * no extra data is required.
     * @param globalSearch If false, this will only launch the search that has been specifically
     * defined by the application (which is usually defined as a local search).  If no default 
     * search is defined in the current application or activity, global search will be launched.
     * If true, this will always launch a platform-global (e.g. web-based) search instead.
     * 
     * @see android.app.SearchManager
     * @see #onSearchRequested
     */
    public void startSearch(String initialQuery, boolean selectInitialQuery, 
            Bundle appSearchData, boolean globalSearch) {
        ensureSearchManager();
        mSearchManager.startSearch(initialQuery, selectInitialQuery, getComponentName(),
                        appSearchData, globalSearch); 
    }

    /**
     * Similar to {@link #startSearch}, but actually fires off the search query after invoking
     * the search dialog.  Made available for testing purposes.
     *
     * @param query The query to trigger.  If empty, the request will be ignored.
     * @param appSearchData An application can insert application-specific
     * context here, in order to improve quality or specificity of its own
     * searches.  This data will be returned with SEARCH intent(s).  Null if
     * no extra data is required.
     */
    public void triggerSearch(String query, Bundle appSearchData) {
        ensureSearchManager();
        mSearchManager.triggerSearch(query, getComponentName(), appSearchData);
    }

    /**
     * Request that key events come to this activity. Use this if your
     * activity has no views with focus, but the activity still wants
     * a chance to process key events.
     * 
     * @see android.view.Window#takeKeyEvents
     */
    public void takeKeyEvents(boolean get) {
        getWindow().takeKeyEvents(get);
    }

    /**
     * Enable extended window features.  This is a convenience for calling
     * {@link android.view.Window#requestFeature getWindow().requestFeature()}.
     * 
     * @param featureId The desired feature as defined in
     *                  {@link android.view.Window}.
     * @return Returns true if the requested feature is supported and now
     *         enabled.
     * 
     * @see android.view.Window#requestFeature
     */
    public final boolean requestWindowFeature(int featureId) {
        return getWindow().requestFeature(featureId);
    }

    /**
     * Convenience for calling
     * {@link android.view.Window#setFeatureDrawableResource}.
     */
    public final void setFeatureDrawableResource(int featureId, int resId) {
        getWindow().setFeatureDrawableResource(featureId, resId);
    }

    /**
     * Convenience for calling
     * {@link android.view.Window#setFeatureDrawableUri}.
     */
    public final void setFeatureDrawableUri(int featureId, Uri uri) {
        getWindow().setFeatureDrawableUri(featureId, uri);
    }

    /**
     * Convenience for calling
     * {@link android.view.Window#setFeatureDrawable(int, Drawable)}.
     */
    public final void setFeatureDrawable(int featureId, Drawable drawable) {
        getWindow().setFeatureDrawable(featureId, drawable);
    }

    /**
     * Convenience for calling
     * {@link android.view.Window#setFeatureDrawableAlpha}.
     */
    public final void setFeatureDrawableAlpha(int featureId, int alpha) {
        getWindow().setFeatureDrawableAlpha(featureId, alpha);
    }

    /**
     * Convenience for calling
     * {@link android.view.Window#getLayoutInflater}.
     */
    public LayoutInflater getLayoutInflater() {
        return getWindow().getLayoutInflater();
    }

    /**
     * Returns a {@link MenuInflater} with this context.
     */
    public MenuInflater getMenuInflater() {
        return new MenuInflater(this);
    }

    @Override
    protected void onApplyThemeResource(Resources.Theme theme, int resid,
            boolean first) {
        if (mParent == null) {
            super.onApplyThemeResource(theme, resid, first);
        } else {
            try {
                theme.setTo(mParent.getTheme());
            } catch (Exception e) {
                // Empty
            }
            theme.applyStyle(resid, false);
        }
    }

    /**
     * Launch an activity for which you would like a result when it finished.
     * When this activity exits, your
     * onActivityResult() method will be called with the given requestCode. 
     * Using a negative requestCode is the same as calling 
     * {@link #startActivity} (the activity is not launched as a sub-activity).
     * 
     * <p>Note that this method should only be used with Intent protocols
     * that are defined to return a result.  In other protocols (such as
     * {@link Intent#ACTION_MAIN} or {@link Intent#ACTION_VIEW}), you may
     * not get the result when you expect.  For example, if the activity you
     * are launching uses the singleTask launch mode, it will not run in your
     * task and thus you will immediately receive a cancel result.
     * 
     * <p>As a special case, if you call startActivityForResult() with a requestCode 
     * >= 0 during the initial onCreate(Bundle savedInstanceState)/onResume() of your
     * activity, then your window will not be displayed until a result is 
     * returned back from the started activity.  This is to avoid visible 
     * flickering when redirecting to another activity. 
     * 
     * <p>This method throws {@link android.content.ActivityNotFoundException}
     * if there was no Activity found to run the given Intent.
     * 
     * @param intent The intent to start.
     * @param requestCode If >= 0, this code will be returned in
     *                    onActivityResult() when the activity exits.
     * 
     * @throws android.content.ActivityNotFoundException
     * 
     * @see #startActivity 
     */
    public void startActivityForResult(Intent intent, int requestCode) {
        if (mParent == null) {
            Instrumentation.ActivityResult ar =
                mInstrumentation.execStartActivity(
                    this, mMainThread.getApplicationThread(), mToken, this,
                    intent, requestCode);
            if (ar != null) {
                mMainThread.sendActivityResult(
                    mToken, mEmbeddedID, requestCode, ar.getResultCode(),
                    ar.getResultData());
            }
            if (requestCode >= 0) {
                // If this start is requesting a result, we can avoid making
                // the activity visible until the result is received.  Setting
                // this code during onCreate(Bundle savedInstanceState) or onResume() will keep the
                // activity hidden during this time, to avoid flickering.
                // This can only be done when a result is requested because
                // that guarantees we will get information back when the
                // activity is finished, no matter what happens to it.
                mStartedActivity = true;
            }
        } else {
            mParent.startActivityFromChild(this, intent, requestCode);
        }
    }

    /**
     * Like {@link #startActivityForResult(Intent, int)}, but allowing you
     * to use a IntentSender to describe the activity to be started.  If
     * the IntentSender is for an activity, that activity will be started
     * as if you had called the regular {@link #startActivityForResult(Intent, int)}
     * here; otherwise, its associated action will be executed (such as
     * sending a broadcast) as if you had called
     * {@link IntentSender#sendIntent IntentSender.sendIntent} on it.
     * 
     * @param intent The IntentSender to launch.
     * @param requestCode If >= 0, this code will be returned in
     *                    onActivityResult() when the activity exits.
     * @param fillInIntent If non-null, this will be provided as the
     * intent parameter to {@link IntentSender#sendIntent}.
     * @param flagsMask Intent flags in the original IntentSender that you
     * would like to change.
     * @param flagsValues Desired values for any bits set in
     * <var>flagsMask</var>
     * @param extraFlags Always set to 0.
     */
    public void startIntentSenderForResult(IntentSender intent, int requestCode,
            Intent fillInIntent, int flagsMask, int flagsValues, int extraFlags)
            throws IntentSender.SendIntentException {
        if (mParent == null) {
            startIntentSenderForResultInner(intent, requestCode, fillInIntent,
                    flagsMask, flagsValues, this);
        } else {
            mParent.startIntentSenderFromChild(this, intent, requestCode,
                    fillInIntent, flagsMask, flagsValues, extraFlags);
        }
    }

    private void startIntentSenderForResultInner(IntentSender intent, int requestCode,
            Intent fillInIntent, int flagsMask, int flagsValues, Activity activity)
            throws IntentSender.SendIntentException {
        try {
            String resolvedType = null;
            if (fillInIntent != null) {
                resolvedType = fillInIntent.resolveTypeIfNeeded(getContentResolver());
            }
            int result = ActivityManagerNative.getDefault()
                .startActivityIntentSender(mMainThread.getApplicationThread(), intent,
                        fillInIntent, resolvedType, mToken, activity.mEmbeddedID,
                        requestCode, flagsMask, flagsValues);
            if (result == IActivityManager.START_CANCELED) {
                throw new IntentSender.SendIntentException();
            }
            Instrumentation.checkStartActivityResult(result, null);
        } catch (RemoteException e) {
        }
        if (requestCode >= 0) {
            // If this start is requesting a result, we can avoid making
            // the activity visible until the result is received.  Setting
            // this code during onCreate(Bundle savedInstanceState) or onResume() will keep the
            // activity hidden during this time, to avoid flickering.
            // This can only be done when a result is requested because
            // that guarantees we will get information back when the
            // activity is finished, no matter what happens to it.
            mStartedActivity = true;
        }
    }

    /**
     * Launch a new activity.  You will not receive any information about when
     * the activity exits.  This implementation overrides the base version,
     * providing information about
     * the activity performing the launch.  Because of this additional
     * information, the {@link Intent#FLAG_ACTIVITY_NEW_TASK} launch flag is not
     * required; if not specified, the new activity will be added to the
     * task of the caller.
     * 
     * <p>This method throws {@link android.content.ActivityNotFoundException}
     * if there was no Activity found to run the given Intent.
     * 
     * @param intent The intent to start. 
     * 
     * @throws android.content.ActivityNotFoundException
     * 
     * @see #startActivityForResult 
     */
    @Override
    public void startActivity(Intent intent) {
        startActivityForResult(intent, -1);
    }

    /**
     * Like {@link #startActivity(Intent)}, but taking a IntentSender
     * to start; see
     * {@link #startIntentSenderForResult(IntentSender, int, Intent, int, int, int)}
     * for more information.
     * 
     * @param intent The IntentSender to launch.
     * @param fillInIntent If non-null, this will be provided as the
     * intent parameter to {@link IntentSender#sendIntent}.
     * @param flagsMask Intent flags in the original IntentSender that you
     * would like to change.
     * @param flagsValues Desired values for any bits set in
     * <var>flagsMask</var>
     * @param extraFlags Always set to 0.
     */
    public void startIntentSender(IntentSender intent,
            Intent fillInIntent, int flagsMask, int flagsValues, int extraFlags)
            throws IntentSender.SendIntentException {
        startIntentSenderForResult(intent, -1, fillInIntent, flagsMask,
                flagsValues, extraFlags);
    }

    /**
     * A special variation to launch an activity only if a new activity
     * instance is needed to handle the given Intent.  In other words, this is
     * just like {@link #startActivityForResult(Intent, int)} except: if you are 
     * using the {@link Intent#FLAG_ACTIVITY_SINGLE_TOP} flag, or
     * singleTask or singleTop 
     * {@link android.R.styleable#AndroidManifestActivity_launchMode launchMode},
     * and the activity 
     * that handles <var>intent</var> is the same as your currently running 
     * activity, then a new instance is not needed.  In this case, instead of 
     * the normal behavior of calling {@link #onNewIntent} this function will 
     * return and you can handle the Intent yourself. 
     * 
     * <p>This function can only be called from a top-level activity; if it is
     * called from a child activity, a runtime exception will be thrown.
     * 
     * @param intent The intent to start.
     * @param requestCode If >= 0, this code will be returned in
     *         onActivityResult() when the activity exits, as described in
     *         {@link #startActivityForResult}.
     * 
     * @return If a new activity was launched then true is returned; otherwise
     *         false is returned and you must handle the Intent yourself.
     *  
     * @see #startActivity
     * @see #startActivityForResult
     */
    public boolean startActivityIfNeeded(Intent intent, int requestCode) {
        if (mParent == null) {
            int result = IActivityManager.START_RETURN_INTENT_TO_CALLER;
            try {
                result = ActivityManagerNative.getDefault()
                    .startActivity(mMainThread.getApplicationThread(),
                            intent, intent.resolveTypeIfNeeded(
                                    getContentResolver()),
                            null, 0,
                            mToken, mEmbeddedID, requestCode, true, false);
            } catch (RemoteException e) {
                // Empty
            }
            
            Instrumentation.checkStartActivityResult(result, intent);
            
            if (requestCode >= 0) {
                // If this start is requesting a result, we can avoid making
                // the activity visible until the result is received.  Setting
                // this code during onCreate(Bundle savedInstanceState) or onResume() will keep the
                // activity hidden during this time, to avoid flickering.
                // This can only be done when a result is requested because
                // that guarantees we will get information back when the
                // activity is finished, no matter what happens to it.
                mStartedActivity = true;
            }
            return result != IActivityManager.START_RETURN_INTENT_TO_CALLER;
        }

        throw new UnsupportedOperationException(
            "startActivityIfNeeded can only be called from a top-level activity");
    }

    /**
     * Special version of starting an activity, for use when you are replacing
     * other activity components.  You can use this to hand the Intent off
     * to the next Activity that can handle it.  You typically call this in
     * {@link #onCreate} with the Intent returned by {@link #getIntent}.
     * 
     * @param intent The intent to dispatch to the next activity.  For
     * correct behavior, this must be the same as the Intent that started
     * your own activity; the only changes you can make are to the extras
     * inside of it.
     * 
     * @return Returns a boolean indicating whether there was another Activity
     * to start: true if there was a next activity to start, false if there
     * wasn't.  In general, if true is returned you will then want to call
     * finish() on yourself.
     */
    public boolean startNextMatchingActivity(Intent intent) {
        if (mParent == null) {
            try {
                return ActivityManagerNative.getDefault()
                    .startNextMatchingActivity(mToken, intent);
            } catch (RemoteException e) {
                // Empty
            }
            return false;
        }

        throw new UnsupportedOperationException(
            "startNextMatchingActivity can only be called from a top-level activity");
    }
    
    /**
     * This is called when a child activity of this one calls its 
     * {@link #startActivity} or {@link #startActivityForResult} method.
     * 
     * <p>This method throws {@link android.content.ActivityNotFoundException}
     * if there was no Activity found to run the given Intent.
     * 
     * @param child The activity making the call.
     * @param intent The intent to start.
     * @param requestCode Reply request code.  < 0 if reply is not requested. 
     * 
     * @throws android.content.ActivityNotFoundException
     * 
     * @see #startActivity 
     * @see #startActivityForResult 
     */
    public void startActivityFromChild(Activity child, Intent intent, 
            int requestCode) {
        Instrumentation.ActivityResult ar =
            mInstrumentation.execStartActivity(
                this, mMainThread.getApplicationThread(), mToken, child,
                intent, requestCode);
        if (ar != null) {
            mMainThread.sendActivityResult(
                mToken, child.mEmbeddedID, requestCode,
                ar.getResultCode(), ar.getResultData());
        }
    }

    /**
     * Like {@link #startActivityFromChild(Activity, Intent, int)}, but
     * taking a IntentSender; see
     * {@link #startIntentSenderForResult(IntentSender, int, Intent, int, int, int)}
     * for more information.
     */
    public void startIntentSenderFromChild(Activity child, IntentSender intent,
            int requestCode, Intent fillInIntent, int flagsMask, int flagsValues,
            int extraFlags)
            throws IntentSender.SendIntentException {
        startIntentSenderForResultInner(intent, requestCode, fillInIntent,
                flagsMask, flagsValues, child);
    }

    /**
     * Call immediately after one of the flavors of {@link #startActivity(Intent)}
     * or {@link #finish} to specify an explicit transition animation to
     * perform next.
     * @param enterAnim A resource ID of the animation resource to use for
     * the incoming activity.  Use 0 for no animation.
     * @param exitAnim A resource ID of the animation resource to use for
     * the outgoing activity.  Use 0 for no animation.
     */
    public void overridePendingTransition(int enterAnim, int exitAnim) {
        try {
            ActivityManagerNative.getDefault().overridePendingTransition(
                    mToken, getPackageName(), enterAnim, exitAnim);
        } catch (RemoteException e) {
        }
    }
    
    /**
     * Call this to set the result that your activity will return to its
     * caller.
     * 
     * @param resultCode The result code to propagate back to the originating
     *                   activity, often RESULT_CANCELED or RESULT_OK
     * 
     * @see #RESULT_CANCELED
     * @see #RESULT_OK
     * @see #RESULT_FIRST_USER
     * @see #setResult(int, Intent)
     */
    public final void setResult(int resultCode) {
        synchronized (this) {
            mResultCode = resultCode;
            mResultData = null;
        }
    }

    /**
     * Call this to set the result that your activity will return to its
     * caller.
     * 
     * @param resultCode The result code to propagate back to the originating
     *                   activity, often RESULT_CANCELED or RESULT_OK
     * @param data The data to propagate back to the originating activity.
     * 
     * @see #RESULT_CANCELED
     * @see #RESULT_OK
     * @see #RESULT_FIRST_USER
     * @see #setResult(int)
     */
    public final void setResult(int resultCode, Intent data) {
        synchronized (this) {
            mResultCode = resultCode;
            mResultData = data;
        }
    }

    /**
     * Return the name of the package that invoked this activity.  This is who
     * the data in {@link #setResult setResult()} will be sent to.  You can
     * use this information to validate that the recipient is allowed to
     * receive the data.
     * 
     * <p>Note: if the calling activity is not expecting a result (that is it
     * did not use the {@link #startActivityForResult} 
     * form that includes a request code), then the calling package will be 
     * null. 
     * 
     * @return The package of the activity that will receive your
     *         reply, or null if none.
     */
    public String getCallingPackage() {
        try {
            return ActivityManagerNative.getDefault().getCallingPackage(mToken);
        } catch (RemoteException e) {
            return null;
        }
    }

    /**
     * Return the name of the activity that invoked this activity.  This is
     * who the data in {@link #setResult setResult()} will be sent to.  You
     * can use this information to validate that the recipient is allowed to
     * receive the data.
     * 
     * <p>Note: if the calling activity is not expecting a result (that is it
     * did not use the {@link #startActivityForResult} 
     * form that includes a request code), then the calling package will be 
     * null. 
     * 
     * @return String The full name of the activity that will receive your
     *         reply, or null if none.
     */
    public ComponentName getCallingActivity() {
        try {
            return ActivityManagerNative.getDefault().getCallingActivity(mToken);
        } catch (RemoteException e) {
            return null;
        }
    }

    /**
     * Control whether this activity's main window is visible.  This is intended
     * only for the special case of an activity that is not going to show a
     * UI itself, but can't just finish prior to onResume() because it needs
     * to wait for a service binding or such.  Setting this to false allows
     * you to prevent your UI from being shown during that time.
     * 
     * <p>The default value for this is taken from the
     * {@link android.R.attr#windowNoDisplay} attribute of the activity's theme.
     */
    public void setVisible(boolean visible) {
        if (mVisibleFromClient != visible) {
            mVisibleFromClient = visible;
            if (mVisibleFromServer) {
                if (visible) makeVisible();
                else mDecor.setVisibility(View.INVISIBLE);
            }
        }
    }
    
    void makeVisible() {
        if (!mWindowAdded) {
            ViewManager wm = getWindowManager();
            wm.addView(mDecor, getWindow().getAttributes());
            mWindowAdded = true;
        }
        mDecor.setVisibility(View.VISIBLE);
    }
    
    /**
     * Check to see whether this activity is in the process of finishing,
     * either because you called {@link #finish} on it or someone else
     * has requested that it finished.  This is often used in
     * {@link #onPause} to determine whether the activity is simply pausing or
     * completely finishing.
     * 
     * @return If the activity is finishing, returns true; else returns false.
     * 
     * @see #finish
     */
    public boolean isFinishing() {
        return mFinished;
    }

    /**
     * Check to see whether this activity is in the process of being destroyed in order to be
     * recreated with a new configuration. This is often used in
     * {@link #onStop} to determine whether the state needs to be cleaned up or will be passed
     * on to the next instance of the activity via {@link #onRetainNonConfigurationInstance()}.
     * 
     * @return If the activity is being torn down in order to be recreated with a new configuration,
     * returns true; else returns false.
     */
    public boolean isChangingConfigurations() {
        return mChangingConfigurations;
    }

    /**
     * Call this when your activity is done and should be closed.  The
     * ActivityResult is propagated back to whoever launched you via
     * onActivityResult().
     */
    public void finish() {
        if (mParent == null) {
            int resultCode;
            Intent resultData;
            synchronized (this) {
                resultCode = mResultCode;
                resultData = mResultData;
            }
            if (Config.LOGV) Log.v(TAG, "Finishing self: token=" + mToken);
            try {
                if (ActivityManagerNative.getDefault()
                    .finishActivity(mToken, resultCode, resultData)) {
                    mFinished = true;
                }
            } catch (RemoteException e) {
                // Empty
            }
        } else {
            mParent.finishFromChild(this);
        }
    }

    /**
     * This is called when a child activity of this one calls its 
     * {@link #finish} method.  The default implementation simply calls
     * finish() on this activity (the parent), finishing the entire group.
     * 
     * @param child The activity making the call.
     * 
     * @see #finish
     */
    public void finishFromChild(Activity child) {
        finish();
    }

    /**
     * Force finish another activity that you had previously started with
     * {@link #startActivityForResult}.
     * 
     * @param requestCode The request code of the activity that you had
     *                    given to startActivityForResult().  If there are multiple
     *                    activities started with this request code, they
     *                    will all be finished.
     */
    public void finishActivity(int requestCode) {
        if (mParent == null) {
            try {
                ActivityManagerNative.getDefault()
                    .finishSubActivity(mToken, mEmbeddedID, requestCode);
            } catch (RemoteException e) {
                // Empty
            }
        } else {
            mParent.finishActivityFromChild(this, requestCode);
        }
    }

    /**
     * This is called when a child activity of this one calls its
     * finishActivity().
     * 
     * @param child The activity making the call.
     * @param requestCode Request code that had been used to start the
     *                    activity.
     */
    public void finishActivityFromChild(Activity child, int requestCode) {
        try {
            ActivityManagerNative.getDefault()
                .finishSubActivity(mToken, child.mEmbeddedID, requestCode);
        } catch (RemoteException e) {
            // Empty
        }
    }

    /**
     * Called when an activity you launched exits, giving you the requestCode
     * you started it with, the resultCode it returned, and any additional
     * data from it.  The <var>resultCode</var> will be
     * {@link #RESULT_CANCELED} if the activity explicitly returned that,
     * didn't return any result, or crashed during its operation.
     * 
     * <p>You will receive this call immediately before onResume() when your
     * activity is re-starting.
     * 
     * @param requestCode The integer request code originally supplied to
     *                    startActivityForResult(), allowing you to identify who this
     *                    result came from.
     * @param resultCode The integer result code returned by the child activity
     *                   through its setResult().
     * @param data An Intent, which can return result data to the caller
     *               (various data can be attached to Intent "extras").
     * 
     * @see #startActivityForResult
     * @see #createPendingResult
     * @see #setResult(int)
     */
    protected void onActivityResult(int requestCode, int resultCode,
            Intent data) {
    }

    /**
     * Create a new PendingIntent object which you can hand to others 
     * for them to use to send result data back to your 
     * {@link #onActivityResult} callback.  The created object will be either 
     * one-shot (becoming invalid after a result is sent back) or multiple 
     * (allowing any number of results to be sent through it). 
     *  
     * @param requestCode Private request code for the sender that will be
     * associated with the result data when it is returned.  The sender can not
     * modify this value, allowing you to identify incoming results.
     * @param data Default data to supply in the result, which may be modified
     * by the sender.
     * @param flags May be {@link PendingIntent#FLAG_ONE_SHOT PendingIntent.FLAG_ONE_SHOT},
     * {@link PendingIntent#FLAG_NO_CREATE PendingIntent.FLAG_NO_CREATE},
     * {@link PendingIntent#FLAG_CANCEL_CURRENT PendingIntent.FLAG_CANCEL_CURRENT},
     * {@link PendingIntent#FLAG_UPDATE_CURRENT PendingIntent.FLAG_UPDATE_CURRENT},
     * or any of the flags as supported by
     * {@link Intent#fillIn Intent.fillIn()} to control which unspecified parts
     * of the intent that can be supplied when the actual send happens.
     * 
     * @return Returns an existing or new PendingIntent matching the given
     * parameters.  May return null only if
     * {@link PendingIntent#FLAG_NO_CREATE PendingIntent.FLAG_NO_CREATE} has been
     * supplied.
     * 
     * @see PendingIntent
     */
    public PendingIntent createPendingResult(int requestCode, Intent data,
            int flags) {
        String packageName = getPackageName();
        try {
            IIntentSender target =
                ActivityManagerNative.getDefault().getIntentSender(
                        IActivityManager.INTENT_SENDER_ACTIVITY_RESULT, packageName,
                        mParent == null ? mToken : mParent.mToken,
                        mEmbeddedID, requestCode, data, null, flags);
            return target != null ? new PendingIntent(target) : null;
        } catch (RemoteException e) {
            // Empty
        }
        return null;
    }

    /**
     * Change the desired orientation of this activity.  If the activity
     * is currently in the foreground or otherwise impacting the screen
     * orientation, the screen will immediately be changed (possibly causing
     * the activity to be restarted). Otherwise, this will be used the next
     * time the activity is visible.
     * 
     * @param requestedOrientation An orientation constant as used in
     * {@link ActivityInfo#screenOrientation ActivityInfo.screenOrientation}.
     */
    public void setRequestedOrientation(int requestedOrientation) {
        if (mParent == null) {
            try {
                ActivityManagerNative.getDefault().setRequestedOrientation(
                        mToken, requestedOrientation);
            } catch (RemoteException e) {
                // Empty
            }
        } else {
            mParent.setRequestedOrientation(requestedOrientation);
        }
    }
    
    /**
     * Return the current requested orientation of the activity.  This will
     * either be the orientation requested in its component's manifest, or
     * the last requested orientation given to
     * {@link #setRequestedOrientation(int)}.
     * 
     * @return Returns an orientation constant as used in
     * {@link ActivityInfo#screenOrientation ActivityInfo.screenOrientation}.
     */
    public int getRequestedOrientation() {
        if (mParent == null) {
            try {
                return ActivityManagerNative.getDefault()
                        .getRequestedOrientation(mToken);
            } catch (RemoteException e) {
                // Empty
            }
        } else {
            return mParent.getRequestedOrientation();
        }
        return ActivityInfo.SCREEN_ORIENTATION_UNSPECIFIED;
    }
    
    /**
     * Return the identifier of the task this activity is in.  This identifier
     * will remain the same for the lifetime of the activity.
     * 
     * @return Task identifier, an opaque integer.
     */
    public int getTaskId() {
        try {
            return ActivityManagerNative.getDefault()
                .getTaskForActivity(mToken, false);
        } catch (RemoteException e) {
            return -1;
        }
    }

    /**
     * Return whether this activity is the root of a task.  The root is the
     * first activity in a task.
     * 
     * @return True if this is the root activity, else false.
     */
    public boolean isTaskRoot() {
        try {
            return ActivityManagerNative.getDefault()
                .getTaskForActivity(mToken, true) >= 0;
        } catch (RemoteException e) {
            return false;
        }
    }

    /**
     * Move the task containing this activity to the back of the activity
     * stack.  The activity's order within the task is unchanged.
     * 
     * @param nonRoot If false then this only works if the activity is the root
     *                of a task; if true it will work for any activity in
     *                a task.
     * 
     * @return If the task was moved (or it was already at the
     *         back) true is returned, else false.
     */
    public boolean moveTaskToBack(boolean nonRoot) {
        try {
            return ActivityManagerNative.getDefault().moveActivityTaskToBack(
                    mToken, nonRoot);
        } catch (RemoteException e) {
            // Empty
        }
        return false;
    }

    /**
     * Returns class name for this activity with the package prefix removed.
     * This is the default name used to read and write settings.
     * 
     * @return The local class name.
     */
    public String getLocalClassName() {
        final String pkg = getPackageName();
        final String cls = mComponent.getClassName();
        int packageLen = pkg.length();
        if (!cls.startsWith(pkg) || cls.length() <= packageLen
                || cls.charAt(packageLen) != '.') {
            return cls;
        }
        return cls.substring(packageLen+1);
    }
    
    /**
     * Returns complete component name of this activity.
     * 
     * @return Returns the complete component name for this activity
     */
    public ComponentName getComponentName()
    {
        return mComponent;
    }

    /**
     * Retrieve a {@link SharedPreferences} object for accessing preferences
     * that are private to this activity.  This simply calls the underlying
     * {@link #getSharedPreferences(String, int)} method by passing in this activity's
     * class name as the preferences name.
     * 
     * @param mode Operating mode.  Use {@link #MODE_PRIVATE} for the default 
     *             operation, {@link #MODE_WORLD_READABLE} and 
     *             {@link #MODE_WORLD_WRITEABLE} to control permissions.
     *
     * @return Returns the single SharedPreferences instance that can be used
     *         to retrieve and modify the preference values.
     */
    public SharedPreferences getPreferences(int mode) {
        return getSharedPreferences(getLocalClassName(), mode);
    }
    
    private void ensureSearchManager() {
        if (mSearchManager != null) {
            return;
        }
        
        mSearchManager = new SearchManager(this, null);
    }
    
    @Override
    public Object getSystemService(String name) {
        if (getBaseContext() == null) {
            throw new IllegalStateException(
                    "System services not available to Activities before onCreate()");
        }

        if (WINDOW_SERVICE.equals(name)) {
            return mWindowManager;
        } else if (SEARCH_SERVICE.equals(name)) {
            ensureSearchManager();
            return mSearchManager;
        }
        return super.getSystemService(name);
    }

    /**
     * Change the title associated with this activity.  If this is a
     * top-level activity, the title for its window will change.  If it
     * is an embedded activity, the parent can do whatever it wants
     * with it.
     */
    public void setTitle(CharSequence title) {
        mTitle = title;
        onTitleChanged(title, mTitleColor);

        if (mParent != null) {
            mParent.onChildTitleChanged(this, title);
        }
    }

    /**
     * Change the title associated with this activity.  If this is a
     * top-level activity, the title for its window will change.  If it
     * is an embedded activity, the parent can do whatever it wants
     * with it.
     */
    public void setTitle(int titleId) {
        setTitle(getText(titleId));
    }

    public void setTitleColor(int textColor) {
        mTitleColor = textColor;
        onTitleChanged(mTitle, textColor);
    }

    public final CharSequence getTitle() {
        return mTitle;
    }

    public final int getTitleColor() {
        return mTitleColor;
    }

    protected void onTitleChanged(CharSequence title, int color) {
        if (mTitleReady) {
            final Window win = getWindow();
            if (win != null) {
                win.setTitle(title);
                if (color != 0) {
                    win.setTitleColor(color);
                }
            }
        }
    }

    protected void onChildTitleChanged(Activity childActivity, CharSequence title) {
    }

    /**
     * Sets the visibility of the progress bar in the title.
     * <p>
     * In order for the progress bar to be shown, the feature must be requested
     * via {@link #requestWindowFeature(int)}.
     * 
     * @param visible Whether to show the progress bars in the title.
     */
    public final void setProgressBarVisibility(boolean visible) {
        getWindow().setFeatureInt(Window.FEATURE_PROGRESS, visible ? Window.PROGRESS_VISIBILITY_ON :
            Window.PROGRESS_VISIBILITY_OFF);
    }

    /**
     * Sets the visibility of the indeterminate progress bar in the title.
     * <p>
     * In order for the progress bar to be shown, the feature must be requested
     * via {@link #requestWindowFeature(int)}.
     *
     * @param visible Whether to show the progress bars in the title.
     */
    public final void setProgressBarIndeterminateVisibility(boolean visible) {
        getWindow().setFeatureInt(Window.FEATURE_INDETERMINATE_PROGRESS,
                visible ? Window.PROGRESS_VISIBILITY_ON : Window.PROGRESS_VISIBILITY_OFF);
    }
    
    /**
     * Sets whether the horizontal progress bar in the title should be indeterminate (the circular
     * is always indeterminate).
     * <p>
     * In order for the progress bar to be shown, the feature must be requested
     * via {@link #requestWindowFeature(int)}.
     * 
     * @param indeterminate Whether the horizontal progress bar should be indeterminate.
     */
    public final void setProgressBarIndeterminate(boolean indeterminate) {
        getWindow().setFeatureInt(Window.FEATURE_PROGRESS,
                indeterminate ? Window.PROGRESS_INDETERMINATE_ON : Window.PROGRESS_INDETERMINATE_OFF);
    }
    
    /**
     * Sets the progress for the progress bars in the title.
     * <p>
     * In order for the progress bar to be shown, the feature must be requested
     * via {@link #requestWindowFeature(int)}.
     * 
     * @param progress The progress for the progress bar. Valid ranges are from
     *            0 to 10000 (both inclusive). If 10000 is given, the progress
     *            bar will be completely filled and will fade out.
     */
    public final void setProgress(int progress) {
        getWindow().setFeatureInt(Window.FEATURE_PROGRESS, progress + Window.PROGRESS_START);
    }
    
    /**
     * Sets the secondary progress for the progress bar in the title. This
     * progress is drawn between the primary progress (set via
     * {@link #setProgress(int)} and the background. It can be ideal for media
     * scenarios such as showing the buffering progress while the default
     * progress shows the play progress.
     * <p>
     * In order for the progress bar to be shown, the feature must be requested
     * via {@link #requestWindowFeature(int)}.
     * 
     * @param secondaryProgress The secondary progress for the progress bar. Valid ranges are from
     *            0 to 10000 (both inclusive).
     */
    public final void setSecondaryProgress(int secondaryProgress) {
        getWindow().setFeatureInt(Window.FEATURE_PROGRESS,
                secondaryProgress + Window.PROGRESS_SECONDARY_START);
    }

    /**
     * Suggests an audio stream whose volume should be changed by the hardware
     * volume controls.
     * <p>
     * The suggested audio stream will be tied to the window of this Activity.
     * If the Activity is switched, the stream set here is no longer the
     * suggested stream. The client does not need to save and restore the old
     * suggested stream value in onPause and onResume.
     * 
     * @param streamType The type of the audio stream whose volume should be
     *        changed by the hardware volume controls. It is not guaranteed that
     *        the hardware volume controls will always change this stream's
     *        volume (for example, if a call is in progress, its stream's volume
     *        may be changed instead). To reset back to the default, use
     *        {@link AudioManager#USE_DEFAULT_STREAM_TYPE}.
     */
    public final void setVolumeControlStream(int streamType) {
        getWindow().setVolumeControlStream(streamType);
    }

    /**
     * Gets the suggested audio stream whose volume should be changed by the
     * harwdare volume controls.
     * 
     * @return The suggested audio stream type whose volume should be changed by
     *         the hardware volume controls.
     * @see #setVolumeControlStream(int)
     */
    public final int getVolumeControlStream() {
        return getWindow().getVolumeControlStream();
    }
    
    /**
     * Runs the specified action on the UI thread. If the current thread is the UI
     * thread, then the action is executed immediately. If the current thread is
     * not the UI thread, the action is posted to the event queue of the UI thread.
     *
     * @param action the action to run on the UI thread
     */
    public final void runOnUiThread(Runnable action) {
        if (Thread.currentThread() != mUiThread) {
            mHandler.post(action);
        } else {
            action.run();
        }
    }

    /**
     * Standard implementation of
     * {@link android.view.LayoutInflater.Factory#onCreateView} used when
     * inflating with the LayoutInflater returned by {@link #getSystemService}.
     * This implementation handles <fragment> tags to embed fragments inside
     * of the activity.
     *
     * @see android.view.LayoutInflater#createView
     * @see android.view.Window#getLayoutInflater
     */
    public View onCreateView(String name, Context context, AttributeSet attrs) {
        if (!"fragment".equals(name)) {
            return null;
        }
        
        TypedArray a = 
            context.obtainStyledAttributes(attrs, com.android.internal.R.styleable.Fragment);
        String fname = a.getString(com.android.internal.R.styleable.Fragment_name);
        int id = a.getResourceId(com.android.internal.R.styleable.Fragment_id, 0);
        String tag = a.getString(com.android.internal.R.styleable.Fragment_tag);
        a.recycle();
        
        if (id == 0) {
            throw new IllegalArgumentException(attrs.getPositionDescription()
                    + ": Must specify unique android:id for " + fname);
        }
        
        try {
            // If we restored from a previous state, we may already have
            // instantiated this fragment from the state and should use
            // that instance instead of making a new one.
            Fragment fragment = mFragments.findFragmentById(id);
            if (fragment == null) {
                fragment = Fragment.instantiate(this, fname);
                fragment.mFromLayout = true;
                fragment.mFragmentId = id;
                fragment.mTag = tag;
                fragment.onInflate(this, attrs);
                mFragments.addFragment(fragment, true);
            }
            if (fragment.mView == null) {
                throw new IllegalStateException("Fragment " + fname
                        + " did not create a view.");
            }
            fragment.mView.setId(id);
            if (fragment.mView.getTag() == null) {
                fragment.mView.setTag(tag);
            }
            return fragment.mView;
        } catch (Exception e) {
            InflateException ie = new InflateException(attrs.getPositionDescription()
                    + ": Error inflating fragment " + fname);
            ie.initCause(e);
            throw ie;
        }
    }

    // ------------------ Internal API ------------------
    
    final void setParent(Activity parent) {
        mParent = parent;
    }

    final void attach(Context context, ActivityThread aThread, Instrumentation instr, IBinder token,
            Application application, Intent intent, ActivityInfo info, CharSequence title, 
            Activity parent, String id, NonConfigurationInstances lastNonConfigurationInstances,
            Configuration config) {
        attach(context, aThread, instr, token, 0, application, intent, info, title, parent, id,
            lastNonConfigurationInstances, config);
    }
    
    final void attach(Context context, ActivityThread aThread,
            Instrumentation instr, IBinder token, int ident,
            Application application, Intent intent, ActivityInfo info,
            CharSequence title, Activity parent, String id,
            NonConfigurationInstances lastNonConfigurationInstances,
            Configuration config) {
        attachBaseContext(context);

        mFragments.attachActivity(this);
        
        mWindow = PolicyManager.makeNewWindow(this);
        mWindow.setCallback(this);
        mWindow.getLayoutInflater().setFactory(this);
        if (info.softInputMode != WindowManager.LayoutParams.SOFT_INPUT_STATE_UNSPECIFIED) {
            mWindow.setSoftInputMode(info.softInputMode);
        }
        mUiThread = Thread.currentThread();

        mMainThread = aThread;
        mInstrumentation = instr;
        mToken = token;
        mIdent = ident;
        mApplication = application;
        mIntent = intent;
        mComponent = intent.getComponent();
        mActivityInfo = info;
        mTitle = title;
        mParent = parent;
        mEmbeddedID = id;
        mLastNonConfigurationInstances = lastNonConfigurationInstances;

        mWindow.setWindowManager(null, mToken, mComponent.flattenToString());
        if (mParent != null) {
            mWindow.setContainer(mParent.getWindow());
        }
        mWindowManager = mWindow.getWindowManager();
        mCurrentConfig = config;
    }

    final IBinder getActivityToken() {
        return mParent != null ? mParent.getActivityToken() : mToken;
    }

    final void performCreate(Bundle icicle) {
        onCreate(icicle);
    }
    
    final void performStart() {
        mCalled = false;
        mInstrumentation.callActivityOnStart(this);
        if (!mCalled) {
            throw new SuperNotCalledException(
                "Activity " + mComponent.toShortString() +
                " did not call through to super.onStart()");
        }
        mFragments.dispatchStart();
    }
    
    final void performRestart() {
        synchronized (mManagedCursors) {
            final int N = mManagedCursors.size();
            for (int i=0; i<N; i++) {
                ManagedCursor mc = mManagedCursors.get(i);
                if (mc.mReleased || mc.mUpdated) {
                    mc.mCursor.requery();
                    mc.mReleased = false;
                    mc.mUpdated = false;
                }
            }
        }

        if (mStopped) {
            mStopped = false;
            mCalled = false;
            mInstrumentation.callActivityOnRestart(this);
            if (!mCalled) {
                throw new SuperNotCalledException(
                    "Activity " + mComponent.toShortString() +
                    " did not call through to super.onRestart()");
            }
            performStart();
        }
    }
    
    final void performResume() {
        performRestart();
        
        mLastNonConfigurationInstances = null;
        
        mCalled = false;
        // mResumed is set by the instrumentation
        mInstrumentation.callActivityOnResume(this);
        if (!mCalled) {
            throw new SuperNotCalledException(
                "Activity " + mComponent.toShortString() +
                " did not call through to super.onResume()");
        }

        // Now really resume, and install the current status bar and menu.
        mCalled = false;
        
        mFragments.dispatchResume();
        
        onPostResume();
        if (!mCalled) {
            throw new SuperNotCalledException(
                "Activity " + mComponent.toShortString() +
                " did not call through to super.onPostResume()");
        }
    }

    final void performPause() {
        mFragments.dispatchPause();
<<<<<<< HEAD
        mCalled = false;
=======
>>>>>>> 7cd51efc
        onPause();
        if (!mCalled && getApplicationInfo().targetSdkVersion
                >= android.os.Build.VERSION_CODES.GINGERBREAD) {
            throw new SuperNotCalledException(
                    "Activity " + mComponent.toShortString() +
                    " did not call through to super.onPause()");
        }
        mResumed = false;
    }
    
    final void performUserLeaving() {
        onUserInteraction();
        onUserLeaveHint();
    }
    
    final void performStop() {
        if (!mStopped) {
            if (mWindow != null) {
                mWindow.closeAllPanels();
            }

            mFragments.dispatchStop();
            
            mCalled = false;
            mInstrumentation.callActivityOnStop(this);
            if (!mCalled) {
                throw new SuperNotCalledException(
                    "Activity " + mComponent.toShortString() +
                    " did not call through to super.onStop()");
            }
    
            synchronized (mManagedCursors) {
                final int N = mManagedCursors.size();
                for (int i=0; i<N; i++) {
                    ManagedCursor mc = mManagedCursors.get(i);
                    if (!mc.mReleased) {
                        mc.mCursor.deactivate();
                        mc.mReleased = true;
                    }
                }
            }
    
            mStopped = true;
        }
    }

    final void performDestroy() {
        mFragments.dispatchDestroy();
        onDestroy();
    }
    
<<<<<<< HEAD
    /**
     * @hide
     */
    public final boolean isResumed() {
=======
    final boolean isResumed() {
>>>>>>> 7cd51efc
        return mResumed;
    }

    void dispatchActivityResult(String who, int requestCode, 
        int resultCode, Intent data) {
        if (Config.LOGV) Log.v(
            TAG, "Dispatching result: who=" + who + ", reqCode=" + requestCode
            + ", resCode=" + resultCode + ", data=" + data);
        if (who == null) {
            onActivityResult(requestCode, resultCode, data);
        }
    }
}<|MERGE_RESOLUTION|>--- conflicted
+++ resolved
@@ -73,10 +73,7 @@
 import android.view.ViewGroup.LayoutParams;
 import android.view.accessibility.AccessibilityEvent;
 import android.widget.AdapterView;
-<<<<<<< HEAD
 import android.widget.FrameLayout;
-=======
->>>>>>> 7cd51efc
 import android.widget.LinearLayout;
 
 import com.android.internal.app.SplitActionBar;
@@ -4014,10 +4011,7 @@
 
     final void performPause() {
         mFragments.dispatchPause();
-<<<<<<< HEAD
         mCalled = false;
-=======
->>>>>>> 7cd51efc
         onPause();
         if (!mCalled && getApplicationInfo().targetSdkVersion
                 >= android.os.Build.VERSION_CODES.GINGERBREAD) {
@@ -4069,14 +4063,10 @@
         onDestroy();
     }
     
-<<<<<<< HEAD
     /**
      * @hide
      */
     public final boolean isResumed() {
-=======
-    final boolean isResumed() {
->>>>>>> 7cd51efc
         return mResumed;
     }
 
