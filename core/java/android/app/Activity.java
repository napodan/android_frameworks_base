--- conflicted
+++ resolved
@@ -72,10 +72,7 @@
 import android.view.ViewGroup.LayoutParams;
 import android.view.accessibility.AccessibilityEvent;
 import android.widget.AdapterView;
-<<<<<<< HEAD
 import android.widget.FrameLayout;
-=======
->>>>>>> 445646c5
 import android.widget.LinearLayout;
 
 import com.android.internal.app.SplitActionBar;
@@ -3893,8 +3890,6 @@
     public View onCreateView(String name, Context context, AttributeSet attrs) {
         if (!"fragment".equals(name)) {
             return null;
-<<<<<<< HEAD
-=======
         }
         
         TypedArray a = 
@@ -3948,75 +3943,6 @@
         }
     }
 
-    /**
-     * Bit indicating that this activity is "immersive" and should not be
-     * interrupted by notifications if possible.
-     *
-     * This value is initially set by the manifest property
-     * <code>android:immersive</code> but may be changed at runtime by
-     * {@link #setImmersive}.
-     *
-     * @see android.content.pm.ActivityInfo#FLAG_IMMERSIVE
-     */
-    public boolean isImmersive() {
-        try {
-            return ActivityManagerNative.getDefault().isImmersive(mToken);
-        } catch (RemoteException e) {
-            return false;
->>>>>>> 445646c5
-        }
-        
-        TypedArray a = 
-            context.obtainStyledAttributes(attrs, com.android.internal.R.styleable.Fragment);
-        String fname = a.getString(com.android.internal.R.styleable.Fragment_name);
-        int id = a.getResourceId(com.android.internal.R.styleable.Fragment_id, 0);
-        String tag = a.getString(com.android.internal.R.styleable.Fragment_tag);
-        a.recycle();
-        
-        if (id == 0) {
-            throw new IllegalArgumentException(attrs.getPositionDescription()
-                    + ": Must specify unique android:id for " + fname);
-        }
-        
-        try {
-            // If we restored from a previous state, we may already have
-            // instantiated this fragment from the state and should use
-            // that instance instead of making a new one.
-            Fragment fragment = mFragments.findFragmentById(id);
-            if (FragmentManager.DEBUG) Log.v(TAG, "onCreateView: id=0x"
-                    + Integer.toHexString(id) + " fname=" + fname
-                    + " existing=" + fragment);
-            if (fragment == null) {
-                fragment = Fragment.instantiate(this, fname);
-                fragment.mFromLayout = true;
-                fragment.mFragmentId = id;
-                fragment.mTag = tag;
-                fragment.mImmediateActivity = this;
-                mFragments.addFragment(fragment, true);
-            }
-            // If this fragment is newly instantiated (either right now, or
-            // from last saved state), then give it the attributes to
-            // initialize itself.
-            if (!fragment.mRetaining) {
-                fragment.onInflate(this, attrs, fragment.mSavedFragmentState);
-            }
-            if (fragment.mView == null) {
-                throw new IllegalStateException("Fragment " + fname
-                        + " did not create a view.");
-            }
-            fragment.mView.setId(id);
-            if (fragment.mView.getTag() == null) {
-                fragment.mView.setTag(tag);
-            }
-            return fragment.mView;
-        } catch (Exception e) {
-            InflateException ie = new InflateException(attrs.getPositionDescription()
-                    + ": Error inflating fragment " + fname);
-            ie.initCause(e);
-            throw ie;
-        }
-    }
-
     // ------------------ Internal API ------------------
     
     final void setParent(Activity parent) {
@@ -4119,11 +4045,8 @@
     final void performResume() {
         performRestart();
         
-<<<<<<< HEAD
-=======
         mFragments.execPendingActions();
         
->>>>>>> 445646c5
         mLastNonConfigurationInstances = null;
         
         mCalled = false;
@@ -4139,10 +4062,7 @@
         mCalled = false;
         
         mFragments.dispatchResume();
-<<<<<<< HEAD
-=======
         mFragments.execPendingActions();
->>>>>>> 445646c5
         
         onPostResume();
         if (!mCalled) {
@@ -4154,10 +4074,7 @@
 
     final void performPause() {
         mFragments.dispatchPause();
-<<<<<<< HEAD
         mCalled = false;
-=======
->>>>>>> 445646c5
         onPause();
         if (!mCalled && getApplicationInfo().targetSdkVersion
                 >= android.os.Build.VERSION_CODES.GINGERBREAD) {
@@ -4209,14 +4126,10 @@
         onDestroy();
     }
     
-<<<<<<< HEAD
     /**
      * @hide
      */
     public final boolean isResumed() {
-=======
-    final boolean isResumed() {
->>>>>>> 445646c5
         return mResumed;
     }
 
