/*
 * Copyright (C) 2006 The Android Open Source Project
 *
 * Licensed under the Apache License, Version 2.0 (the "License");
 * you may not use this file except in compliance with the License.
 * You may obtain a copy of the License at
 *
 *      http://www.apache.org/licenses/LICENSE-2.0
 *
 * Unless required by applicable law or agreed to in writing, software
 * distributed under the License is distributed on an "AS IS" BASIS,
 * WITHOUT WARRANTIES OR CONDITIONS OF ANY KIND, either express or implied.
 * See the License for the specific language governing permissions and
 * limitations under the License.
 */

package android.app;

import java.util.ArrayList;
import java.util.HashMap;

import android.content.ComponentCallbacks;
import android.content.ComponentName;
import android.content.ContentResolver;
import android.content.Context;
import android.content.IIntentSender;
import android.content.Intent;
import android.content.IntentSender;
import android.content.SharedPreferences;
import android.content.pm.ActivityInfo;
import android.content.res.Configuration;
import android.content.res.Resources;
import android.content.res.TypedArray;
import android.database.Cursor;
import android.graphics.Bitmap;
import android.graphics.Canvas;
import android.graphics.drawable.Drawable;
import android.media.AudioManager;
import android.net.Uri;
import android.os.Build;
import android.os.Bundle;
import android.os.Handler;
import android.os.IBinder;
import android.os.Parcelable;
import android.os.RemoteException;
import android.text.Selection;
import android.text.SpannableStringBuilder;
import android.text.TextUtils;
import android.text.method.TextKeyListener;
import android.util.AttributeSet;
import android.util.Config;
import android.util.EventLog;
import android.util.Log;
import android.util.SparseArray;
import android.view.ActionBarView;
import android.view.ContextMenu;
import android.view.ContextThemeWrapper;
import android.view.InflateException;
import android.view.KeyEvent;
import android.view.LayoutInflater;
import android.view.Menu;
import android.view.MenuInflater;
import android.view.MenuItem;
import android.view.MotionEvent;
import android.view.View;
import android.view.ViewGroup;
import android.view.ViewManager;
import android.view.Window;
import android.view.WindowManager;
import android.view.ContextMenu.ContextMenuInfo;
import android.view.View.OnCreateContextMenuListener;
import android.view.ViewGroup.LayoutParams;
import android.view.accessibility.AccessibilityEvent;
import android.widget.AdapterView;
<<<<<<< HEAD
import android.widget.FrameLayout;
import android.widget.LinearLayout;

import com.android.internal.app.SplitActionBar;
import com.android.internal.policy.PolicyManager;
=======
import android.widget.LinearLayout;
>>>>>>> b31e84bc

import com.android.internal.app.SplitActionBar;
import com.android.internal.policy.PolicyManager;

/**
 * An activity is a single, focused thing that the user can do.  Almost all
 * activities interact with the user, so the Activity class takes care of
 * creating a window for you in which you can place your UI with
 * {@link #setContentView}.  While activities are often presented to the user
 * as full-screen windows, they can also be used in other ways: as floating
 * windows (via a theme with {@link android.R.attr#windowIsFloating} set)
 * or embedded inside of another activity (using {@link ActivityGroup}).
 *
 * There are two methods almost all subclasses of Activity will implement:
 * 
 * <ul>
 *     <li> {@link #onCreate} is where you initialize your activity.  Most
 *     importantly, here you will usually call {@link #setContentView(int)}
 *     with a layout resource defining your UI, and using {@link #findViewById}
 *     to retrieve the widgets in that UI that you need to interact with
 *     programmatically.
 * 
 *     <li> {@link #onPause} is where you deal with the user leaving your
 *     activity.  Most importantly, any changes made by the user should at this
 *     point be committed (usually to the
 *     {@link android.content.ContentProvider} holding the data).
 * </ul>
 *
 * <p>To be of use with {@link android.content.Context#startActivity Context.startActivity()}, all
 * activity classes must have a corresponding
 * {@link android.R.styleable#AndroidManifestActivity &lt;activity&gt;}
 * declaration in their package's <code>AndroidManifest.xml</code>.</p>
 * 
 * <p>The Activity class is an important part of an application's overall lifecycle,
 * and the way activities are launched and put together is a fundamental
 * part of the platform's application model. For a detailed perspective on the structure of
 * Android applications and lifecycles, please read the <em>Dev Guide</em> document on 
 * <a href="{@docRoot}guide/topics/fundamentals.html">Application Fundamentals</a>.</p>
 * 
 * <p>Topics covered here:
 * <ol>
 * <li><a href="#ActivityLifecycle">Activity Lifecycle</a>
 * <li><a href="#ConfigurationChanges">Configuration Changes</a>
 * <li><a href="#StartingActivities">Starting Activities and Getting Results</a>
 * <li><a href="#SavingPersistentState">Saving Persistent State</a>
 * <li><a href="#Permissions">Permissions</a>
 * <li><a href="#ProcessLifecycle">Process Lifecycle</a>
 * </ol>
 * 
 * <a name="ActivityLifecycle"></a>
 * <h3>Activity Lifecycle</h3>
 *
 * <p>Activities in the system are managed as an <em>activity stack</em>.
 * When a new activity is started, it is placed on the top of the stack
 * and becomes the running activity -- the previous activity always remains
 * below it in the stack, and will not come to the foreground again until
 * the new activity exits.</p>
 * 
 * <p>An activity has essentially four states:</p>
 * <ul>
 *     <li> If an activity in the foreground of the screen (at the top of
 *         the stack),
 *         it is <em>active</em> or  <em>running</em>. </li>
 *     <li>If an activity has lost focus but is still visible (that is, a new non-full-sized
 *         or transparent activity has focus on top of your activity), it 
 *         is <em>paused</em>. A paused activity is completely alive (it
 *         maintains all state and member information and remains attached to
 *         the window manager), but can be killed by the system in extreme
 *         low memory situations.
 *     <li>If an activity is completely obscured by another activity,
 *         it is <em>stopped</em>. It still retains all state and member information,
 *         however, it is no longer visible to the user so its window is hidden
 *         and it will often be killed by the system when memory is needed
 *         elsewhere.</li>
 *     <li>If an activity is paused or stopped, the system can drop the activity
 *         from memory by either asking it to finish, or simply killing its
 *         process.  When it is displayed again to the user, it must be
 *         completely restarted and restored to its previous state.</li>
 * </ul>
 *
 * <p>The following diagram shows the important state paths of an Activity.
 * The square rectangles represent callback methods you can implement to
 * perform operations when the Activity moves between states.  The colored
 * ovals are major states the Activity can be in.</p>
 * 
 * <p><img src="../../../images/activity_lifecycle.png"
 *      alt="State diagram for an Android Activity Lifecycle." border="0" /></p>
 * 
 * <p>There are three key loops you may be interested in monitoring within your
 * activity:
 * 
 * <ul>
 * <li>The <b>entire lifetime</b> of an activity happens between the first call
 * to {@link android.app.Activity#onCreate} through to a single final call
 * to {@link android.app.Activity#onDestroy}.  An activity will do all setup
 * of "global" state in onCreate(), and release all remaining resources in
 * onDestroy().  For example, if it has a thread running in the background
 * to download data from the network, it may create that thread in onCreate()
 * and then stop the thread in onDestroy().
 * 
 * <li>The <b>visible lifetime</b> of an activity happens between a call to
 * {@link android.app.Activity#onStart} until a corresponding call to
 * {@link android.app.Activity#onStop}.  During this time the user can see the
 * activity on-screen, though it may not be in the foreground and interacting
 * with the user.  Between these two methods you can maintain resources that
 * are needed to show the activity to the user.  For example, you can register
 * a {@link android.content.BroadcastReceiver} in onStart() to monitor for changes
 * that impact your UI, and unregister it in onStop() when the user an no
 * longer see what you are displaying.  The onStart() and onStop() methods
 * can be called multiple times, as the activity becomes visible and hidden
 * to the user.
 * 
 * <li>The <b>foreground lifetime</b> of an activity happens between a call to
 * {@link android.app.Activity#onResume} until a corresponding call to
 * {@link android.app.Activity#onPause}.  During this time the activity is
 * in front of all other activities and interacting with the user.  An activity
 * can frequently go between the resumed and paused states -- for example when
 * the device goes to sleep, when an activity result is delivered, when a new
 * intent is delivered -- so the code in these methods should be fairly
 * lightweight.
 * </ul>
 * 
 * <p>The entire lifecycle of an activity is defined by the following
 * Activity methods.  All of these are hooks that you can override
 * to do appropriate work when the activity changes state.  All
 * activities will implement {@link android.app.Activity#onCreate}
 * to do their initial setup; many will also implement
 * {@link android.app.Activity#onPause} to commit changes to data and
 * otherwise prepare to stop interacting with the user.  You should always
 * call up to your superclass when implementing these methods.</p>
 *
 * </p>
 * <pre class="prettyprint">
 * public class Activity extends ApplicationContext {
 *     protected void onCreate(Bundle savedInstanceState);
 *
 *     protected void onStart();
 *     
 *     protected void onRestart();
 *
 *     protected void onResume();
 *
 *     protected void onPause();
 *
 *     protected void onStop();
 *
 *     protected void onDestroy();
 * }
 * </pre>
 *
 * <p>In general the movement through an activity's lifecycle looks like
 * this:</p>
 *
 * <table border="2" width="85%" align="center" frame="hsides" rules="rows">
 *     <colgroup align="left" span="3" />
 *     <colgroup align="left" />
 *     <colgroup align="center" />
 *     <colgroup align="center" />
 *
 *     <thead>
 *     <tr><th colspan="3">Method</th> <th>Description</th> <th>Killable?</th> <th>Next</th></tr>
 *     </thead>
 *
 *     <tbody>
 *     <tr><th colspan="3" align="left" border="0">{@link android.app.Activity#onCreate onCreate()}</th>
 *         <td>Called when the activity is first created.
 *             This is where you should do all of your normal static set up:
 *             create views, bind data to lists, etc.  This method also
 *             provides you with a Bundle containing the activity's previously
 *             frozen state, if there was one.
 *             <p>Always followed by <code>onStart()</code>.</td>
 *         <td align="center">No</td>
 *         <td align="center"><code>onStart()</code></td>
 *     </tr>
 *
 *     <tr><td rowspan="5" style="border-left: none; border-right: none;">&nbsp;&nbsp;&nbsp;&nbsp;</td>
 *         <th colspan="2" align="left" border="0">{@link android.app.Activity#onRestart onRestart()}</th>
 *         <td>Called after your activity has been stopped, prior to it being
 *             started again.
 *             <p>Always followed by <code>onStart()</code></td>
 *         <td align="center">No</td>
 *         <td align="center"><code>onStart()</code></td>
 *     </tr>
 *
 *     <tr><th colspan="2" align="left" border="0">{@link android.app.Activity#onStart onStart()}</th>
 *         <td>Called when the activity is becoming visible to the user.
 *             <p>Followed by <code>onResume()</code> if the activity comes
 *             to the foreground, or <code>onStop()</code> if it becomes hidden.</td>
 *         <td align="center">No</td>
 *         <td align="center"><code>onResume()</code> or <code>onStop()</code></td>
 *     </tr>
 *
 *     <tr><td rowspan="2" style="border-left: none;">&nbsp;&nbsp;&nbsp;&nbsp;</td>
 *         <th align="left" border="0">{@link android.app.Activity#onResume onResume()}</th>
 *         <td>Called when the activity will start
 *             interacting with the user.  At this point your activity is at
 *             the top of the activity stack, with user input going to it.
 *             <p>Always followed by <code>onPause()</code>.</td>
 *         <td align="center">No</td>
 *         <td align="center"><code>onPause()</code></td>
 *     </tr>
 *
 *     <tr><th align="left" border="0">{@link android.app.Activity#onPause onPause()}</th>
 *         <td>Called when the system is about to start resuming a previous
 *             activity.  This is typically used to commit unsaved changes to
 *             persistent data, stop animations and other things that may be consuming
 *             CPU, etc.  Implementations of this method must be very quick because
 *             the next activity will not be resumed until this method returns.
 *             <p>Followed by either <code>onResume()</code> if the activity
 *             returns back to the front, or <code>onStop()</code> if it becomes
 *             invisible to the user.</td>
 *         <td align="center"><font color="#800000"><strong>Yes</strong></font></td>
 *         <td align="center"><code>onResume()</code> or<br>
 *                 <code>onStop()</code></td>
 *     </tr>
 *
 *     <tr><th colspan="2" align="left" border="0">{@link android.app.Activity#onStop onStop()}</th>
 *         <td>Called when the activity is no longer visible to the user, because
 *             another activity has been resumed and is covering this one.  This
 *             may happen either because a new activity is being started, an existing
 *             one is being brought in front of this one, or this one is being
 *             destroyed.
 *             <p>Followed by either <code>onRestart()</code> if
 *             this activity is coming back to interact with the user, or
 *             <code>onDestroy()</code> if this activity is going away.</td>
 *         <td align="center"><font color="#800000"><strong>Yes</strong></font></td>
 *         <td align="center"><code>onRestart()</code> or<br>
 *                 <code>onDestroy()</code></td>
 *     </tr>
 *
 *     <tr><th colspan="3" align="left" border="0">{@link android.app.Activity#onDestroy onDestroy()}</th>
 *         <td>The final call you receive before your
 *             activity is destroyed.  This can happen either because the
 *             activity is finishing (someone called {@link Activity#finish} on
 *             it, or because the system is temporarily destroying this
 *             instance of the activity to save space.  You can distinguish
 *             between these two scenarios with the {@link
 *             Activity#isFinishing} method.</td>
 *         <td align="center"><font color="#800000"><strong>Yes</strong></font></td>
 *         <td align="center"><em>nothing</em></td>
 *     </tr>
 *     </tbody>
 * </table>
 *
 * <p>Note the "Killable" column in the above table -- for those methods that
 * are marked as being killable, after that method returns the process hosting the
 * activity may killed by the system <em>at any time</em> without another line
 * of its code being executed.  Because of this, you should use the
 * {@link #onPause} method to write any persistent data (such as user edits)
 * to storage.  In addition, the method
 * {@link #onSaveInstanceState(Bundle)} is called before placing the activity
 * in such a background state, allowing you to save away any dynamic instance
 * state in your activity into the given Bundle, to be later received in
 * {@link #onCreate} if the activity needs to be re-created.  
 * See the <a href="#ProcessLifecycle">Process Lifecycle</a>
 * section for more information on how the lifecycle of a process is tied
 * to the activities it is hosting.  Note that it is important to save
 * persistent data in {@link #onPause} instead of {@link #onSaveInstanceState}
 * because the later is not part of the lifecycle callbacks, so will not
 * be called in every situation as described in its documentation.</p>
 *
 * <p>For those methods that are not marked as being killable, the activity's
 * process will not be killed by the system starting from the time the method
 * is called and continuing after it returns.  Thus an activity is in the killable
 * state, for example, between after <code>onPause()</code> to the start of
 * <code>onResume()</code>.</p>
 *
 * <a name="ConfigurationChanges"></a>
 * <h3>Configuration Changes</h3>
 * 
 * <p>If the configuration of the device (as defined by the
 * {@link Configuration Resources.Configuration} class) changes,
 * then anything displaying a user interface will need to update to match that
 * configuration.  Because Activity is the primary mechanism for interacting
 * with the user, it includes special support for handling configuration
 * changes.</p>
 * 
 * <p>Unless you specify otherwise, a configuration change (such as a change
 * in screen orientation, language, input devices, etc) will cause your
 * current activity to be <em>destroyed</em>, going through the normal activity
 * lifecycle process of {@link #onPause},
 * {@link #onStop}, and {@link #onDestroy} as appropriate.  If the activity
 * had been in the foreground or visible to the user, once {@link #onDestroy} is
 * called in that instance then a new instance of the activity will be
 * created, with whatever savedInstanceState the previous instance had generated
 * from {@link #onSaveInstanceState}.</p>
 * 
 * <p>This is done because any application resource,
 * including layout files, can change based on any configuration value.  Thus
 * the only safe way to handle a configuration change is to re-retrieve all
 * resources, including layouts, drawables, and strings.  Because activities
 * must already know how to save their state and re-create themselves from
 * that state, this is a convenient way to have an activity restart itself
 * with a new configuration.</p>
 * 
 * <p>In some special cases, you may want to bypass restarting of your
 * activity based on one or more types of configuration changes.  This is
 * done with the {@link android.R.attr#configChanges android:configChanges}
 * attribute in its manifest.  For any types of configuration changes you say
 * that you handle there, you will receive a call to your current activity's
 * {@link #onConfigurationChanged} method instead of being restarted.  If
 * a configuration change involves any that you do not handle, however, the
 * activity will still be restarted and {@link #onConfigurationChanged}
 * will not be called.</p>
 * 
 * <a name="StartingActivities"></a>
 * <h3>Starting Activities and Getting Results</h3>
 *
 * <p>The {@link android.app.Activity#startActivity}
 * method is used to start a
 * new activity, which will be placed at the top of the activity stack.  It
 * takes a single argument, an {@link android.content.Intent Intent},
 * which describes the activity
 * to be executed.</p>
 *
 * <p>Sometimes you want to get a result back from an activity when it
 * ends.  For example, you may start an activity that lets the user pick
 * a person in a list of contacts; when it ends, it returns the person
 * that was selected.  To do this, you call the
 * {@link android.app.Activity#startActivityForResult(Intent, int)} 
 * version with a second integer parameter identifying the call.  The result 
 * will come back through your {@link android.app.Activity#onActivityResult}
 * method.</p> 
 *
 * <p>When an activity exits, it can call
 * {@link android.app.Activity#setResult(int)}
 * to return data back to its parent.  It must always supply a result code,
 * which can be the standard results RESULT_CANCELED, RESULT_OK, or any
 * custom values starting at RESULT_FIRST_USER.  In addition, it can optionally
 * return back an Intent containing any additional data it wants.  All of this
 * information appears back on the
 * parent's <code>Activity.onActivityResult()</code>, along with the integer
 * identifier it originally supplied.</p>
 *
 * <p>If a child activity fails for any reason (such as crashing), the parent
 * activity will receive a result with the code RESULT_CANCELED.</p>
 *
 * <pre class="prettyprint">
 * public class MyActivity extends Activity {
 *     ...
 *
 *     static final int PICK_CONTACT_REQUEST = 0;
 *
 *     protected boolean onKeyDown(int keyCode, KeyEvent event) {
 *         if (keyCode == KeyEvent.KEYCODE_DPAD_CENTER) {
 *             // When the user center presses, let them pick a contact.
 *             startActivityForResult(
 *                 new Intent(Intent.ACTION_PICK,
 *                 new Uri("content://contacts")),
 *                 PICK_CONTACT_REQUEST);
 *            return true;
 *         }
 *         return false;
 *     }
 *
 *     protected void onActivityResult(int requestCode, int resultCode,
 *             Intent data) {
 *         if (requestCode == PICK_CONTACT_REQUEST) {
 *             if (resultCode == RESULT_OK) {
 *                 // A contact was picked.  Here we will just display it
 *                 // to the user.
 *                 startActivity(new Intent(Intent.ACTION_VIEW, data));
 *             }
 *         }
 *     }
 * }
 * </pre>
 *
 * <a name="SavingPersistentState"></a>
 * <h3>Saving Persistent State</h3>
 *
 * <p>There are generally two kinds of persistent state than an activity
 * will deal with: shared document-like data (typically stored in a SQLite
 * database using a {@linkplain android.content.ContentProvider content provider})
 * and internal state such as user preferences.</p>
 *
 * <p>For content provider data, we suggest that activities use a
 * "edit in place" user model.  That is, any edits a user makes are effectively
 * made immediately without requiring an additional confirmation step.
 * Supporting this model is generally a simple matter of following two rules:</p>
 *
 * <ul>
 *     <li> <p>When creating a new document, the backing database entry or file for
 *             it is created immediately.  For example, if the user chooses to write
 *             a new e-mail, a new entry for that e-mail is created as soon as they
 *             start entering data, so that if they go to any other activity after
 *             that point this e-mail will now appear in the list of drafts.</p>
 *     <li> <p>When an activity's <code>onPause()</code> method is called, it should
 *             commit to the backing content provider or file any changes the user
 *             has made.  This ensures that those changes will be seen by any other
 *             activity that is about to run.  You will probably want to commit
 *             your data even more aggressively at key times during your
 *             activity's lifecycle: for example before starting a new
 *             activity, before finishing your own activity, when the user
 *             switches between input fields, etc.</p>
 * </ul>
 *
 * <p>This model is designed to prevent data loss when a user is navigating
 * between activities, and allows the system to safely kill an activity (because
 * system resources are needed somewhere else) at any time after it has been
 * paused.  Note this implies
 * that the user pressing BACK from your activity does <em>not</em>
 * mean "cancel" -- it means to leave the activity with its current contents
 * saved away.  Cancelling edits in an activity must be provided through
 * some other mechanism, such as an explicit "revert" or "undo" option.</p>
 *
 * <p>See the {@linkplain android.content.ContentProvider content package} for
 * more information about content providers.  These are a key aspect of how
 * different activities invoke and propagate data between themselves.</p>
 *
 * <p>The Activity class also provides an API for managing internal persistent state
 * associated with an activity.  This can be used, for example, to remember
 * the user's preferred initial display in a calendar (day view or week view)
 * or the user's default home page in a web browser.</p>
 *
 * <p>Activity persistent state is managed
 * with the method {@link #getPreferences},
 * allowing you to retrieve and
 * modify a set of name/value pairs associated with the activity.  To use
 * preferences that are shared across multiple application components
 * (activities, receivers, services, providers), you can use the underlying
 * {@link Context#getSharedPreferences Context.getSharedPreferences()} method
 * to retrieve a preferences
 * object stored under a specific name.
 * (Note that it is not possible to share settings data across application
 * packages -- for that you will need a content provider.)</p>
 *
 * <p>Here is an excerpt from a calendar activity that stores the user's
 * preferred view mode in its persistent settings:</p>
 *
 * <pre class="prettyprint">
 * public class CalendarActivity extends Activity {
 *     ...
 *
 *     static final int DAY_VIEW_MODE = 0;
 *     static final int WEEK_VIEW_MODE = 1;
 *
 *     private SharedPreferences mPrefs;
 *     private int mCurViewMode;
 *
 *     protected void onCreate(Bundle savedInstanceState) {
 *         super.onCreate(savedInstanceState);
 *
 *         SharedPreferences mPrefs = getSharedPreferences();
 *         mCurViewMode = mPrefs.getInt("view_mode" DAY_VIEW_MODE);
 *     }
 *
 *     protected void onPause() {
 *         super.onPause();
 * 
 *         SharedPreferences.Editor ed = mPrefs.edit();
 *         ed.putInt("view_mode", mCurViewMode);
 *         ed.commit();
 *     }
 * }
 * </pre>
 * 
 * <a name="Permissions"></a>
 * <h3>Permissions</h3>
 * 
 * <p>The ability to start a particular Activity can be enforced when it is
 * declared in its
 * manifest's {@link android.R.styleable#AndroidManifestActivity &lt;activity&gt;}
 * tag.  By doing so, other applications will need to declare a corresponding
 * {@link android.R.styleable#AndroidManifestUsesPermission &lt;uses-permission&gt;}
 * element in their own manifest to be able to start that activity.
 * 
 * <p>See the <a href="{@docRoot}guide/topics/security/security.html">Security and Permissions</a>
 * document for more information on permissions and security in general.
 * 
 * <a name="ProcessLifecycle"></a>
 * <h3>Process Lifecycle</h3>
 * 
 * <p>The Android system attempts to keep application process around for as
 * long as possible, but eventually will need to remove old processes when
 * memory runs low.  As described in <a href="#ActivityLifecycle">Activity
 * Lifecycle</a>, the decision about which process to remove is intimately
 * tied to the state of the user's interaction with it.  In general, there
 * are four states a process can be in based on the activities running in it,
 * listed here in order of importance.  The system will kill less important
 * processes (the last ones) before it resorts to killing more important
 * processes (the first ones).
 * 
 * <ol>
 * <li> <p>The <b>foreground activity</b> (the activity at the top of the screen
 * that the user is currently interacting with) is considered the most important.
 * Its process will only be killed as a last resort, if it uses more memory
 * than is available on the device.  Generally at this point the device has
 * reached a memory paging state, so this is required in order to keep the user
 * interface responsive.
 * <li> <p>A <b>visible activity</b> (an activity that is visible to the user
 * but not in the foreground, such as one sitting behind a foreground dialog)
 * is considered extremely important and will not be killed unless that is
 * required to keep the foreground activity running.
 * <li> <p>A <b>background activity</b> (an activity that is not visible to
 * the user and has been paused) is no longer critical, so the system may
 * safely kill its process to reclaim memory for other foreground or
 * visible processes.  If its process needs to be killed, when the user navigates
 * back to the activity (making it visible on the screen again), its
 * {@link #onCreate} method will be called with the savedInstanceState it had previously
 * supplied in {@link #onSaveInstanceState} so that it can restart itself in the same
 * state as the user last left it.
 * <li> <p>An <b>empty process</b> is one hosting no activities or other
 * application components (such as {@link Service} or
 * {@link android.content.BroadcastReceiver} classes).  These are killed very
 * quickly by the system as memory becomes low.  For this reason, any
 * background operation you do outside of an activity must be executed in the
 * context of an activity BroadcastReceiver or Service to ensure that the system
 * knows it needs to keep your process around.
 * </ol>
 * 
 * <p>Sometimes an Activity may need to do a long-running operation that exists
 * independently of the activity lifecycle itself.  An example may be a camera
 * application that allows you to upload a picture to a web site.  The upload
 * may take a long time, and the application should allow the user to leave
 * the application will it is executing.  To accomplish this, your Activity
 * should start a {@link Service} in which the upload takes place.  This allows
 * the system to properly prioritize your process (considering it to be more
 * important than other non-visible applications) for the duration of the
 * upload, independent of whether the original activity is paused, stopped,
 * or finished.
 */
public class Activity extends ContextThemeWrapper
        implements LayoutInflater.Factory,
        Window.Callback, KeyEvent.Callback,
        OnCreateContextMenuListener, ComponentCallbacks {
    private static final String TAG = "Activity";

    /** Standard activity result: operation canceled. */
    public static final int RESULT_CANCELED    = 0;
    /** Standard activity result: operation succeeded. */
    public static final int RESULT_OK           = -1;
    /** Start of user-defined activity results. */
    public static final int RESULT_FIRST_USER   = 1;

    private static long sInstanceCount = 0;

    private static final String WINDOW_HIERARCHY_TAG = "android:viewHierarchyState";
    private static final String FRAGMENTS_TAG = "android:fragments";
    private static final String SAVED_DIALOG_IDS_KEY = "android:savedDialogIds";
    private static final String SAVED_DIALOGS_TAG = "android:savedDialogs";
    private static final String SAVED_DIALOG_KEY_PREFIX = "android:dialog_";
    private static final String SAVED_DIALOG_ARGS_KEY_PREFIX = "android:dialog_args_";

    private static class ManagedDialog {
        Dialog mDialog;
        Bundle mArgs;
    }
    private SparseArray<ManagedDialog> mManagedDialogs;

    // set by the thread after the constructor and before onCreate(Bundle savedInstanceState) is called.
    private Instrumentation mInstrumentation;
    private IBinder mToken;
    private int mIdent;
    /*package*/ String mEmbeddedID;
    private Application mApplication;
    /*package*/ Intent mIntent;
    private ComponentName mComponent;
    /*package*/ ActivityInfo mActivityInfo;
    /*package*/ ActivityThread mMainThread;
    Activity mParent;
    boolean mCalled;
    /*package*/ boolean mResumed;
    private boolean mStopped;
    boolean mFinished;
    boolean mStartedActivity;
    /** true if the activity is being destroyed in order to recreate it with a new configuration */
    /*package*/ boolean mChangingConfigurations = false;
    /*package*/ int mConfigChangeFlags;
    /*package*/ Configuration mCurrentConfig;
    private SearchManager mSearchManager;

    static final class NonConfigurationInstances {
        Object activity;
        HashMap<String, Object> children;
        ArrayList<Fragment> fragments;
    }
    /* package */ NonConfigurationInstances mLastNonConfigurationInstances;
    
    private Window mWindow;

    private WindowManager mWindowManager;
    /*package*/ View mDecor = null;
    /*package*/ boolean mWindowAdded = false;
    /*package*/ boolean mVisibleFromServer = false;
    /*package*/ boolean mVisibleFromClient = true;
    /*package*/ ActionBar mActionBar = null;

    private CharSequence mTitle;
    private int mTitleColor = 0;

    final FragmentManager mFragments = new FragmentManager();
    
    private static final class ManagedCursor {
        ManagedCursor(Cursor cursor) {
            mCursor = cursor;
            mReleased = false;
            mUpdated = false;
        }

        private final Cursor mCursor;
        private boolean mReleased;
        private boolean mUpdated;
    }
    private final ArrayList<ManagedCursor> mManagedCursors =
        new ArrayList<ManagedCursor>();

    // protected by synchronized (this) 
    int mResultCode = RESULT_CANCELED;
    Intent mResultData = null;

    private boolean mTitleReady = false;

    private int mDefaultKeyMode = DEFAULT_KEYS_DISABLE;
    private SpannableStringBuilder mDefaultKeySsb = null;
    
    protected static final int[] FOCUSED_STATE_SET = {com.android.internal.R.attr.state_focused};

    private Thread mUiThread;
    final Handler mHandler = new Handler();

    // Used for debug only
    /*
    public Activity() {
        ++sInstanceCount;
    }

    @Override
    protected void finalize() throws Throwable {
        super.finalize();
        --sInstanceCount;
    }
    */

    public static long getInstanceCount() {
        return sInstanceCount;
    }

    /** Return the intent that started this activity. */
    public Intent getIntent() {
        return mIntent;
    }

    /** 
     * Change the intent returned by {@link #getIntent}.  This holds a 
     * reference to the given intent; it does not copy it.  Often used in 
     * conjunction with {@link #onNewIntent}. 
     *  
     * @param newIntent The new Intent object to return from getIntent 
     * 
     * @see #getIntent
     * @see #onNewIntent
     */ 
    public void setIntent(Intent newIntent) {
        mIntent = newIntent;
    }

    /** Return the application that owns this activity. */
    public final Application getApplication() {
        return mApplication;
    }

    /** Is this activity embedded inside of another activity? */
    public final boolean isChild() {
        return mParent != null;
    }
    
    /** Return the parent activity if this view is an embedded child. */
    public final Activity getParent() {
        return mParent;
    }

    /** Retrieve the window manager for showing custom windows. */
    public WindowManager getWindowManager() {
        return mWindowManager;
    }

    /**
     * Retrieve the current {@link android.view.Window} for the activity.
     * This can be used to directly access parts of the Window API that
     * are not available through Activity/Screen.
     * 
     * @return Window The current window, or null if the activity is not
     *         visual.
     */
    public Window getWindow() {
        return mWindow;
    }

    /**
     * Calls {@link android.view.Window#getCurrentFocus} on the
     * Window of this Activity to return the currently focused view.
     * 
     * @return View The current View with focus or null.
     * 
     * @see #getWindow
     * @see android.view.Window#getCurrentFocus
     */
    public View getCurrentFocus() {
        return mWindow != null ? mWindow.getCurrentFocus() : null;
    }

    @Override
    public int getWallpaperDesiredMinimumWidth() {
        int width = super.getWallpaperDesiredMinimumWidth();
        return width <= 0 ? getWindowManager().getDefaultDisplay().getWidth() : width;
    }

    @Override
    public int getWallpaperDesiredMinimumHeight() {
        int height = super.getWallpaperDesiredMinimumHeight();
        return height <= 0 ? getWindowManager().getDefaultDisplay().getHeight() : height;
    }

    /**
     * Called when the activity is starting.  This is where most initialization
     * should go: calling {@link #setContentView(int)} to inflate the
     * activity's UI, using {@link #findViewById} to programmatically interact
     * with widgets in the UI, calling
     * {@link #managedQuery(android.net.Uri , String[], String, String[], String)} to retrieve
     * cursors for data being displayed, etc.
     * 
     * <p>You can call {@link #finish} from within this function, in
     * which case onDestroy() will be immediately called without any of the rest
     * of the activity lifecycle ({@link #onStart}, {@link #onResume},
     * {@link #onPause}, etc) executing.
     * 
     * <p><em>Derived classes must call through to the super class's
     * implementation of this method.  If they do not, an exception will be
     * thrown.</em></p>
     * 
     * @param savedInstanceState If the activity is being re-initialized after
     *     previously being shut down then this Bundle contains the data it most
     *     recently supplied in {@link #onSaveInstanceState}.  <b><i>Note: Otherwise it is null.</i></b>
     * 
     * @see #onStart
     * @see #onSaveInstanceState
     * @see #onRestoreInstanceState
     * @see #onPostCreate
     */
    protected void onCreate(Bundle savedInstanceState) {
        mVisibleFromClient = !mWindow.getWindowStyle().getBoolean(
                com.android.internal.R.styleable.Window_windowNoDisplay, false);
        if (savedInstanceState != null) {
            Parcelable p = savedInstanceState.getParcelable(FRAGMENTS_TAG);
            mFragments.restoreAllState(p, mLastNonConfigurationInstances != null
                    ? mLastNonConfigurationInstances.fragments : null);
        }
        mFragments.dispatchCreate();
        mCalled = true;
    }

    /**
     * The hook for {@link ActivityThread} to restore the state of this activity.
     *
     * Calls {@link #onSaveInstanceState(android.os.Bundle)} and
     * {@link #restoreManagedDialogs(android.os.Bundle)}.
     *
     * @param savedInstanceState contains the saved state
     */
    final void performRestoreInstanceState(Bundle savedInstanceState) {
        onRestoreInstanceState(savedInstanceState);
        restoreManagedDialogs(savedInstanceState);
    }

    /**
     * This method is called after {@link #onStart} when the activity is
     * being re-initialized from a previously saved state, given here in
     * <var>savedInstanceState</var>.  Most implementations will simply use {@link #onCreate}
     * to restore their state, but it is sometimes convenient to do it here
     * after all of the initialization has been done or to allow subclasses to
     * decide whether to use your default implementation.  The default
     * implementation of this method performs a restore of any view state that
     * had previously been frozen by {@link #onSaveInstanceState}.
     * 
     * <p>This method is called between {@link #onStart} and
     * {@link #onPostCreate}.
     * 
     * @param savedInstanceState the data most recently supplied in {@link #onSaveInstanceState}.
     * 
     * @see #onCreate
     * @see #onPostCreate
     * @see #onResume
     * @see #onSaveInstanceState
     */
    protected void onRestoreInstanceState(Bundle savedInstanceState) {
        if (mWindow != null) {
            Bundle windowState = savedInstanceState.getBundle(WINDOW_HIERARCHY_TAG);
            if (windowState != null) {
                mWindow.restoreHierarchyState(windowState);
            }
        }
    }
    
    /**
     * Restore the state of any saved managed dialogs.
     *
     * @param savedInstanceState The bundle to restore from.
     */
    private void restoreManagedDialogs(Bundle savedInstanceState) {
        final Bundle b = savedInstanceState.getBundle(SAVED_DIALOGS_TAG);
        if (b == null) {
            return;
        }

        final int[] ids = b.getIntArray(SAVED_DIALOG_IDS_KEY);
        final int numDialogs = ids.length;
        mManagedDialogs = new SparseArray<ManagedDialog>(numDialogs);
        for (int i = 0; i < numDialogs; i++) {
            final Integer dialogId = ids[i];
            Bundle dialogState = b.getBundle(savedDialogKeyFor(dialogId));
            if (dialogState != null) {
                // Calling onRestoreInstanceState() below will invoke dispatchOnCreate
                // so tell createDialog() not to do it, otherwise we get an exception
                final ManagedDialog md = new ManagedDialog();
                md.mArgs = b.getBundle(savedDialogArgsKeyFor(dialogId));
                md.mDialog = createDialog(dialogId, dialogState, md.mArgs);
                if (md.mDialog != null) {
                    mManagedDialogs.put(dialogId, md);
                    onPrepareDialog(dialogId, md.mDialog, md.mArgs);
                    md.mDialog.onRestoreInstanceState(dialogState);
                }
            }
        }
    }

    private Dialog createDialog(Integer dialogId, Bundle state, Bundle args) {
        final Dialog dialog = onCreateDialog(dialogId, args);
        if (dialog == null) {
            return null;
        }
        dialog.dispatchOnCreate(state);
        return dialog;
    }

    private static String savedDialogKeyFor(int key) {
        return SAVED_DIALOG_KEY_PREFIX + key;
    }

    private static String savedDialogArgsKeyFor(int key) {
        return SAVED_DIALOG_ARGS_KEY_PREFIX + key;
    }

    /**
     * Called when activity start-up is complete (after {@link #onStart}
     * and {@link #onRestoreInstanceState} have been called).  Applications will
     * generally not implement this method; it is intended for system
     * classes to do final initialization after application code has run.
     * 
     * <p><em>Derived classes must call through to the super class's
     * implementation of this method.  If they do not, an exception will be
     * thrown.</em></p>
     * 
     * @param savedInstanceState If the activity is being re-initialized after
     *     previously being shut down then this Bundle contains the data it most
     *     recently supplied in {@link #onSaveInstanceState}.  <b><i>Note: Otherwise it is null.</i></b>
     * @see #onCreate
     */
    protected void onPostCreate(Bundle savedInstanceState) {
        if (!isChild()) {
            mTitleReady = true;
            onTitleChanged(getTitle(), getTitleColor());
        }
        mCalled = true;
    }

    /**
     * Called after {@link #onCreate} &mdash; or after {@link #onRestart} when  
     * the activity had been stopped, but is now again being displayed to the 
	 * user.  It will be followed by {@link #onResume}.
     *
     * <p><em>Derived classes must call through to the super class's
     * implementation of this method.  If they do not, an exception will be
     * thrown.</em></p>
     * 
     * @see #onCreate
     * @see #onStop
     * @see #onResume
     */
    protected void onStart() {
        mCalled = true;
    }

    /**
     * Called after {@link #onStop} when the current activity is being
     * re-displayed to the user (the user has navigated back to it).  It will
     * be followed by {@link #onStart} and then {@link #onResume}.
     *
     * <p>For activities that are using raw {@link Cursor} objects (instead of
     * creating them through
     * {@link #managedQuery(android.net.Uri , String[], String, String[], String)},
     * this is usually the place
     * where the cursor should be requeried (because you had deactivated it in
     * {@link #onStop}.
     * 
     * <p><em>Derived classes must call through to the super class's
     * implementation of this method.  If they do not, an exception will be
     * thrown.</em></p>
     * 
     * @see #onStop
     * @see #onStart
     * @see #onResume
     */
    protected void onRestart() {
        mCalled = true;
    }

    /**
     * Called after {@link #onRestoreInstanceState}, {@link #onRestart}, or
     * {@link #onPause}, for your activity to start interacting with the user.
     * This is a good place to begin animations, open exclusive-access devices
     * (such as the camera), etc.
     *
     * <p>Keep in mind that onResume is not the best indicator that your activity
     * is visible to the user; a system window such as the keyguard may be in
     * front.  Use {@link #onWindowFocusChanged} to know for certain that your
     * activity is visible to the user (for example, to resume a game).
     *
     * <p><em>Derived classes must call through to the super class's
     * implementation of this method.  If they do not, an exception will be
     * thrown.</em></p>
     * 
     * @see #onRestoreInstanceState
     * @see #onRestart
     * @see #onPostResume
     * @see #onPause
     */
    protected void onResume() {
        mCalled = true;
    }

    /**
     * Called when activity resume is complete (after {@link #onResume} has
     * been called). Applications will generally not implement this method;
     * it is intended for system classes to do final setup after application
     * resume code has run.
     * 
     * <p><em>Derived classes must call through to the super class's
     * implementation of this method.  If they do not, an exception will be
     * thrown.</em></p>
     * 
     * @see #onResume
     */
    protected void onPostResume() {
        final Window win = getWindow();
        if (win != null) win.makeActive();
        mCalled = true;
    }

    /**
     * This is called for activities that set launchMode to "singleTop" in
     * their package, or if a client used the {@link Intent#FLAG_ACTIVITY_SINGLE_TOP}
     * flag when calling {@link #startActivity}.  In either case, when the
     * activity is re-launched while at the top of the activity stack instead
     * of a new instance of the activity being started, onNewIntent() will be
     * called on the existing instance with the Intent that was used to
     * re-launch it. 
     *  
     * <p>An activity will always be paused before receiving a new intent, so 
     * you can count on {@link #onResume} being called after this method. 
     * 
     * <p>Note that {@link #getIntent} still returns the original Intent.  You 
     * can use {@link #setIntent} to update it to this new Intent. 
     * 
     * @param intent The new intent that was started for the activity. 
     *  
     * @see #getIntent
     * @see #setIntent 
     * @see #onResume 
     */
    protected void onNewIntent(Intent intent) {
    }

    /**
     * The hook for {@link ActivityThread} to save the state of this activity.
     *
     * Calls {@link #onSaveInstanceState(android.os.Bundle)}
     * and {@link #saveManagedDialogs(android.os.Bundle)}.
     *
     * @param outState The bundle to save the state to.
     */
    final void performSaveInstanceState(Bundle outState) {
        onSaveInstanceState(outState);
        saveManagedDialogs(outState);
    }

    /**
     * Called to retrieve per-instance state from an activity before being killed
     * so that the state can be restored in {@link #onCreate} or
     * {@link #onRestoreInstanceState} (the {@link Bundle} populated by this method
     * will be passed to both).
     *
     * <p>This method is called before an activity may be killed so that when it
     * comes back some time in the future it can restore its state.  For example,
     * if activity B is launched in front of activity A, and at some point activity
     * A is killed to reclaim resources, activity A will have a chance to save the
     * current state of its user interface via this method so that when the user
     * returns to activity A, the state of the user interface can be restored
     * via {@link #onCreate} or {@link #onRestoreInstanceState}.
     *
     * <p>Do not confuse this method with activity lifecycle callbacks such as
     * {@link #onPause}, which is always called when an activity is being placed
     * in the background or on its way to destruction, or {@link #onStop} which
     * is called before destruction.  One example of when {@link #onPause} and
     * {@link #onStop} is called and not this method is when a user navigates back
     * from activity B to activity A: there is no need to call {@link #onSaveInstanceState}
     * on B because that particular instance will never be restored, so the
     * system avoids calling it.  An example when {@link #onPause} is called and
     * not {@link #onSaveInstanceState} is when activity B is launched in front of activity A:
     * the system may avoid calling {@link #onSaveInstanceState} on activity A if it isn't
     * killed during the lifetime of B since the state of the user interface of
     * A will stay intact.
     *
     * <p>The default implementation takes care of most of the UI per-instance
     * state for you by calling {@link android.view.View#onSaveInstanceState()} on each
     * view in the hierarchy that has an id, and by saving the id of the currently
     * focused view (all of which is restored by the default implementation of
     * {@link #onRestoreInstanceState}).  If you override this method to save additional
     * information not captured by each individual view, you will likely want to
     * call through to the default implementation, otherwise be prepared to save
     * all of the state of each view yourself.
     *
     * <p>If called, this method will occur before {@link #onStop}.  There are
     * no guarantees about whether it will occur before or after {@link #onPause}.
     * 
     * @param outState Bundle in which to place your saved state.
     * 
     * @see #onCreate
     * @see #onRestoreInstanceState
     * @see #onPause
     */
    protected void onSaveInstanceState(Bundle outState) {
        outState.putBundle(WINDOW_HIERARCHY_TAG, mWindow.saveHierarchyState());
        Parcelable p = mFragments.saveAllState();
        if (p != null) {
            outState.putParcelable(FRAGMENTS_TAG, p);
        }
    }

    /**
     * Save the state of any managed dialogs.
     *
     * @param outState place to store the saved state.
     */
    private void saveManagedDialogs(Bundle outState) {
        if (mManagedDialogs == null) {
            return;
        }

        final int numDialogs = mManagedDialogs.size();
        if (numDialogs == 0) {
            return;
        }

        Bundle dialogState = new Bundle();

        int[] ids = new int[mManagedDialogs.size()];

        // save each dialog's bundle, gather the ids
        for (int i = 0; i < numDialogs; i++) {
            final int key = mManagedDialogs.keyAt(i);
            ids[i] = key;
            final ManagedDialog md = mManagedDialogs.valueAt(i);
            dialogState.putBundle(savedDialogKeyFor(key), md.mDialog.onSaveInstanceState());
            if (md.mArgs != null) {
                dialogState.putBundle(savedDialogArgsKeyFor(key), md.mArgs);
            }
        }

        dialogState.putIntArray(SAVED_DIALOG_IDS_KEY, ids);
        outState.putBundle(SAVED_DIALOGS_TAG, dialogState);
    }


    /**
     * Called as part of the activity lifecycle when an activity is going into
     * the background, but has not (yet) been killed.  The counterpart to
     * {@link #onResume}.
     *
     * <p>When activity B is launched in front of activity A, this callback will
     * be invoked on A.  B will not be created until A's {@link #onPause} returns,
     * so be sure to not do anything lengthy here.
     *
     * <p>This callback is mostly used for saving any persistent state the
     * activity is editing, to present a "edit in place" model to the user and
     * making sure nothing is lost if there are not enough resources to start
     * the new activity without first killing this one.  This is also a good
     * place to do things like stop animations and other things that consume a
     * noticeable mount of CPU in order to make the switch to the next activity
     * as fast as possible, or to close resources that are exclusive access
     * such as the camera.
     * 
     * <p>In situations where the system needs more memory it may kill paused
     * processes to reclaim resources.  Because of this, you should be sure
     * that all of your state is saved by the time you return from
     * this function.  In general {@link #onSaveInstanceState} is used to save
     * per-instance state in the activity and this method is used to store
     * global persistent data (in content providers, files, etc.)
     * 
     * <p>After receiving this call you will usually receive a following call
     * to {@link #onStop} (after the next activity has been resumed and
     * displayed), however in some cases there will be a direct call back to
     * {@link #onResume} without going through the stopped state.
     * 
     * <p><em>Derived classes must call through to the super class's
     * implementation of this method.  If they do not, an exception will be
     * thrown.</em></p>
     * 
     * @see #onResume
     * @see #onSaveInstanceState
     * @see #onStop
     */
    protected void onPause() {
        mCalled = true;
    }

    /**
     * Called as part of the activity lifecycle when an activity is about to go
     * into the background as the result of user choice.  For example, when the
     * user presses the Home key, {@link #onUserLeaveHint} will be called, but
     * when an incoming phone call causes the in-call Activity to be automatically
     * brought to the foreground, {@link #onUserLeaveHint} will not be called on
     * the activity being interrupted.  In cases when it is invoked, this method
     * is called right before the activity's {@link #onPause} callback.
     * 
     * <p>This callback and {@link #onUserInteraction} are intended to help
     * activities manage status bar notifications intelligently; specifically,
     * for helping activities determine the proper time to cancel a notfication.
     * 
     * @see #onUserInteraction()
     */
    protected void onUserLeaveHint() {
    }
    
    /**
     * Generate a new thumbnail for this activity.  This method is called before
     * pausing the activity, and should draw into <var>outBitmap</var> the
     * imagery for the desired thumbnail in the dimensions of that bitmap.  It
     * can use the given <var>canvas</var>, which is configured to draw into the
     * bitmap, for rendering if desired.
     * 
     * <p>The default implementation renders the Screen's current view
     * hierarchy into the canvas to generate a thumbnail.
     * 
     * <p>If you return false, the bitmap will be filled with a default
     * thumbnail.
     * 
     * @param outBitmap The bitmap to contain the thumbnail.
     * @param canvas Can be used to render into the bitmap.
     * 
     * @return Return true if you have drawn into the bitmap; otherwise after
     *         you return it will be filled with a default thumbnail.
     * 
     * @see #onCreateDescription
     * @see #onSaveInstanceState
     * @see #onPause
     */
    public boolean onCreateThumbnail(Bitmap outBitmap, Canvas canvas) {
        if (mDecor == null) {
            return false;
        }

        int paddingLeft = 0;
        int paddingRight = 0;
        int paddingTop = 0;
        int paddingBottom = 0;

        // Find System window and use padding so we ignore space reserved for decorations
        // like the status bar and such.
        final FrameLayout top = (FrameLayout) mDecor;
        for (int i = 0; i < top.getChildCount(); i++) {
            View child = top.getChildAt(i);
            if (child.isFitsSystemWindowsFlagSet()) {
                paddingLeft = child.getPaddingLeft();
                paddingRight = child.getPaddingRight();
                paddingTop = child.getPaddingTop();
                paddingBottom = child.getPaddingBottom();
                break;
            }
        }
        
        final int visibleWidth = mDecor.getWidth() - paddingLeft - paddingRight;
        final int visibleHeight = mDecor.getHeight() - paddingTop - paddingBottom;

        canvas.save();
        canvas.scale( (float) outBitmap.getWidth() / visibleWidth,
                (float) outBitmap.getHeight() / visibleHeight);
        canvas.translate(-paddingLeft, -paddingTop);
        mDecor.draw(canvas);
        canvas.restore();

        return true;
    }

    /**
     * Generate a new description for this activity.  This method is called
     * before pausing the activity and can, if desired, return some textual
     * description of its current state to be displayed to the user.
     * 
     * <p>The default implementation returns null, which will cause you to
     * inherit the description from the previous activity.  If all activities
     * return null, generally the label of the top activity will be used as the
     * description.
     * 
     * @return A description of what the user is doing.  It should be short and
     *         sweet (only a few words).
     * 
     * @see #onCreateThumbnail
     * @see #onSaveInstanceState
     * @see #onPause
     */
    public CharSequence onCreateDescription() {
        return null;
    }

    /**
     * Called when you are no longer visible to the user.  You will next
     * receive either {@link #onRestart}, {@link #onDestroy}, or nothing,
     * depending on later user activity.
     * 
     * <p>Note that this method may never be called, in low memory situations
     * where the system does not have enough memory to keep your activity's
     * process running after its {@link #onPause} method is called.
     * 
     * <p><em>Derived classes must call through to the super class's
     * implementation of this method.  If they do not, an exception will be
     * thrown.</em></p>
     * 
     * @see #onRestart
     * @see #onResume
     * @see #onSaveInstanceState
     * @see #onDestroy
     */
    protected void onStop() {
        mCalled = true;
    }

    /**
     * Perform any final cleanup before an activity is destroyed.  This can
     * happen either because the activity is finishing (someone called
     * {@link #finish} on it, or because the system is temporarily destroying
     * this instance of the activity to save space.  You can distinguish
     * between these two scenarios with the {@link #isFinishing} method.
     * 
     * <p><em>Note: do not count on this method being called as a place for
     * saving data! For example, if an activity is editing data in a content
     * provider, those edits should be committed in either {@link #onPause} or
     * {@link #onSaveInstanceState}, not here.</em> This method is usually implemented to
     * free resources like threads that are associated with an activity, so
     * that a destroyed activity does not leave such things around while the
     * rest of its application is still running.  There are situations where
     * the system will simply kill the activity's hosting process without
     * calling this method (or any others) in it, so it should not be used to
     * do things that are intended to remain around after the process goes
     * away.
     * 
     * <p><em>Derived classes must call through to the super class's
     * implementation of this method.  If they do not, an exception will be
     * thrown.</em></p>
     * 
     * @see #onPause
     * @see #onStop
     * @see #finish
     * @see #isFinishing
     */
    protected void onDestroy() {
        mCalled = true;

        // dismiss any dialogs we are managing.
        if (mManagedDialogs != null) {
            final int numDialogs = mManagedDialogs.size();
            for (int i = 0; i < numDialogs; i++) {
                final ManagedDialog md = mManagedDialogs.valueAt(i);
                if (md.mDialog.isShowing()) {
                    md.mDialog.dismiss();
                }
            }
            mManagedDialogs = null;
        }

        // close any cursors we are managing.
        synchronized (mManagedCursors) {
            int numCursors = mManagedCursors.size();
            for (int i = 0; i < numCursors; i++) {
                ManagedCursor c = mManagedCursors.get(i);
                if (c != null) {
                    c.mCursor.close();
                }
            }
            mManagedCursors.clear();
        }

        // Close any open search dialog
        if (mSearchManager != null) {
            mSearchManager.stopSearch();
        }
    }

    /**
     * Called by the system when the device configuration changes while your
     * activity is running.  Note that this will <em>only</em> be called if
     * you have selected configurations you would like to handle with the
     * {@link android.R.attr#configChanges} attribute in your manifest.  If
     * any configuration change occurs that is not selected to be reported
     * by that attribute, then instead of reporting it the system will stop
     * and restart the activity (to have it launched with the new
     * configuration).
     * 
     * <p>At the time that this function has been called, your Resources
     * object will have been updated to return resource values matching the
     * new configuration.
     * 
     * @param newConfig The new device configuration.
     */
    public void onConfigurationChanged(Configuration newConfig) {
        mCalled = true;

        if (mWindow != null) {
            // Pass the configuration changed event to the window
            mWindow.onConfigurationChanged(newConfig);
        }
    }
    
    /**
     * If this activity is being destroyed because it can not handle a
     * configuration parameter being changed (and thus its
     * {@link #onConfigurationChanged(Configuration)} method is
     * <em>not</em> being called), then you can use this method to discover
     * the set of changes that have occurred while in the process of being
     * destroyed.  Note that there is no guarantee that these will be
     * accurate (other changes could have happened at any time), so you should
     * only use this as an optimization hint.
     * 
     * @return Returns a bit field of the configuration parameters that are
     * changing, as defined by the {@link android.content.res.Configuration}
     * class.
     */
    public int getChangingConfigurations() {
        return mConfigChangeFlags;
    }
    
    /**
     * Retrieve the non-configuration instance data that was previously
     * returned by {@link #onRetainNonConfigurationInstance()}.  This will
     * be available from the initial {@link #onCreate} and
     * {@link #onStart} calls to the new instance, allowing you to extract
     * any useful dynamic state from the previous instance.
     * 
     * <p>Note that the data you retrieve here should <em>only</em> be used
     * as an optimization for handling configuration changes.  You should always
     * be able to handle getting a null pointer back, and an activity must
     * still be able to restore itself to its previous state (through the
     * normal {@link #onSaveInstanceState(Bundle)} mechanism) even if this
     * function returns null.
     * 
     * @return Returns the object previously returned by
     * {@link #onRetainNonConfigurationInstance()}.
     */
    public Object getLastNonConfigurationInstance() {
        return mLastNonConfigurationInstances != null
                ? mLastNonConfigurationInstances.activity : null;
    }
    
    /**
     * Called by the system, as part of destroying an
     * activity due to a configuration change, when it is known that a new
     * instance will immediately be created for the new configuration.  You
     * can return any object you like here, including the activity instance
     * itself, which can later be retrieved by calling
     * {@link #getLastNonConfigurationInstance()} in the new activity
     * instance.
     * 
     * <p>This function is called purely as an optimization, and you must
     * not rely on it being called.  When it is called, a number of guarantees
     * will be made to help optimize configuration switching:
     * <ul>
     * <li> The function will be called between {@link #onStop} and
     * {@link #onDestroy}.
     * <li> A new instance of the activity will <em>always</em> be immediately
     * created after this one's {@link #onDestroy()} is called.  In particular,
     * <em>no</em> messages will be dispatched during this time (when the returned
     * object does not have an activity to be associated with).
     * <li> The object you return here will <em>always</em> be available from
     * the {@link #getLastNonConfigurationInstance()} method of the following
     * activity instance as described there.
     * </ul>
     * 
     * <p>These guarantees are designed so that an activity can use this API
     * to propagate extensive state from the old to new activity instance, from
     * loaded bitmaps, to network connections, to evenly actively running
     * threads.  Note that you should <em>not</em> propagate any data that
     * may change based on the configuration, including any data loaded from
     * resources such as strings, layouts, or drawables.
     * 
     * <p>The guarantee of no message handling during the switch to the next
     * activity simplifies use with active objects.  For example if your retained
     * state is an {@link android.os.AsyncTask} you are guaranteed that its
     * call back functions (like {@link android.os.AsyncTask#onPostExecute}) will
     * not be called from the call here until you execute the next instance's
     * {@link #onCreate(Bundle)}.  (Note however that there is of course no such
     * guarantee for {@link android.os.AsyncTask#doInBackground} since that is
     * running in a separate thread.)
     *
     * @return Return any Object holding the desired state to propagate to the
     * next activity instance.
     */
    public Object onRetainNonConfigurationInstance() {
        return null;
    }
    
    /**
     * Retrieve the non-configuration instance data that was previously
     * returned by {@link #onRetainNonConfigurationChildInstances()}.  This will
     * be available from the initial {@link #onCreate} and
     * {@link #onStart} calls to the new instance, allowing you to extract
     * any useful dynamic state from the previous instance.
     * 
     * <p>Note that the data you retrieve here should <em>only</em> be used
     * as an optimization for handling configuration changes.  You should always
     * be able to handle getting a null pointer back, and an activity must
     * still be able to restore itself to its previous state (through the
     * normal {@link #onSaveInstanceState(Bundle)} mechanism) even if this
     * function returns null.
     * 
     * @return Returns the object previously returned by
     * {@link #onRetainNonConfigurationChildInstances()}
     */
    HashMap<String, Object> getLastNonConfigurationChildInstances() {
        return mLastNonConfigurationInstances != null
                ? mLastNonConfigurationInstances.children : null;
    }
    
    /**
     * This method is similar to {@link #onRetainNonConfigurationInstance()} except that
     * it should return either a mapping from  child activity id strings to arbitrary objects,
     * or null.  This method is intended to be used by Activity framework subclasses that control a
     * set of child activities, such as ActivityGroup.  The same guarantees and restrictions apply
     * as for {@link #onRetainNonConfigurationInstance()}.  The default implementation returns null.
     */
    HashMap<String,Object> onRetainNonConfigurationChildInstances() {
        return null;
    }
    
    NonConfigurationInstances retainNonConfigurationInstances() {
        Object activity = onRetainNonConfigurationInstance();
        HashMap<String, Object> children = onRetainNonConfigurationChildInstances();
        ArrayList<Fragment> fragments = mFragments.retainNonConfig();
        if (activity == null && children == null && fragments == null) {
            return null;
        }
        
        NonConfigurationInstances nci = new NonConfigurationInstances();
        nci.activity = activity;
        nci.children = children;
        nci.fragments = fragments;
        return nci;
    }
    
    public void onLowMemory() {
        mCalled = true;
    }
    
    /**
     * Start a series of edit operations on the Fragments associated with
     * this activity.
     */
    public FragmentTransaction openFragmentTransaction() {
        return new BackStackEntry(mFragments);
    }
    
    /**
     * Wrapper around
     * {@link ContentResolver#query(android.net.Uri , String[], String, String[], String)}
     * that gives the resulting {@link Cursor} to call
     * {@link #startManagingCursor} so that the activity will manage its
     * lifecycle for you.
     * 
     * @param uri The URI of the content provider to query.
     * @param projection List of columns to return.
     * @param selection SQL WHERE clause.
     * @param sortOrder SQL ORDER BY clause.
     * 
     * @return The Cursor that was returned by query().
     * 
     * @see ContentResolver#query(android.net.Uri , String[], String, String[], String)
     * @see #startManagingCursor
     * @hide
     */
    public final Cursor managedQuery(Uri uri,
                                     String[] projection,
                                     String selection,
                                     String sortOrder)
    {
        Cursor c = getContentResolver().query(uri, projection, selection, null, sortOrder);
        if (c != null) {
            startManagingCursor(c);
        }
        return c;
    }

    /**
     * Wrapper around
     * {@link ContentResolver#query(android.net.Uri , String[], String, String[], String)}
     * that gives the resulting {@link Cursor} to call
     * {@link #startManagingCursor} so that the activity will manage its
     * lifecycle for you.
     * 
     * @param uri The URI of the content provider to query.
     * @param projection List of columns to return.
     * @param selection SQL WHERE clause.
     * @param selectionArgs The arguments to selection, if any ?s are pesent
     * @param sortOrder SQL ORDER BY clause.
     * 
     * @return The Cursor that was returned by query().
     * 
     * @see ContentResolver#query(android.net.Uri , String[], String, String[], String)
     * @see #startManagingCursor
     */
    public final Cursor managedQuery(Uri uri,
                                     String[] projection,
                                     String selection,
                                     String[] selectionArgs,
                                     String sortOrder)
    {
        Cursor c = getContentResolver().query(uri, projection, selection, selectionArgs, sortOrder);
        if (c != null) {
            startManagingCursor(c);
        }
        return c;
    }

    /**
     * This method allows the activity to take care of managing the given
     * {@link Cursor}'s lifecycle for you based on the activity's lifecycle.
     * That is, when the activity is stopped it will automatically call
     * {@link Cursor#deactivate} on the given Cursor, and when it is later restarted
     * it will call {@link Cursor#requery} for you.  When the activity is
     * destroyed, all managed Cursors will be closed automatically.
     * 
     * @param c The Cursor to be managed.
     * 
     * @see #managedQuery(android.net.Uri , String[], String, String[], String)
     * @see #stopManagingCursor
     */
    public void startManagingCursor(Cursor c) {
        synchronized (mManagedCursors) {
            mManagedCursors.add(new ManagedCursor(c));
        }
    }

    /**
     * Given a Cursor that was previously given to
     * {@link #startManagingCursor}, stop the activity's management of that
     * cursor.
     * 
     * @param c The Cursor that was being managed.
     * 
     * @see #startManagingCursor
     */
    public void stopManagingCursor(Cursor c) {
        synchronized (mManagedCursors) {
            final int N = mManagedCursors.size();
            for (int i=0; i<N; i++) {
                ManagedCursor mc = mManagedCursors.get(i);
                if (mc.mCursor == c) {
                    mManagedCursors.remove(i);
                    break;
                }
            }
        }
    }

    /**
     * @deprecated As of {@link android.os.Build.VERSION_CODES#GINGERBREAD}
     * this is a no-op.
     */
    @Deprecated
    public void setPersistent(boolean isPersistent) {
    }

    /**
     * Finds a view that was identified by the id attribute from the XML that
     * was processed in {@link #onCreate}.
     *
     * @return The view if found or null otherwise.
     */
    public View findViewById(int id) {
        return getWindow().findViewById(id);
    }
    
    /**
     * Retrieve a reference to this activity's ActionBar.
     * 
     * <p><em>Note:</em> The ActionBar is initialized when a content view
     * is set. This function will return null if called before {@link #setContentView}
     * or {@link #addContentView}.
     * @return The Activity's ActionBar, or null if it does not have one.
     */
    public ActionBar getActionBar() {
        return mActionBar;
    }
    
    /**
     * Creates a new ActionBar, locates the inflated ActionBarView,
     * initializes the ActionBar with the view, and sets mActionBar.
     */
    private void initActionBar() {
        if (!getWindow().hasFeature(Window.FEATURE_ACTION_BAR)) {
            return;
        }
        
        ActionBarView view = (ActionBarView) findViewById(com.android.internal.R.id.action_bar);
        if (view != null) {
        	LinearLayout splitView = 
        		(LinearLayout) findViewById(com.android.internal.R.id.context_action_bar);
        	if (splitView != null) {
        		mActionBar = new SplitActionBar(view, splitView);
        	}
        } else {
            Log.e(TAG, "Could not create action bar; view not found in window decor.");
        }
    }
    
    /**
     * Finds a fragment that was identified by the given id either when inflated
     * from XML or as the container ID when added in a transaction.  This only
     * returns fragments that are currently added to the activity's content.
     * @return The fragment if found or null otherwise.
     */
    public Fragment findFragmentById(int id) {
        return mFragments.findFragmentById(id);
    }
    
    /**
     * Finds a fragment that was identified by the given tag either when inflated
     * from XML or as supplied when added in a transaction.  This only
     * returns fragments that are currently added to the activity's content.
     * @return The fragment if found or null otherwise.
     */
    public Fragment findFragmentByTag(String tag) {
        return mFragments.findFragmentByTag(tag);
    }
    
    /**
     * Set the activity content from a layout resource.  The resource will be
     * inflated, adding all top-level views to the activity.
     * 
     * @param layoutResID Resource ID to be inflated.
     */
    public void setContentView(int layoutResID) {
        getWindow().setContentView(layoutResID);
        initActionBar();
    }

    /**
     * Set the activity content to an explicit view.  This view is placed
     * directly into the activity's view hierarchy.  It can itself be a complex
     * view hierarhcy.
     * 
     * @param view The desired content to display.
     */
    public void setContentView(View view) {
        getWindow().setContentView(view);
        initActionBar();
    }

    /**
     * Set the activity content to an explicit view.  This view is placed
     * directly into the activity's view hierarchy.  It can itself be a complex
     * view hierarhcy.
     * 
     * @param view The desired content to display.
     * @param params Layout parameters for the view.
     */
    public void setContentView(View view, ViewGroup.LayoutParams params) {
        getWindow().setContentView(view, params);
        initActionBar();
    }

    /**
     * Add an additional content view to the activity.  Added after any existing
     * ones in the activity -- existing views are NOT removed.
     * 
     * @param view The desired content to display.
     * @param params Layout parameters for the view.
     */
    public void addContentView(View view, ViewGroup.LayoutParams params) {
        getWindow().addContentView(view, params);
        initActionBar();
    }

    /**
     * Use with {@link #setDefaultKeyMode} to turn off default handling of
     * keys.
     * 
     * @see #setDefaultKeyMode
     */
    static public final int DEFAULT_KEYS_DISABLE = 0;
    /**
     * Use with {@link #setDefaultKeyMode} to launch the dialer during default
     * key handling.
     * 
     * @see #setDefaultKeyMode
     */
    static public final int DEFAULT_KEYS_DIALER = 1;
    /**
     * Use with {@link #setDefaultKeyMode} to execute a menu shortcut in
     * default key handling.
     * 
     * <p>That is, the user does not need to hold down the menu key to execute menu shortcuts.
     * 
     * @see #setDefaultKeyMode
     */
    static public final int DEFAULT_KEYS_SHORTCUT = 2;
    /**
     * Use with {@link #setDefaultKeyMode} to specify that unhandled keystrokes
     * will start an application-defined search.  (If the application or activity does not
     * actually define a search, the the keys will be ignored.)
     * 
     * <p>See {@link android.app.SearchManager android.app.SearchManager} for more details.
     * 
     * @see #setDefaultKeyMode
     */
    static public final int DEFAULT_KEYS_SEARCH_LOCAL = 3;

    /**
     * Use with {@link #setDefaultKeyMode} to specify that unhandled keystrokes
     * will start a global search (typically web search, but some platforms may define alternate
     * methods for global search)
     * 
     * <p>See {@link android.app.SearchManager android.app.SearchManager} for more details.
     * 
     * @see #setDefaultKeyMode
     */
    static public final int DEFAULT_KEYS_SEARCH_GLOBAL = 4;

    /**
     * Select the default key handling for this activity.  This controls what
     * will happen to key events that are not otherwise handled.  The default
     * mode ({@link #DEFAULT_KEYS_DISABLE}) will simply drop them on the
     * floor. Other modes allow you to launch the dialer
     * ({@link #DEFAULT_KEYS_DIALER}), execute a shortcut in your options
     * menu without requiring the menu key be held down
     * ({@link #DEFAULT_KEYS_SHORTCUT}), or launch a search ({@link #DEFAULT_KEYS_SEARCH_LOCAL} 
     * and {@link #DEFAULT_KEYS_SEARCH_GLOBAL}).
     * 
     * <p>Note that the mode selected here does not impact the default
     * handling of system keys, such as the "back" and "menu" keys, and your
     * activity and its views always get a first chance to receive and handle
     * all application keys.
     * 
     * @param mode The desired default key mode constant.
     * 
     * @see #DEFAULT_KEYS_DISABLE
     * @see #DEFAULT_KEYS_DIALER
     * @see #DEFAULT_KEYS_SHORTCUT
     * @see #DEFAULT_KEYS_SEARCH_LOCAL
     * @see #DEFAULT_KEYS_SEARCH_GLOBAL
     * @see #onKeyDown
     */
    public final void setDefaultKeyMode(int mode) {
        mDefaultKeyMode = mode;
        
        // Some modes use a SpannableStringBuilder to track & dispatch input events
        // This list must remain in sync with the switch in onKeyDown()
        switch (mode) {
        case DEFAULT_KEYS_DISABLE:
        case DEFAULT_KEYS_SHORTCUT:
            mDefaultKeySsb = null;      // not used in these modes
            break;
        case DEFAULT_KEYS_DIALER:
        case DEFAULT_KEYS_SEARCH_LOCAL:
        case DEFAULT_KEYS_SEARCH_GLOBAL:
            mDefaultKeySsb = new SpannableStringBuilder();
            Selection.setSelection(mDefaultKeySsb,0);
            break;
        default:
            throw new IllegalArgumentException();
        }
    }

    /**
     * Called when a key was pressed down and not handled by any of the views
     * inside of the activity. So, for example, key presses while the cursor 
     * is inside a TextView will not trigger the event (unless it is a navigation
     * to another object) because TextView handles its own key presses.
     * 
     * <p>If the focused view didn't want this event, this method is called.
     *
     * <p>The default implementation takes care of {@link KeyEvent#KEYCODE_BACK}
     * by calling {@link #onBackPressed()}, though the behavior varies based
     * on the application compatibility mode: for
     * {@link android.os.Build.VERSION_CODES#ECLAIR} or later applications,
     * it will set up the dispatch to call {@link #onKeyUp} where the action
     * will be performed; for earlier applications, it will perform the
     * action immediately in on-down, as those versions of the platform
     * behaved.
     * 
     * <p>Other additional default key handling may be performed
     * if configured with {@link #setDefaultKeyMode}.
     * 
     * @return Return <code>true</code> to prevent this event from being propagated
     * further, or <code>false</code> to indicate that you have not handled 
     * this event and it should continue to be propagated.
     * @see #onKeyUp
     * @see android.view.KeyEvent
     */
    public boolean onKeyDown(int keyCode, KeyEvent event)  {
        if (keyCode == KeyEvent.KEYCODE_BACK) {
            if (getApplicationInfo().targetSdkVersion
                    >= Build.VERSION_CODES.ECLAIR) {
                event.startTracking();
            } else {
                onBackPressed();
            }
            return true;
        }
        
        if (mDefaultKeyMode == DEFAULT_KEYS_DISABLE) {
            return false;
        } else if (mDefaultKeyMode == DEFAULT_KEYS_SHORTCUT) {
            if (getWindow().performPanelShortcut(Window.FEATURE_OPTIONS_PANEL, 
                    keyCode, event, Menu.FLAG_ALWAYS_PERFORM_CLOSE)) {
                return true;
            }
            return false;
        } else {
            // Common code for DEFAULT_KEYS_DIALER & DEFAULT_KEYS_SEARCH_*
            boolean clearSpannable = false;
            boolean handled;
            if ((event.getRepeatCount() != 0) || event.isSystem()) {
                clearSpannable = true;
                handled = false;
            } else {
                handled = TextKeyListener.getInstance().onKeyDown(
                        null, mDefaultKeySsb, keyCode, event);
                if (handled && mDefaultKeySsb.length() > 0) {
                    // something useable has been typed - dispatch it now.

                    final String str = mDefaultKeySsb.toString();
                    clearSpannable = true;
                    
                    switch (mDefaultKeyMode) {
                    case DEFAULT_KEYS_DIALER:
                        Intent intent = new Intent(Intent.ACTION_DIAL,  Uri.parse("tel:" + str));
                        intent.addFlags(Intent.FLAG_ACTIVITY_NEW_TASK);
                        startActivity(intent);    
                        break;
                    case DEFAULT_KEYS_SEARCH_LOCAL:
                        startSearch(str, false, null, false);
                        break;
                    case DEFAULT_KEYS_SEARCH_GLOBAL:
                        startSearch(str, false, null, true);
                        break;
                    }
                }
            }
            if (clearSpannable) {
                mDefaultKeySsb.clear();
                mDefaultKeySsb.clearSpans();
                Selection.setSelection(mDefaultKeySsb,0);
            }
            return handled;
        }
    }

    /**
     * Default implementation of {@link KeyEvent.Callback#onKeyLongPress(int, KeyEvent)
     * KeyEvent.Callback.onKeyLongPress()}: always returns false (doesn't handle
     * the event).
     */
    public boolean onKeyLongPress(int keyCode, KeyEvent event) {
        return false;
    }

    /**
     * Called when a key was released and not handled by any of the views
     * inside of the activity. So, for example, key presses while the cursor 
     * is inside a TextView will not trigger the event (unless it is a navigation
     * to another object) because TextView handles its own key presses.
     * 
     * <p>The default implementation handles KEYCODE_BACK to stop the activity
     * and go back.
     * 
     * @return Return <code>true</code> to prevent this event from being propagated
     * further, or <code>false</code> to indicate that you have not handled 
     * this event and it should continue to be propagated. 
     * @see #onKeyDown
     * @see KeyEvent
     */
    public boolean onKeyUp(int keyCode, KeyEvent event) {
        if (getApplicationInfo().targetSdkVersion
                >= Build.VERSION_CODES.ECLAIR) {
            if (keyCode == KeyEvent.KEYCODE_BACK && event.isTracking()
                    && !event.isCanceled()) {
                onBackPressed();
                return true;
            }
        }
        return false;
    }

    /**
     * Default implementation of {@link KeyEvent.Callback#onKeyMultiple(int, int, KeyEvent)
     * KeyEvent.Callback.onKeyMultiple()}: always returns false (doesn't handle
     * the event).
     */
    public boolean onKeyMultiple(int keyCode, int repeatCount, KeyEvent event) {
        return false;
    }
    
    /**
     * Pop the last fragment transition from the local activity's fragment
     * back stack.  If there is nothing to pop, false is returned.
     * @param name If non-null, this is the name of a previous back state
     * to look for; if found, all states up to (but not including) that
     * state will be popped.  If null, only the top state is popped.
     */
    public boolean popBackStack(String name) {
        return mFragments.popBackStackState(mHandler, name);
    }
    
    /**
     * Called when the activity has detected the user's press of the back
     * key.  The default implementation simply finishes the current activity,
     * but you can override this to do whatever you want.
     */
    public void onBackPressed() {
        if (!popBackStack(null)) {
            finish();
        }
    }
    
    /**
     * Called when a touch screen event was not handled by any of the views
     * under it.  This is most useful to process touch events that happen
     * outside of your window bounds, where there is no view to receive it.
     * 
     * @param event The touch screen event being processed.
     * 
     * @return Return true if you have consumed the event, false if you haven't.
     * The default implementation always returns false.
     */
    public boolean onTouchEvent(MotionEvent event) {
        return false;
    }
    
    /**
     * Called when the trackball was moved and not handled by any of the
     * views inside of the activity.  So, for example, if the trackball moves
     * while focus is on a button, you will receive a call here because
     * buttons do not normally do anything with trackball events.  The call
     * here happens <em>before</em> trackball movements are converted to
     * DPAD key events, which then get sent back to the view hierarchy, and
     * will be processed at the point for things like focus navigation.
     * 
     * @param event The trackball event being processed.
     * 
     * @return Return true if you have consumed the event, false if you haven't.
     * The default implementation always returns false.
     */
    public boolean onTrackballEvent(MotionEvent event) {
        return false;
    }
    
    /**
     * Called whenever a key, touch, or trackball event is dispatched to the
     * activity.  Implement this method if you wish to know that the user has
     * interacted with the device in some way while your activity is running.
     * This callback and {@link #onUserLeaveHint} are intended to help
     * activities manage status bar notifications intelligently; specifically,
     * for helping activities determine the proper time to cancel a notfication.
     * 
     * <p>All calls to your activity's {@link #onUserLeaveHint} callback will
     * be accompanied by calls to {@link #onUserInteraction}.  This
     * ensures that your activity will be told of relevant user activity such
     * as pulling down the notification pane and touching an item there.
     * 
     * <p>Note that this callback will be invoked for the touch down action
     * that begins a touch gesture, but may not be invoked for the touch-moved
     * and touch-up actions that follow.
     * 
     * @see #onUserLeaveHint()
     */
    public void onUserInteraction() {
    }
    
    public void onWindowAttributesChanged(WindowManager.LayoutParams params) {
        // Update window manager if: we have a view, that view is
        // attached to its parent (which will be a RootView), and
        // this activity is not embedded.
        if (mParent == null) {
            View decor = mDecor;
            if (decor != null && decor.getParent() != null) {
                getWindowManager().updateViewLayout(decor, params);
            }
        }
    }

    public void onContentChanged() {
        // First time content is available, let the fragment manager
        // attach all of the fragments to it.  Don't do this if the
        // activity is no longer attached (because it is being destroyed).
        if (mFragments.mCurState < Fragment.CONTENT
                && mFragments.mActivity != null) {
            mFragments.moveToState(Fragment.CONTENT, false);
        }
    }

    /**
     * Called when the current {@link Window} of the activity gains or loses
     * focus.  This is the best indicator of whether this activity is visible
     * to the user.  The default implementation clears the key tracking
     * state, so should always be called.
     * 
     * <p>Note that this provides information about global focus state, which
     * is managed independently of activity lifecycles.  As such, while focus
     * changes will generally have some relation to lifecycle changes (an
     * activity that is stopped will not generally get window focus), you
     * should not rely on any particular order between the callbacks here and
     * those in the other lifecycle methods such as {@link #onResume}.
     * 
     * <p>As a general rule, however, a resumed activity will have window
     * focus...  unless it has displayed other dialogs or popups that take
     * input focus, in which case the activity itself will not have focus
     * when the other windows have it.  Likewise, the system may display
     * system-level windows (such as the status bar notification panel or
     * a system alert) which will temporarily take window input focus without
     * pausing the foreground activity.
     *
     * @param hasFocus Whether the window of this activity has focus.
     * 
     * @see #hasWindowFocus()
     * @see #onResume
     * @see View#onWindowFocusChanged(boolean)
     */
    public void onWindowFocusChanged(boolean hasFocus) {
    }
    
    /**
     * Called when the main window associated with the activity has been
     * attached to the window manager.
     * See {@link View#onAttachedToWindow() View.onAttachedToWindow()}
     * for more information.
     * @see View#onAttachedToWindow
     */
    public void onAttachedToWindow() {
    }
    
    /**
     * Called when the main window associated with the activity has been
     * detached from the window manager.
     * See {@link View#onDetachedFromWindow() View.onDetachedFromWindow()}
     * for more information.
     * @see View#onDetachedFromWindow
     */
    public void onDetachedFromWindow() {
    }
    
    /**
     * Returns true if this activity's <em>main</em> window currently has window focus.
     * Note that this is not the same as the view itself having focus.
     * 
     * @return True if this activity's main window currently has window focus.
     * 
     * @see #onWindowAttributesChanged(android.view.WindowManager.LayoutParams)
     */
    public boolean hasWindowFocus() {
        Window w = getWindow();
        if (w != null) {
            View d = w.getDecorView();
            if (d != null) {
                return d.hasWindowFocus();
            }
        }
        return false;
    }
    
    /**
     * Called to process key events.  You can override this to intercept all 
     * key events before they are dispatched to the window.  Be sure to call 
     * this implementation for key events that should be handled normally.
     * 
     * @param event The key event.
     * 
     * @return boolean Return true if this event was consumed.
     */
    public boolean dispatchKeyEvent(KeyEvent event) {
        onUserInteraction();
        Window win = getWindow();
        if (win.superDispatchKeyEvent(event)) {
            return true;
        }
        View decor = mDecor;
        if (decor == null) decor = win.getDecorView();
        return event.dispatch(this, decor != null
                ? decor.getKeyDispatcherState() : null, this);
    }

    /**
     * Called to process touch screen events.  You can override this to
     * intercept all touch screen events before they are dispatched to the
     * window.  Be sure to call this implementation for touch screen events
     * that should be handled normally.
     * 
     * @param ev The touch screen event.
     * 
     * @return boolean Return true if this event was consumed.
     */
    public boolean dispatchTouchEvent(MotionEvent ev) {
        if (ev.getAction() == MotionEvent.ACTION_DOWN) {
            onUserInteraction();
        }
        if (getWindow().superDispatchTouchEvent(ev)) {
            return true;
        }
        return onTouchEvent(ev);
    }
    
    /**
     * Called to process trackball events.  You can override this to
     * intercept all trackball events before they are dispatched to the
     * window.  Be sure to call this implementation for trackball events
     * that should be handled normally.
     * 
     * @param ev The trackball event.
     * 
     * @return boolean Return true if this event was consumed.
     */
    public boolean dispatchTrackballEvent(MotionEvent ev) {
        onUserInteraction();
        if (getWindow().superDispatchTrackballEvent(ev)) {
            return true;
        }
        return onTrackballEvent(ev);
    }

    public boolean dispatchPopulateAccessibilityEvent(AccessibilityEvent event) {
        event.setClassName(getClass().getName());
        event.setPackageName(getPackageName());

        LayoutParams params = getWindow().getAttributes();
        boolean isFullScreen = (params.width == LayoutParams.MATCH_PARENT) &&
            (params.height == LayoutParams.MATCH_PARENT);
        event.setFullScreen(isFullScreen);

        CharSequence title = getTitle();
        if (!TextUtils.isEmpty(title)) {
           event.getText().add(title);
        }

        return true;
    }

    /**
     * Default implementation of
     * {@link android.view.Window.Callback#onCreatePanelView}
     * for activities. This
     * simply returns null so that all panel sub-windows will have the default
     * menu behavior.
     */
    public View onCreatePanelView(int featureId) {
        return null;
    }

    /**
     * Default implementation of
     * {@link android.view.Window.Callback#onCreatePanelMenu}
     * for activities.  This calls through to the new
     * {@link #onCreateOptionsMenu} method for the
     * {@link android.view.Window#FEATURE_OPTIONS_PANEL} panel,
     * so that subclasses of Activity don't need to deal with feature codes.
     */
    public boolean onCreatePanelMenu(int featureId, Menu menu) {
        if (featureId == Window.FEATURE_OPTIONS_PANEL) {
            boolean show = onCreateOptionsMenu(menu);
            show |= mFragments.dispatchCreateOptionsMenu(menu, getMenuInflater());
            return show;
        }
        return false;
    }

    /**
     * Default implementation of
     * {@link android.view.Window.Callback#onPreparePanel}
     * for activities.  This
     * calls through to the new {@link #onPrepareOptionsMenu} method for the
     * {@link android.view.Window#FEATURE_OPTIONS_PANEL}
     * panel, so that subclasses of
     * Activity don't need to deal with feature codes.
     */
    public boolean onPreparePanel(int featureId, View view, Menu menu) {
        if (featureId == Window.FEATURE_OPTIONS_PANEL && menu != null) {
            boolean goforit = onPrepareOptionsMenu(menu);
            goforit |= mFragments.dispatchPrepareOptionsMenu(menu);
            return goforit && menu.hasVisibleItems();
        }
        return true;
    }

    /**
     * {@inheritDoc}
     * 
     * @return The default implementation returns true.
     */
    public boolean onMenuOpened(int featureId, Menu menu) {
        return true;
    }

    /**
     * Default implementation of
     * {@link android.view.Window.Callback#onMenuItemSelected}
     * for activities.  This calls through to the new
     * {@link #onOptionsItemSelected} method for the
     * {@link android.view.Window#FEATURE_OPTIONS_PANEL}
     * panel, so that subclasses of
     * Activity don't need to deal with feature codes.
     */
    public boolean onMenuItemSelected(int featureId, MenuItem item) {
        switch (featureId) {
            case Window.FEATURE_OPTIONS_PANEL:
                // Put event logging here so it gets called even if subclass
                // doesn't call through to superclass's implmeentation of each
                // of these methods below
                EventLog.writeEvent(50000, 0, item.getTitleCondensed());
                if (onOptionsItemSelected(item)) {
                    return true;
                }
                return mFragments.dispatchOptionsItemSelected(item);
                
            case Window.FEATURE_CONTEXT_MENU:
                EventLog.writeEvent(50000, 1, item.getTitleCondensed());
                return onContextItemSelected(item);
                
            default:
                return false;
        }
    }
    
    /**
     * Default implementation of
     * {@link android.view.Window.Callback#onPanelClosed(int, Menu)} for
     * activities. This calls through to {@link #onOptionsMenuClosed(Menu)}
     * method for the {@link android.view.Window#FEATURE_OPTIONS_PANEL} panel,
     * so that subclasses of Activity don't need to deal with feature codes.
     * For context menus ({@link Window#FEATURE_CONTEXT_MENU}), the
     * {@link #onContextMenuClosed(Menu)} will be called.
     */
    public void onPanelClosed(int featureId, Menu menu) {
        switch (featureId) {
            case Window.FEATURE_OPTIONS_PANEL:
                mFragments.dispatchOptionsMenuClosed(menu);
                onOptionsMenuClosed(menu);
                break;
                
            case Window.FEATURE_CONTEXT_MENU:
                onContextMenuClosed(menu);
                break;
        }
    }

    /**
     * Declare that the options menu has changed, so should be recreated.
     * The {@link #onCreateOptionsMenu(Menu)} method will be called the next
     * time it needs to be displayed.
     */
    public void invalidateOptionsMenu() {
        mWindow.invalidatePanelMenu(Window.FEATURE_OPTIONS_PANEL);
    }
    
    /**
     * Initialize the contents of the Activity's standard options menu.  You
     * should place your menu items in to <var>menu</var>.
     * 
     * <p>This is only called once, the first time the options menu is
     * displayed.  To update the menu every time it is displayed, see
     * {@link #onPrepareOptionsMenu}.
     * 
     * <p>The default implementation populates the menu with standard system
     * menu items.  These are placed in the {@link Menu#CATEGORY_SYSTEM} group so that 
     * they will be correctly ordered with application-defined menu items. 
     * Deriving classes should always call through to the base implementation. 
     * 
     * <p>You can safely hold on to <var>menu</var> (and any items created
     * from it), making modifications to it as desired, until the next
     * time onCreateOptionsMenu() is called.
     * 
     * <p>When you add items to the menu, you can implement the Activity's
     * {@link #onOptionsItemSelected} method to handle them there.
     * 
     * @param menu The options menu in which you place your items.
     * 
     * @return You must return true for the menu to be displayed;
     *         if you return false it will not be shown.
     * 
     * @see #onPrepareOptionsMenu
     * @see #onOptionsItemSelected
     */
    public boolean onCreateOptionsMenu(Menu menu) {
        if (mParent != null) {
            return mParent.onCreateOptionsMenu(menu);
        }
        return true;
    }

    /**
     * Prepare the Screen's standard options menu to be displayed.  This is
     * called right before the menu is shown, every time it is shown.  You can
     * use this method to efficiently enable/disable items or otherwise
     * dynamically modify the contents.
     * 
     * <p>The default implementation updates the system menu items based on the
     * activity's state.  Deriving classes should always call through to the
     * base class implementation.
     * 
     * @param menu The options menu as last shown or first initialized by
     *             onCreateOptionsMenu().
     * 
     * @return You must return true for the menu to be displayed;
     *         if you return false it will not be shown.
     * 
     * @see #onCreateOptionsMenu
     */
    public boolean onPrepareOptionsMenu(Menu menu) {
        if (mParent != null) {
            return mParent.onPrepareOptionsMenu(menu);
        }
        return true;
    }

    /**
     * This hook is called whenever an item in your options menu is selected.
     * The default implementation simply returns false to have the normal
     * processing happen (calling the item's Runnable or sending a message to
     * its Handler as appropriate).  You can use this method for any items
     * for which you would like to do processing without those other
     * facilities.
     * 
     * <p>Derived classes should call through to the base class for it to
     * perform the default menu handling.
     * 
     * @param item The menu item that was selected.
     * 
     * @return boolean Return false to allow normal menu processing to
     *         proceed, true to consume it here.
     * 
     * @see #onCreateOptionsMenu
     */
    public boolean onOptionsItemSelected(MenuItem item) {
        if (mParent != null) {
            return mParent.onOptionsItemSelected(item);
        }
        return false;
    }

    /**
     * This hook is called whenever the options menu is being closed (either by the user canceling
     * the menu with the back/menu button, or when an item is selected).
     *  
     * @param menu The options menu as last shown or first initialized by
     *             onCreateOptionsMenu().
     */
    public void onOptionsMenuClosed(Menu menu) {
        if (mParent != null) {
            mParent.onOptionsMenuClosed(menu);
        }
    }
    
    /**
     * Programmatically opens the options menu. If the options menu is already
     * open, this method does nothing.
     */
    public void openOptionsMenu() {
        mWindow.openPanel(Window.FEATURE_OPTIONS_PANEL, null);
    }
    
    /**
     * Progammatically closes the options menu. If the options menu is already
     * closed, this method does nothing.
     */
    public void closeOptionsMenu() {
        mWindow.closePanel(Window.FEATURE_OPTIONS_PANEL);
    }

    /**
     * Called when a context menu for the {@code view} is about to be shown.
     * Unlike {@link #onCreateOptionsMenu(Menu)}, this will be called every
     * time the context menu is about to be shown and should be populated for
     * the view (or item inside the view for {@link AdapterView} subclasses,
     * this can be found in the {@code menuInfo})).
     * <p>
     * Use {@link #onContextItemSelected(android.view.MenuItem)} to know when an
     * item has been selected.
     * <p>
     * It is not safe to hold onto the context menu after this method returns.
     * {@inheritDoc}
     */
    public void onCreateContextMenu(ContextMenu menu, View v, ContextMenuInfo menuInfo) {
    }

    /**
     * Registers a context menu to be shown for the given view (multiple views
     * can show the context menu). This method will set the
     * {@link OnCreateContextMenuListener} on the view to this activity, so
     * {@link #onCreateContextMenu(ContextMenu, View, ContextMenuInfo)} will be
     * called when it is time to show the context menu.
     * 
     * @see #unregisterForContextMenu(View)
     * @param view The view that should show a context menu.
     */
    public void registerForContextMenu(View view) {
        view.setOnCreateContextMenuListener(this);
    }
    
    /**
     * Prevents a context menu to be shown for the given view. This method will remove the
     * {@link OnCreateContextMenuListener} on the view.
     * 
     * @see #registerForContextMenu(View)
     * @param view The view that should stop showing a context menu.
     */
    public void unregisterForContextMenu(View view) {
        view.setOnCreateContextMenuListener(null);
    }
    
    /**
     * Programmatically opens the context menu for a particular {@code view}.
     * The {@code view} should have been added via
     * {@link #registerForContextMenu(View)}.
     * 
     * @param view The view to show the context menu for.
     */
    public void openContextMenu(View view) {
        view.showContextMenu();
    }
    
    /**
     * Programmatically closes the most recently opened context menu, if showing.
     */
    public void closeContextMenu() {
        mWindow.closePanel(Window.FEATURE_CONTEXT_MENU);
    }
    
    /**
     * This hook is called whenever an item in a context menu is selected. The
     * default implementation simply returns false to have the normal processing
     * happen (calling the item's Runnable or sending a message to its Handler
     * as appropriate). You can use this method for any items for which you
     * would like to do processing without those other facilities.
     * <p>
     * Use {@link MenuItem#getMenuInfo()} to get extra information set by the
     * View that added this menu item.
     * <p>
     * Derived classes should call through to the base class for it to perform
     * the default menu handling.
     * 
     * @param item The context menu item that was selected.
     * @return boolean Return false to allow normal context menu processing to
     *         proceed, true to consume it here.
     */
    public boolean onContextItemSelected(MenuItem item) {
        if (mParent != null) {
            return mParent.onContextItemSelected(item);
        }
        return false;
    }

    /**
     * This hook is called whenever the context menu is being closed (either by
     * the user canceling the menu with the back/menu button, or when an item is
     * selected).
     * 
     * @param menu The context menu that is being closed.
     */
    public void onContextMenuClosed(Menu menu) {
        if (mParent != null) {
            mParent.onContextMenuClosed(menu);
        }
    }

    /**
     * @deprecated Old no-arguments version of {@link #onCreateDialog(int, Bundle)}.
     */
    @Deprecated
    protected Dialog onCreateDialog(int id) {
        return null;
    }

    /**
     * Callback for creating dialogs that are managed (saved and restored) for you
     * by the activity.  The default implementation calls through to
     * {@link #onCreateDialog(int)} for compatibility.
     *
     * <p>If you use {@link #showDialog(int)}, the activity will call through to
     * this method the first time, and hang onto it thereafter.  Any dialog
     * that is created by this method will automatically be saved and restored
     * for you, including whether it is showing.
     *
     * <p>If you would like the activity to manage saving and restoring dialogs
     * for you, you should override this method and handle any ids that are
     * passed to {@link #showDialog}.
     *
     * <p>If you would like an opportunity to prepare your dialog before it is shown,
     * override {@link #onPrepareDialog(int, Dialog, Bundle)}.
     *
     * @param id The id of the dialog.
     * @param args The dialog arguments provided to {@link #showDialog(int, Bundle)}.
     * @return The dialog.  If you return null, the dialog will not be created.
     *
     * @see #onPrepareDialog(int, Dialog, Bundle)
     * @see #showDialog(int, Bundle)
     * @see #dismissDialog(int)
     * @see #removeDialog(int)
     */
    protected Dialog onCreateDialog(int id, Bundle args) {
        return onCreateDialog(id);
    }

    /**
     * @deprecated Old no-arguments version of
     * {@link #onPrepareDialog(int, Dialog, Bundle)}.
     */
    @Deprecated
    protected void onPrepareDialog(int id, Dialog dialog) {
        dialog.setOwnerActivity(this);
    }

    /**
     * Provides an opportunity to prepare a managed dialog before it is being
     * shown.  The default implementation calls through to
     * {@link #onPrepareDialog(int, Dialog)} for compatibility.
     * 
     * <p>
     * Override this if you need to update a managed dialog based on the state
     * of the application each time it is shown. For example, a time picker
     * dialog might want to be updated with the current time. You should call
     * through to the superclass's implementation. The default implementation
     * will set this Activity as the owner activity on the Dialog.
     * 
     * @param id The id of the managed dialog.
     * @param dialog The dialog.
     * @param args The dialog arguments provided to {@link #showDialog(int, Bundle)}.
     * @see #onCreateDialog(int, Bundle)
     * @see #showDialog(int)
     * @see #dismissDialog(int)
     * @see #removeDialog(int)
     */
    protected void onPrepareDialog(int id, Dialog dialog, Bundle args) {
        onPrepareDialog(id, dialog);
    }

    /**
     * Simple version of {@link #showDialog(int, Bundle)} that does not
     * take any arguments.  Simply calls {@link #showDialog(int, Bundle)}
     * with null arguments.
     */
    public final void showDialog(int id) {
        showDialog(id, null);
    }

    /**
     * Show a dialog managed by this activity.  A call to {@link #onCreateDialog(int, Bundle)}
     * will be made with the same id the first time this is called for a given
     * id.  From thereafter, the dialog will be automatically saved and restored.
     *
     * <p>Each time a dialog is shown, {@link #onPrepareDialog(int, Dialog, Bundle)} will
     * be made to provide an opportunity to do any timely preparation.
     *
     * @param id The id of the managed dialog.
     * @param args Arguments to pass through to the dialog.  These will be saved
     * and restored for you.  Note that if the dialog is already created,
     * {@link #onCreateDialog(int, Bundle)} will not be called with the new
     * arguments but {@link #onPrepareDialog(int, Dialog, Bundle)} will be.
     * If you need to rebuild the dialog, call {@link #removeDialog(int)} first.
     * @return Returns true if the Dialog was created; false is returned if
     * it is not created because {@link #onCreateDialog(int, Bundle)} returns false.
     * 
     * @see Dialog
     * @see #onCreateDialog(int, Bundle)
     * @see #onPrepareDialog(int, Dialog, Bundle)
     * @see #dismissDialog(int)
     * @see #removeDialog(int)
     */
    public final boolean showDialog(int id, Bundle args) {
        if (mManagedDialogs == null) {
            mManagedDialogs = new SparseArray<ManagedDialog>();
        }
        ManagedDialog md = mManagedDialogs.get(id);
        if (md == null) {
            md = new ManagedDialog();
            md.mDialog = createDialog(id, null, args);
            if (md.mDialog == null) {
                return false;
            }
            mManagedDialogs.put(id, md);
        }
        
        md.mArgs = args;
        onPrepareDialog(id, md.mDialog, args);
        md.mDialog.show();
        return true;
    }

    /**
     * Dismiss a dialog that was previously shown via {@link #showDialog(int)}.
     *
     * @param id The id of the managed dialog.
     *
     * @throws IllegalArgumentException if the id was not previously shown via
     *   {@link #showDialog(int)}.
     *
     * @see #onCreateDialog(int, Bundle)
     * @see #onPrepareDialog(int, Dialog, Bundle)
     * @see #showDialog(int)
     * @see #removeDialog(int)
     */
    public final void dismissDialog(int id) {
        if (mManagedDialogs == null) {
            throw missingDialog(id);
        }
        
        final ManagedDialog md = mManagedDialogs.get(id);
        if (md == null) {
            throw missingDialog(id);
        }
        md.mDialog.dismiss();
    }

    /**
     * Creates an exception to throw if a user passed in a dialog id that is
     * unexpected.
     */
    private IllegalArgumentException missingDialog(int id) {
        return new IllegalArgumentException("no dialog with id " + id + " was ever "
                + "shown via Activity#showDialog");
    }

    /**
     * Removes any internal references to a dialog managed by this Activity.
     * If the dialog is showing, it will dismiss it as part of the clean up.
     *
     * <p>This can be useful if you know that you will never show a dialog again and
     * want to avoid the overhead of saving and restoring it in the future.
     *
     * <p>As of {@link android.os.Build.VERSION_CODES#GINGERBREAD}, this function
     * will not throw an exception if you try to remove an ID that does not
     * currently have an associated dialog.</p>
     * 
     * @param id The id of the managed dialog.
     *
     * @see #onCreateDialog(int, Bundle)
     * @see #onPrepareDialog(int, Dialog, Bundle)
     * @see #showDialog(int)
     * @see #dismissDialog(int)
     */
    public final void removeDialog(int id) {
        if (mManagedDialogs != null) {
            final ManagedDialog md = mManagedDialogs.get(id);
            if (md != null) {
                md.mDialog.dismiss();
                mManagedDialogs.remove(id);
            }
        }
    }

    /**
     * This hook is called when the user signals the desire to start a search.
     * 
     * <p>You can use this function as a simple way to launch the search UI, in response to a
     * menu item, search button, or other widgets within your activity. Unless overidden, 
     * calling this function is the same as calling
     * {@link #startSearch startSearch(null, false, null, false)}, which launches
     * search for the current activity as specified in its manifest, see {@link SearchManager}.
     * 
     * <p>You can override this function to force global search, e.g. in response to a dedicated
     * search key, or to block search entirely (by simply returning false).
     * 
     * @return Returns {@code true} if search launched, and {@code false} if activity blocks it.
     *         The default implementation always returns {@code true}.
     * 
     * @see android.app.SearchManager
     */
    public boolean onSearchRequested() {
        startSearch(null, false, null, false); 
        return true;
    }
    
    /**
     * This hook is called to launch the search UI.
     * 
     * <p>It is typically called from onSearchRequested(), either directly from 
     * Activity.onSearchRequested() or from an overridden version in any given 
     * Activity.  If your goal is simply to activate search, it is preferred to call
     * onSearchRequested(), which may have been overriden elsewhere in your Activity.  If your goal
     * is to inject specific data such as context data, it is preferred to <i>override</i>
     * onSearchRequested(), so that any callers to it will benefit from the override.
     * 
     * @param initialQuery Any non-null non-empty string will be inserted as 
     * pre-entered text in the search query box.
     * @param selectInitialQuery If true, the intial query will be preselected, which means that
     * any further typing will replace it.  This is useful for cases where an entire pre-formed
     * query is being inserted.  If false, the selection point will be placed at the end of the
     * inserted query.  This is useful when the inserted query is text that the user entered,
     * and the user would expect to be able to keep typing.  <i>This parameter is only meaningful
     * if initialQuery is a non-empty string.</i>
     * @param appSearchData An application can insert application-specific 
     * context here, in order to improve quality or specificity of its own 
     * searches.  This data will be returned with SEARCH intent(s).  Null if
     * no extra data is required.
     * @param globalSearch If false, this will only launch the search that has been specifically
     * defined by the application (which is usually defined as a local search).  If no default 
     * search is defined in the current application or activity, global search will be launched.
     * If true, this will always launch a platform-global (e.g. web-based) search instead.
     * 
     * @see android.app.SearchManager
     * @see #onSearchRequested
     */
    public void startSearch(String initialQuery, boolean selectInitialQuery, 
            Bundle appSearchData, boolean globalSearch) {
        ensureSearchManager();
        mSearchManager.startSearch(initialQuery, selectInitialQuery, getComponentName(),
                        appSearchData, globalSearch); 
    }

    /**
     * Similar to {@link #startSearch}, but actually fires off the search query after invoking
     * the search dialog.  Made available for testing purposes.
     *
     * @param query The query to trigger.  If empty, the request will be ignored.
     * @param appSearchData An application can insert application-specific
     * context here, in order to improve quality or specificity of its own
     * searches.  This data will be returned with SEARCH intent(s).  Null if
     * no extra data is required.
     */
    public void triggerSearch(String query, Bundle appSearchData) {
        ensureSearchManager();
        mSearchManager.triggerSearch(query, getComponentName(), appSearchData);
    }

    /**
     * Request that key events come to this activity. Use this if your
     * activity has no views with focus, but the activity still wants
     * a chance to process key events.
     * 
     * @see android.view.Window#takeKeyEvents
     */
    public void takeKeyEvents(boolean get) {
        getWindow().takeKeyEvents(get);
    }

    /**
     * Enable extended window features.  This is a convenience for calling
     * {@link android.view.Window#requestFeature getWindow().requestFeature()}.
     * 
     * @param featureId The desired feature as defined in
     *                  {@link android.view.Window}.
     * @return Returns true if the requested feature is supported and now
     *         enabled.
     * 
     * @see android.view.Window#requestFeature
     */
    public final boolean requestWindowFeature(int featureId) {
        return getWindow().requestFeature(featureId);
    }

    /**
     * Convenience for calling
     * {@link android.view.Window#setFeatureDrawableResource}.
     */
    public final void setFeatureDrawableResource(int featureId, int resId) {
        getWindow().setFeatureDrawableResource(featureId, resId);
    }

    /**
     * Convenience for calling
     * {@link android.view.Window#setFeatureDrawableUri}.
     */
    public final void setFeatureDrawableUri(int featureId, Uri uri) {
        getWindow().setFeatureDrawableUri(featureId, uri);
    }

    /**
     * Convenience for calling
     * {@link android.view.Window#setFeatureDrawable(int, Drawable)}.
     */
    public final void setFeatureDrawable(int featureId, Drawable drawable) {
        getWindow().setFeatureDrawable(featureId, drawable);
    }

    /**
     * Convenience for calling
     * {@link android.view.Window#setFeatureDrawableAlpha}.
     */
    public final void setFeatureDrawableAlpha(int featureId, int alpha) {
        getWindow().setFeatureDrawableAlpha(featureId, alpha);
    }

    /**
     * Convenience for calling
     * {@link android.view.Window#getLayoutInflater}.
     */
    public LayoutInflater getLayoutInflater() {
        return getWindow().getLayoutInflater();
    }

    /**
     * Returns a {@link MenuInflater} with this context.
     */
    public MenuInflater getMenuInflater() {
        return new MenuInflater(this);
    }

    @Override
    protected void onApplyThemeResource(Resources.Theme theme, int resid,
            boolean first) {
        if (mParent == null) {
            super.onApplyThemeResource(theme, resid, first);
        } else {
            try {
                theme.setTo(mParent.getTheme());
            } catch (Exception e) {
                // Empty
            }
            theme.applyStyle(resid, false);
        }
    }

    /**
     * Launch an activity for which you would like a result when it finished.
     * When this activity exits, your
     * onActivityResult() method will be called with the given requestCode. 
     * Using a negative requestCode is the same as calling 
     * {@link #startActivity} (the activity is not launched as a sub-activity).
     * 
     * <p>Note that this method should only be used with Intent protocols
     * that are defined to return a result.  In other protocols (such as
     * {@link Intent#ACTION_MAIN} or {@link Intent#ACTION_VIEW}), you may
     * not get the result when you expect.  For example, if the activity you
     * are launching uses the singleTask launch mode, it will not run in your
     * task and thus you will immediately receive a cancel result.
     * 
     * <p>As a special case, if you call startActivityForResult() with a requestCode 
     * >= 0 during the initial onCreate(Bundle savedInstanceState)/onResume() of your
     * activity, then your window will not be displayed until a result is 
     * returned back from the started activity.  This is to avoid visible 
     * flickering when redirecting to another activity. 
     * 
     * <p>This method throws {@link android.content.ActivityNotFoundException}
     * if there was no Activity found to run the given Intent.
     * 
     * @param intent The intent to start.
     * @param requestCode If >= 0, this code will be returned in
     *                    onActivityResult() when the activity exits.
     * 
     * @throws android.content.ActivityNotFoundException
     * 
     * @see #startActivity 
     */
    public void startActivityForResult(Intent intent, int requestCode) {
        if (mParent == null) {
            Instrumentation.ActivityResult ar =
                mInstrumentation.execStartActivity(
                    this, mMainThread.getApplicationThread(), mToken, this,
                    intent, requestCode);
            if (ar != null) {
                mMainThread.sendActivityResult(
                    mToken, mEmbeddedID, requestCode, ar.getResultCode(),
                    ar.getResultData());
            }
            if (requestCode >= 0) {
                // If this start is requesting a result, we can avoid making
                // the activity visible until the result is received.  Setting
                // this code during onCreate(Bundle savedInstanceState) or onResume() will keep the
                // activity hidden during this time, to avoid flickering.
                // This can only be done when a result is requested because
                // that guarantees we will get information back when the
                // activity is finished, no matter what happens to it.
                mStartedActivity = true;
            }
        } else {
            mParent.startActivityFromChild(this, intent, requestCode);
        }
    }

    /**
     * Like {@link #startActivityForResult(Intent, int)}, but allowing you
     * to use a IntentSender to describe the activity to be started.  If
     * the IntentSender is for an activity, that activity will be started
     * as if you had called the regular {@link #startActivityForResult(Intent, int)}
     * here; otherwise, its associated action will be executed (such as
     * sending a broadcast) as if you had called
     * {@link IntentSender#sendIntent IntentSender.sendIntent} on it.
     * 
     * @param intent The IntentSender to launch.
     * @param requestCode If >= 0, this code will be returned in
     *                    onActivityResult() when the activity exits.
     * @param fillInIntent If non-null, this will be provided as the
     * intent parameter to {@link IntentSender#sendIntent}.
     * @param flagsMask Intent flags in the original IntentSender that you
     * would like to change.
     * @param flagsValues Desired values for any bits set in
     * <var>flagsMask</var>
     * @param extraFlags Always set to 0.
     */
    public void startIntentSenderForResult(IntentSender intent, int requestCode,
            Intent fillInIntent, int flagsMask, int flagsValues, int extraFlags)
            throws IntentSender.SendIntentException {
        if (mParent == null) {
            startIntentSenderForResultInner(intent, requestCode, fillInIntent,
                    flagsMask, flagsValues, this);
        } else {
            mParent.startIntentSenderFromChild(this, intent, requestCode,
                    fillInIntent, flagsMask, flagsValues, extraFlags);
        }
    }

    private void startIntentSenderForResultInner(IntentSender intent, int requestCode,
            Intent fillInIntent, int flagsMask, int flagsValues, Activity activity)
            throws IntentSender.SendIntentException {
        try {
            String resolvedType = null;
            if (fillInIntent != null) {
                resolvedType = fillInIntent.resolveTypeIfNeeded(getContentResolver());
            }
            int result = ActivityManagerNative.getDefault()
                .startActivityIntentSender(mMainThread.getApplicationThread(), intent,
                        fillInIntent, resolvedType, mToken, activity.mEmbeddedID,
                        requestCode, flagsMask, flagsValues);
            if (result == IActivityManager.START_CANCELED) {
                throw new IntentSender.SendIntentException();
            }
            Instrumentation.checkStartActivityResult(result, null);
        } catch (RemoteException e) {
        }
        if (requestCode >= 0) {
            // If this start is requesting a result, we can avoid making
            // the activity visible until the result is received.  Setting
            // this code during onCreate(Bundle savedInstanceState) or onResume() will keep the
            // activity hidden during this time, to avoid flickering.
            // This can only be done when a result is requested because
            // that guarantees we will get information back when the
            // activity is finished, no matter what happens to it.
            mStartedActivity = true;
        }
    }

    /**
     * Launch a new activity.  You will not receive any information about when
     * the activity exits.  This implementation overrides the base version,
     * providing information about
     * the activity performing the launch.  Because of this additional
     * information, the {@link Intent#FLAG_ACTIVITY_NEW_TASK} launch flag is not
     * required; if not specified, the new activity will be added to the
     * task of the caller.
     * 
     * <p>This method throws {@link android.content.ActivityNotFoundException}
     * if there was no Activity found to run the given Intent.
     * 
     * @param intent The intent to start. 
     * 
     * @throws android.content.ActivityNotFoundException
     * 
     * @see #startActivityForResult 
     */
    @Override
    public void startActivity(Intent intent) {
        startActivityForResult(intent, -1);
    }

    /**
     * Like {@link #startActivity(Intent)}, but taking a IntentSender
     * to start; see
     * {@link #startIntentSenderForResult(IntentSender, int, Intent, int, int, int)}
     * for more information.
     * 
     * @param intent The IntentSender to launch.
     * @param fillInIntent If non-null, this will be provided as the
     * intent parameter to {@link IntentSender#sendIntent}.
     * @param flagsMask Intent flags in the original IntentSender that you
     * would like to change.
     * @param flagsValues Desired values for any bits set in
     * <var>flagsMask</var>
     * @param extraFlags Always set to 0.
     */
    public void startIntentSender(IntentSender intent,
            Intent fillInIntent, int flagsMask, int flagsValues, int extraFlags)
            throws IntentSender.SendIntentException {
        startIntentSenderForResult(intent, -1, fillInIntent, flagsMask,
                flagsValues, extraFlags);
    }

    /**
     * A special variation to launch an activity only if a new activity
     * instance is needed to handle the given Intent.  In other words, this is
     * just like {@link #startActivityForResult(Intent, int)} except: if you are 
     * using the {@link Intent#FLAG_ACTIVITY_SINGLE_TOP} flag, or
     * singleTask or singleTop 
     * {@link android.R.styleable#AndroidManifestActivity_launchMode launchMode},
     * and the activity 
     * that handles <var>intent</var> is the same as your currently running 
     * activity, then a new instance is not needed.  In this case, instead of 
     * the normal behavior of calling {@link #onNewIntent} this function will 
     * return and you can handle the Intent yourself. 
     * 
     * <p>This function can only be called from a top-level activity; if it is
     * called from a child activity, a runtime exception will be thrown.
     * 
     * @param intent The intent to start.
     * @param requestCode If >= 0, this code will be returned in
     *         onActivityResult() when the activity exits, as described in
     *         {@link #startActivityForResult}.
     * 
     * @return If a new activity was launched then true is returned; otherwise
     *         false is returned and you must handle the Intent yourself.
     *  
     * @see #startActivity
     * @see #startActivityForResult
     */
    public boolean startActivityIfNeeded(Intent intent, int requestCode) {
        if (mParent == null) {
            int result = IActivityManager.START_RETURN_INTENT_TO_CALLER;
            try {
                result = ActivityManagerNative.getDefault()
                    .startActivity(mMainThread.getApplicationThread(),
                            intent, intent.resolveTypeIfNeeded(
                                    getContentResolver()),
                            null, 0,
                            mToken, mEmbeddedID, requestCode, true, false);
            } catch (RemoteException e) {
                // Empty
            }
            
            Instrumentation.checkStartActivityResult(result, intent);
            
            if (requestCode >= 0) {
                // If this start is requesting a result, we can avoid making
                // the activity visible until the result is received.  Setting
                // this code during onCreate(Bundle savedInstanceState) or onResume() will keep the
                // activity hidden during this time, to avoid flickering.
                // This can only be done when a result is requested because
                // that guarantees we will get information back when the
                // activity is finished, no matter what happens to it.
                mStartedActivity = true;
            }
            return result != IActivityManager.START_RETURN_INTENT_TO_CALLER;
        }

        throw new UnsupportedOperationException(
            "startActivityIfNeeded can only be called from a top-level activity");
    }

    /**
     * Special version of starting an activity, for use when you are replacing
     * other activity components.  You can use this to hand the Intent off
     * to the next Activity that can handle it.  You typically call this in
     * {@link #onCreate} with the Intent returned by {@link #getIntent}.
     * 
     * @param intent The intent to dispatch to the next activity.  For
     * correct behavior, this must be the same as the Intent that started
     * your own activity; the only changes you can make are to the extras
     * inside of it.
     * 
     * @return Returns a boolean indicating whether there was another Activity
     * to start: true if there was a next activity to start, false if there
     * wasn't.  In general, if true is returned you will then want to call
     * finish() on yourself.
     */
    public boolean startNextMatchingActivity(Intent intent) {
        if (mParent == null) {
            try {
                return ActivityManagerNative.getDefault()
                    .startNextMatchingActivity(mToken, intent);
            } catch (RemoteException e) {
                // Empty
            }
            return false;
        }

        throw new UnsupportedOperationException(
            "startNextMatchingActivity can only be called from a top-level activity");
    }
    
    /**
     * This is called when a child activity of this one calls its 
     * {@link #startActivity} or {@link #startActivityForResult} method.
     * 
     * <p>This method throws {@link android.content.ActivityNotFoundException}
     * if there was no Activity found to run the given Intent.
     * 
     * @param child The activity making the call.
     * @param intent The intent to start.
     * @param requestCode Reply request code.  < 0 if reply is not requested. 
     * 
     * @throws android.content.ActivityNotFoundException
     * 
     * @see #startActivity 
     * @see #startActivityForResult 
     */
    public void startActivityFromChild(Activity child, Intent intent, 
            int requestCode) {
        Instrumentation.ActivityResult ar =
            mInstrumentation.execStartActivity(
                this, mMainThread.getApplicationThread(), mToken, child,
                intent, requestCode);
        if (ar != null) {
            mMainThread.sendActivityResult(
                mToken, child.mEmbeddedID, requestCode,
                ar.getResultCode(), ar.getResultData());
        }
    }

    /**
     * This is called when a Fragment in this activity calls its 
     * {@link Fragment#startActivity} or {@link Fragment#startActivityForResult}
     * method.
     * 
     * <p>This method throws {@link android.content.ActivityNotFoundException}
     * if there was no Activity found to run the given Intent.
     * 
     * @param fragment The fragment making the call.
     * @param intent The intent to start.
     * @param requestCode Reply request code.  < 0 if reply is not requested. 
     * 
     * @throws android.content.ActivityNotFoundException
     * 
     * @see Fragment#startActivity 
     * @see Fragment#startActivityForResult 
     */
    public void startActivityFromFragment(Fragment fragment, Intent intent, 
            int requestCode) {
        Instrumentation.ActivityResult ar =
            mInstrumentation.execStartActivity(
                this, mMainThread.getApplicationThread(), mToken, fragment,
                intent, requestCode);
        if (ar != null) {
            mMainThread.sendActivityResult(
                mToken, fragment.mWho, requestCode,
                ar.getResultCode(), ar.getResultData());
        }
    }

    /**
     * Like {@link #startActivityFromChild(Activity, Intent, int)}, but
     * taking a IntentSender; see
     * {@link #startIntentSenderForResult(IntentSender, int, Intent, int, int, int)}
     * for more information.
     */
    public void startIntentSenderFromChild(Activity child, IntentSender intent,
            int requestCode, Intent fillInIntent, int flagsMask, int flagsValues,
            int extraFlags)
            throws IntentSender.SendIntentException {
        startIntentSenderForResultInner(intent, requestCode, fillInIntent,
                flagsMask, flagsValues, child);
    }

    /**
     * Call immediately after one of the flavors of {@link #startActivity(Intent)}
     * or {@link #finish} to specify an explicit transition animation to
     * perform next.
     * @param enterAnim A resource ID of the animation resource to use for
     * the incoming activity.  Use 0 for no animation.
     * @param exitAnim A resource ID of the animation resource to use for
     * the outgoing activity.  Use 0 for no animation.
     */
    public void overridePendingTransition(int enterAnim, int exitAnim) {
        try {
            ActivityManagerNative.getDefault().overridePendingTransition(
                    mToken, getPackageName(), enterAnim, exitAnim);
        } catch (RemoteException e) {
        }
    }
    
    /**
     * Call this to set the result that your activity will return to its
     * caller.
     * 
     * @param resultCode The result code to propagate back to the originating
     *                   activity, often RESULT_CANCELED or RESULT_OK
     * 
     * @see #RESULT_CANCELED
     * @see #RESULT_OK
     * @see #RESULT_FIRST_USER
     * @see #setResult(int, Intent)
     */
    public final void setResult(int resultCode) {
        synchronized (this) {
            mResultCode = resultCode;
            mResultData = null;
        }
    }

    /**
     * Call this to set the result that your activity will return to its
     * caller.
     * 
     * @param resultCode The result code to propagate back to the originating
     *                   activity, often RESULT_CANCELED or RESULT_OK
     * @param data The data to propagate back to the originating activity.
     * 
     * @see #RESULT_CANCELED
     * @see #RESULT_OK
     * @see #RESULT_FIRST_USER
     * @see #setResult(int)
     */
    public final void setResult(int resultCode, Intent data) {
        synchronized (this) {
            mResultCode = resultCode;
            mResultData = data;
        }
    }

    /**
     * Return the name of the package that invoked this activity.  This is who
     * the data in {@link #setResult setResult()} will be sent to.  You can
     * use this information to validate that the recipient is allowed to
     * receive the data.
     * 
     * <p>Note: if the calling activity is not expecting a result (that is it
     * did not use the {@link #startActivityForResult} 
     * form that includes a request code), then the calling package will be 
     * null. 
     * 
     * @return The package of the activity that will receive your
     *         reply, or null if none.
     */
    public String getCallingPackage() {
        try {
            return ActivityManagerNative.getDefault().getCallingPackage(mToken);
        } catch (RemoteException e) {
            return null;
        }
    }

    /**
     * Return the name of the activity that invoked this activity.  This is
     * who the data in {@link #setResult setResult()} will be sent to.  You
     * can use this information to validate that the recipient is allowed to
     * receive the data.
     * 
     * <p>Note: if the calling activity is not expecting a result (that is it
     * did not use the {@link #startActivityForResult} 
     * form that includes a request code), then the calling package will be 
     * null. 
     * 
     * @return String The full name of the activity that will receive your
     *         reply, or null if none.
     */
    public ComponentName getCallingActivity() {
        try {
            return ActivityManagerNative.getDefault().getCallingActivity(mToken);
        } catch (RemoteException e) {
            return null;
        }
    }

    /**
     * Control whether this activity's main window is visible.  This is intended
     * only for the special case of an activity that is not going to show a
     * UI itself, but can't just finish prior to onResume() because it needs
     * to wait for a service binding or such.  Setting this to false allows
     * you to prevent your UI from being shown during that time.
     * 
     * <p>The default value for this is taken from the
     * {@link android.R.attr#windowNoDisplay} attribute of the activity's theme.
     */
    public void setVisible(boolean visible) {
        if (mVisibleFromClient != visible) {
            mVisibleFromClient = visible;
            if (mVisibleFromServer) {
                if (visible) makeVisible();
                else mDecor.setVisibility(View.INVISIBLE);
            }
        }
    }
    
    void makeVisible() {
        if (!mWindowAdded) {
            ViewManager wm = getWindowManager();
            wm.addView(mDecor, getWindow().getAttributes());
            mWindowAdded = true;
        }
        mDecor.setVisibility(View.VISIBLE);
    }
    
    /**
     * Check to see whether this activity is in the process of finishing,
     * either because you called {@link #finish} on it or someone else
     * has requested that it finished.  This is often used in
     * {@link #onPause} to determine whether the activity is simply pausing or
     * completely finishing.
     * 
     * @return If the activity is finishing, returns true; else returns false.
     * 
     * @see #finish
     */
    public boolean isFinishing() {
        return mFinished;
    }

    /**
     * Check to see whether this activity is in the process of being destroyed in order to be
     * recreated with a new configuration. This is often used in
     * {@link #onStop} to determine whether the state needs to be cleaned up or will be passed
     * on to the next instance of the activity via {@link #onRetainNonConfigurationInstance()}.
     * 
     * @return If the activity is being torn down in order to be recreated with a new configuration,
     * returns true; else returns false.
     */
    public boolean isChangingConfigurations() {
        return mChangingConfigurations;
    }

    /**
     * Call this when your activity is done and should be closed.  The
     * ActivityResult is propagated back to whoever launched you via
     * onActivityResult().
     */
    public void finish() {
        if (mParent == null) {
            int resultCode;
            Intent resultData;
            synchronized (this) {
                resultCode = mResultCode;
                resultData = mResultData;
            }
            if (Config.LOGV) Log.v(TAG, "Finishing self: token=" + mToken);
            try {
                if (ActivityManagerNative.getDefault()
                    .finishActivity(mToken, resultCode, resultData)) {
                    mFinished = true;
                }
            } catch (RemoteException e) {
                // Empty
            }
        } else {
            mParent.finishFromChild(this);
        }
    }

    /**
     * This is called when a child activity of this one calls its 
     * {@link #finish} method.  The default implementation simply calls
     * finish() on this activity (the parent), finishing the entire group.
     * 
     * @param child The activity making the call.
     * 
     * @see #finish
     */
    public void finishFromChild(Activity child) {
        finish();
    }

    /**
     * Force finish another activity that you had previously started with
     * {@link #startActivityForResult}.
     * 
     * @param requestCode The request code of the activity that you had
     *                    given to startActivityForResult().  If there are multiple
     *                    activities started with this request code, they
     *                    will all be finished.
     */
    public void finishActivity(int requestCode) {
        if (mParent == null) {
            try {
                ActivityManagerNative.getDefault()
                    .finishSubActivity(mToken, mEmbeddedID, requestCode);
            } catch (RemoteException e) {
                // Empty
            }
        } else {
            mParent.finishActivityFromChild(this, requestCode);
        }
    }

    /**
     * This is called when a child activity of this one calls its
     * finishActivity().
     * 
     * @param child The activity making the call.
     * @param requestCode Request code that had been used to start the
     *                    activity.
     */
    public void finishActivityFromChild(Activity child, int requestCode) {
        try {
            ActivityManagerNative.getDefault()
                .finishSubActivity(mToken, child.mEmbeddedID, requestCode);
        } catch (RemoteException e) {
            // Empty
        }
    }

    /**
     * Called when an activity you launched exits, giving you the requestCode
     * you started it with, the resultCode it returned, and any additional
     * data from it.  The <var>resultCode</var> will be
     * {@link #RESULT_CANCELED} if the activity explicitly returned that,
     * didn't return any result, or crashed during its operation.
     * 
     * <p>You will receive this call immediately before onResume() when your
     * activity is re-starting.
     * 
     * @param requestCode The integer request code originally supplied to
     *                    startActivityForResult(), allowing you to identify who this
     *                    result came from.
     * @param resultCode The integer result code returned by the child activity
     *                   through its setResult().
     * @param data An Intent, which can return result data to the caller
     *               (various data can be attached to Intent "extras").
     * 
     * @see #startActivityForResult
     * @see #createPendingResult
     * @see #setResult(int)
     */
    protected void onActivityResult(int requestCode, int resultCode, Intent data) {
    }

    /**
     * Create a new PendingIntent object which you can hand to others 
     * for them to use to send result data back to your 
     * {@link #onActivityResult} callback.  The created object will be either 
     * one-shot (becoming invalid after a result is sent back) or multiple 
     * (allowing any number of results to be sent through it). 
     *  
     * @param requestCode Private request code for the sender that will be
     * associated with the result data when it is returned.  The sender can not
     * modify this value, allowing you to identify incoming results.
     * @param data Default data to supply in the result, which may be modified
     * by the sender.
     * @param flags May be {@link PendingIntent#FLAG_ONE_SHOT PendingIntent.FLAG_ONE_SHOT},
     * {@link PendingIntent#FLAG_NO_CREATE PendingIntent.FLAG_NO_CREATE},
     * {@link PendingIntent#FLAG_CANCEL_CURRENT PendingIntent.FLAG_CANCEL_CURRENT},
     * {@link PendingIntent#FLAG_UPDATE_CURRENT PendingIntent.FLAG_UPDATE_CURRENT},
     * or any of the flags as supported by
     * {@link Intent#fillIn Intent.fillIn()} to control which unspecified parts
     * of the intent that can be supplied when the actual send happens.
     * 
     * @return Returns an existing or new PendingIntent matching the given
     * parameters.  May return null only if
     * {@link PendingIntent#FLAG_NO_CREATE PendingIntent.FLAG_NO_CREATE} has been
     * supplied.
     * 
     * @see PendingIntent
     */
    public PendingIntent createPendingResult(int requestCode, Intent data,
            int flags) {
        String packageName = getPackageName();
        try {
            IIntentSender target =
                ActivityManagerNative.getDefault().getIntentSender(
                        IActivityManager.INTENT_SENDER_ACTIVITY_RESULT, packageName,
                        mParent == null ? mToken : mParent.mToken,
                        mEmbeddedID, requestCode, data, null, flags);
            return target != null ? new PendingIntent(target) : null;
        } catch (RemoteException e) {
            // Empty
        }
        return null;
    }

    /**
     * Change the desired orientation of this activity.  If the activity
     * is currently in the foreground or otherwise impacting the screen
     * orientation, the screen will immediately be changed (possibly causing
     * the activity to be restarted). Otherwise, this will be used the next
     * time the activity is visible.
     * 
     * @param requestedOrientation An orientation constant as used in
     * {@link ActivityInfo#screenOrientation ActivityInfo.screenOrientation}.
     */
    public void setRequestedOrientation(int requestedOrientation) {
        if (mParent == null) {
            try {
                ActivityManagerNative.getDefault().setRequestedOrientation(
                        mToken, requestedOrientation);
            } catch (RemoteException e) {
                // Empty
            }
        } else {
            mParent.setRequestedOrientation(requestedOrientation);
        }
    }
    
    /**
     * Return the current requested orientation of the activity.  This will
     * either be the orientation requested in its component's manifest, or
     * the last requested orientation given to
     * {@link #setRequestedOrientation(int)}.
     * 
     * @return Returns an orientation constant as used in
     * {@link ActivityInfo#screenOrientation ActivityInfo.screenOrientation}.
     */
    public int getRequestedOrientation() {
        if (mParent == null) {
            try {
                return ActivityManagerNative.getDefault()
                        .getRequestedOrientation(mToken);
            } catch (RemoteException e) {
                // Empty
            }
        } else {
            return mParent.getRequestedOrientation();
        }
        return ActivityInfo.SCREEN_ORIENTATION_UNSPECIFIED;
    }
    
    /**
     * Return the identifier of the task this activity is in.  This identifier
     * will remain the same for the lifetime of the activity.
     * 
     * @return Task identifier, an opaque integer.
     */
    public int getTaskId() {
        try {
            return ActivityManagerNative.getDefault()
                .getTaskForActivity(mToken, false);
        } catch (RemoteException e) {
            return -1;
        }
    }

    /**
     * Return whether this activity is the root of a task.  The root is the
     * first activity in a task.
     * 
     * @return True if this is the root activity, else false.
     */
    public boolean isTaskRoot() {
        try {
            return ActivityManagerNative.getDefault()
                .getTaskForActivity(mToken, true) >= 0;
        } catch (RemoteException e) {
            return false;
        }
    }

    /**
     * Move the task containing this activity to the back of the activity
     * stack.  The activity's order within the task is unchanged.
     * 
     * @param nonRoot If false then this only works if the activity is the root
     *                of a task; if true it will work for any activity in
     *                a task.
     * 
     * @return If the task was moved (or it was already at the
     *         back) true is returned, else false.
     */
    public boolean moveTaskToBack(boolean nonRoot) {
        try {
            return ActivityManagerNative.getDefault().moveActivityTaskToBack(
                    mToken, nonRoot);
        } catch (RemoteException e) {
            // Empty
        }
        return false;
    }

    /**
     * Returns class name for this activity with the package prefix removed.
     * This is the default name used to read and write settings.
     * 
     * @return The local class name.
     */
    public String getLocalClassName() {
        final String pkg = getPackageName();
        final String cls = mComponent.getClassName();
        int packageLen = pkg.length();
        if (!cls.startsWith(pkg) || cls.length() <= packageLen
                || cls.charAt(packageLen) != '.') {
            return cls;
        }
        return cls.substring(packageLen+1);
    }
    
    /**
     * Returns complete component name of this activity.
     * 
     * @return Returns the complete component name for this activity
     */
    public ComponentName getComponentName()
    {
        return mComponent;
    }

    /**
     * Retrieve a {@link SharedPreferences} object for accessing preferences
     * that are private to this activity.  This simply calls the underlying
     * {@link #getSharedPreferences(String, int)} method by passing in this activity's
     * class name as the preferences name.
     * 
     * @param mode Operating mode.  Use {@link #MODE_PRIVATE} for the default 
     *             operation, {@link #MODE_WORLD_READABLE} and 
     *             {@link #MODE_WORLD_WRITEABLE} to control permissions.
     *
     * @return Returns the single SharedPreferences instance that can be used
     *         to retrieve and modify the preference values.
     */
    public SharedPreferences getPreferences(int mode) {
        return getSharedPreferences(getLocalClassName(), mode);
    }
    
    private void ensureSearchManager() {
        if (mSearchManager != null) {
            return;
        }
        
        mSearchManager = new SearchManager(this, null);
    }
    
    @Override
    public Object getSystemService(String name) {
        if (getBaseContext() == null) {
            throw new IllegalStateException(
                    "System services not available to Activities before onCreate()");
        }

        if (WINDOW_SERVICE.equals(name)) {
            return mWindowManager;
        } else if (SEARCH_SERVICE.equals(name)) {
            ensureSearchManager();
            return mSearchManager;
        }
        return super.getSystemService(name);
    }

    /**
     * Change the title associated with this activity.  If this is a
     * top-level activity, the title for its window will change.  If it
     * is an embedded activity, the parent can do whatever it wants
     * with it.
     */
    public void setTitle(CharSequence title) {
        mTitle = title;
        onTitleChanged(title, mTitleColor);

        if (mParent != null) {
            mParent.onChildTitleChanged(this, title);
        }
    }

    /**
     * Change the title associated with this activity.  If this is a
     * top-level activity, the title for its window will change.  If it
     * is an embedded activity, the parent can do whatever it wants
     * with it.
     */
    public void setTitle(int titleId) {
        setTitle(getText(titleId));
    }

    public void setTitleColor(int textColor) {
        mTitleColor = textColor;
        onTitleChanged(mTitle, textColor);
    }

    public final CharSequence getTitle() {
        return mTitle;
    }

    public final int getTitleColor() {
        return mTitleColor;
    }

    protected void onTitleChanged(CharSequence title, int color) {
        if (mTitleReady) {
            final Window win = getWindow();
            if (win != null) {
                win.setTitle(title);
                if (color != 0) {
                    win.setTitleColor(color);
                }
            }
        }
    }

    protected void onChildTitleChanged(Activity childActivity, CharSequence title) {
    }

    /**
     * Sets the visibility of the progress bar in the title.
     * <p>
     * In order for the progress bar to be shown, the feature must be requested
     * via {@link #requestWindowFeature(int)}.
     * 
     * @param visible Whether to show the progress bars in the title.
     */
    public final void setProgressBarVisibility(boolean visible) {
        getWindow().setFeatureInt(Window.FEATURE_PROGRESS, visible ? Window.PROGRESS_VISIBILITY_ON :
            Window.PROGRESS_VISIBILITY_OFF);
    }

    /**
     * Sets the visibility of the indeterminate progress bar in the title.
     * <p>
     * In order for the progress bar to be shown, the feature must be requested
     * via {@link #requestWindowFeature(int)}.
     *
     * @param visible Whether to show the progress bars in the title.
     */
    public final void setProgressBarIndeterminateVisibility(boolean visible) {
        getWindow().setFeatureInt(Window.FEATURE_INDETERMINATE_PROGRESS,
                visible ? Window.PROGRESS_VISIBILITY_ON : Window.PROGRESS_VISIBILITY_OFF);
    }
    
    /**
     * Sets whether the horizontal progress bar in the title should be indeterminate (the circular
     * is always indeterminate).
     * <p>
     * In order for the progress bar to be shown, the feature must be requested
     * via {@link #requestWindowFeature(int)}.
     * 
     * @param indeterminate Whether the horizontal progress bar should be indeterminate.
     */
    public final void setProgressBarIndeterminate(boolean indeterminate) {
        getWindow().setFeatureInt(Window.FEATURE_PROGRESS,
                indeterminate ? Window.PROGRESS_INDETERMINATE_ON : Window.PROGRESS_INDETERMINATE_OFF);
    }
    
    /**
     * Sets the progress for the progress bars in the title.
     * <p>
     * In order for the progress bar to be shown, the feature must be requested
     * via {@link #requestWindowFeature(int)}.
     * 
     * @param progress The progress for the progress bar. Valid ranges are from
     *            0 to 10000 (both inclusive). If 10000 is given, the progress
     *            bar will be completely filled and will fade out.
     */
    public final void setProgress(int progress) {
        getWindow().setFeatureInt(Window.FEATURE_PROGRESS, progress + Window.PROGRESS_START);
    }
    
    /**
     * Sets the secondary progress for the progress bar in the title. This
     * progress is drawn between the primary progress (set via
     * {@link #setProgress(int)} and the background. It can be ideal for media
     * scenarios such as showing the buffering progress while the default
     * progress shows the play progress.
     * <p>
     * In order for the progress bar to be shown, the feature must be requested
     * via {@link #requestWindowFeature(int)}.
     * 
     * @param secondaryProgress The secondary progress for the progress bar. Valid ranges are from
     *            0 to 10000 (both inclusive).
     */
    public final void setSecondaryProgress(int secondaryProgress) {
        getWindow().setFeatureInt(Window.FEATURE_PROGRESS,
                secondaryProgress + Window.PROGRESS_SECONDARY_START);
    }

    /**
     * Suggests an audio stream whose volume should be changed by the hardware
     * volume controls.
     * <p>
     * The suggested audio stream will be tied to the window of this Activity.
     * If the Activity is switched, the stream set here is no longer the
     * suggested stream. The client does not need to save and restore the old
     * suggested stream value in onPause and onResume.
     * 
     * @param streamType The type of the audio stream whose volume should be
     *        changed by the hardware volume controls. It is not guaranteed that
     *        the hardware volume controls will always change this stream's
     *        volume (for example, if a call is in progress, its stream's volume
     *        may be changed instead). To reset back to the default, use
     *        {@link AudioManager#USE_DEFAULT_STREAM_TYPE}.
     */
    public final void setVolumeControlStream(int streamType) {
        getWindow().setVolumeControlStream(streamType);
    }

    /**
     * Gets the suggested audio stream whose volume should be changed by the
     * harwdare volume controls.
     * 
     * @return The suggested audio stream type whose volume should be changed by
     *         the hardware volume controls.
     * @see #setVolumeControlStream(int)
     */
    public final int getVolumeControlStream() {
        return getWindow().getVolumeControlStream();
    }
    
    /**
     * Runs the specified action on the UI thread. If the current thread is the UI
     * thread, then the action is executed immediately. If the current thread is
     * not the UI thread, the action is posted to the event queue of the UI thread.
     *
     * @param action the action to run on the UI thread
     */
    public final void runOnUiThread(Runnable action) {
        if (Thread.currentThread() != mUiThread) {
            mHandler.post(action);
        } else {
            action.run();
        }
    }

    /**
     * Standard implementation of
     * {@link android.view.LayoutInflater.Factory#onCreateView} used when
     * inflating with the LayoutInflater returned by {@link #getSystemService}.
     * This implementation handles <fragment> tags to embed fragments inside
     * of the activity.
     *
     * @see android.view.LayoutInflater#createView
     * @see android.view.Window#getLayoutInflater
     */
    public View onCreateView(String name, Context context, AttributeSet attrs) {
        if (!"fragment".equals(name)) {
            return null;
        }
        
        TypedArray a = 
            context.obtainStyledAttributes(attrs, com.android.internal.R.styleable.Fragment);
        String fname = a.getString(com.android.internal.R.styleable.Fragment_name);
        int id = a.getResourceId(com.android.internal.R.styleable.Fragment_id, 0);
        String tag = a.getString(com.android.internal.R.styleable.Fragment_tag);
        a.recycle();
        
        if (id == 0) {
            throw new IllegalArgumentException(attrs.getPositionDescription()
                    + ": Must specify unique android:id for " + fname);
        }
        
        try {
            // If we restored from a previous state, we may already have
            // instantiated this fragment from the state and should use
            // that instance instead of making a new one.
            Fragment fragment = mFragments.findFragmentById(id);
            if (FragmentManager.DEBUG) Log.v(TAG, "onCreateView: id=0x"
                    + Integer.toHexString(id) + " fname=" + fname
                    + " existing=" + fragment);
            if (fragment == null) {
                fragment = Fragment.instantiate(this, fname);
                fragment.mFromLayout = true;
                fragment.mFragmentId = id;
                fragment.mTag = tag;
<<<<<<< HEAD
=======
                fragment.mImmediateActivity = this;
>>>>>>> b31e84bc
                mFragments.addFragment(fragment, true);
            }
            // If this fragment is newly instantiated (either right now, or
            // from last saved state), then give it the attributes to
            // initialize itself.
            if (!fragment.mRetaining) {
                fragment.onInflate(this, attrs, fragment.mSavedFragmentState);
            }
            if (fragment.mView == null) {
                throw new IllegalStateException("Fragment " + fname
                        + " did not create a view.");
            }
            fragment.mView.setId(id);
            if (fragment.mView.getTag() == null) {
                fragment.mView.setTag(tag);
            }
            return fragment.mView;
        } catch (Exception e) {
            InflateException ie = new InflateException(attrs.getPositionDescription()
                    + ": Error inflating fragment " + fname);
            ie.initCause(e);
            throw ie;
        }
    }

    // ------------------ Internal API ------------------
    
    final void setParent(Activity parent) {
        mParent = parent;
    }

    final void attach(Context context, ActivityThread aThread, Instrumentation instr, IBinder token,
            Application application, Intent intent, ActivityInfo info, CharSequence title, 
            Activity parent, String id, NonConfigurationInstances lastNonConfigurationInstances,
            Configuration config) {
        attach(context, aThread, instr, token, 0, application, intent, info, title, parent, id,
            lastNonConfigurationInstances, config);
    }
    
    final void attach(Context context, ActivityThread aThread,
            Instrumentation instr, IBinder token, int ident,
            Application application, Intent intent, ActivityInfo info,
            CharSequence title, Activity parent, String id,
            NonConfigurationInstances lastNonConfigurationInstances,
            Configuration config) {
        attachBaseContext(context);

        mFragments.attachActivity(this);
        
        mWindow = PolicyManager.makeNewWindow(this);
        mWindow.setCallback(this);
        mWindow.getLayoutInflater().setFactory(this);
        if (info.softInputMode != WindowManager.LayoutParams.SOFT_INPUT_STATE_UNSPECIFIED) {
            mWindow.setSoftInputMode(info.softInputMode);
        }
        mUiThread = Thread.currentThread();

        mMainThread = aThread;
        mInstrumentation = instr;
        mToken = token;
        mIdent = ident;
        mApplication = application;
        mIntent = intent;
        mComponent = intent.getComponent();
        mActivityInfo = info;
        mTitle = title;
        mParent = parent;
        mEmbeddedID = id;
        mLastNonConfigurationInstances = lastNonConfigurationInstances;

        mWindow.setWindowManager(null, mToken, mComponent.flattenToString());
        if (mParent != null) {
            mWindow.setContainer(mParent.getWindow());
        }
        mWindowManager = mWindow.getWindowManager();
        mCurrentConfig = config;
    }

    final IBinder getActivityToken() {
        return mParent != null ? mParent.getActivityToken() : mToken;
    }

    final void performCreate(Bundle icicle) {
        onCreate(icicle);
    }
    
    final void performStart() {
        mCalled = false;
        mInstrumentation.callActivityOnStart(this);
        if (!mCalled) {
            throw new SuperNotCalledException(
                "Activity " + mComponent.toShortString() +
                " did not call through to super.onStart()");
        }
        mFragments.dispatchStart();
    }
    
    final void performRestart() {
        synchronized (mManagedCursors) {
            final int N = mManagedCursors.size();
            for (int i=0; i<N; i++) {
                ManagedCursor mc = mManagedCursors.get(i);
                if (mc.mReleased || mc.mUpdated) {
                    mc.mCursor.requery();
                    mc.mReleased = false;
                    mc.mUpdated = false;
                }
            }
        }

        if (mStopped) {
            mStopped = false;
            mCalled = false;
            mInstrumentation.callActivityOnRestart(this);
            if (!mCalled) {
                throw new SuperNotCalledException(
                    "Activity " + mComponent.toShortString() +
                    " did not call through to super.onRestart()");
            }
            performStart();
        }
    }
    
    final void performResume() {
        performRestart();
        
        mLastNonConfigurationInstances = null;
        
        mCalled = false;
        // mResumed is set by the instrumentation
        mInstrumentation.callActivityOnResume(this);
        if (!mCalled) {
            throw new SuperNotCalledException(
                "Activity " + mComponent.toShortString() +
                " did not call through to super.onResume()");
        }

        // Now really resume, and install the current status bar and menu.
        mCalled = false;
        
        mFragments.dispatchResume();
        
        onPostResume();
        if (!mCalled) {
            throw new SuperNotCalledException(
                "Activity " + mComponent.toShortString() +
                " did not call through to super.onPostResume()");
        }
    }

    final void performPause() {
        mFragments.dispatchPause();
<<<<<<< HEAD
        mCalled = false;
=======
>>>>>>> b31e84bc
        onPause();
        if (!mCalled && getApplicationInfo().targetSdkVersion
                >= android.os.Build.VERSION_CODES.GINGERBREAD) {
            throw new SuperNotCalledException(
                    "Activity " + mComponent.toShortString() +
                    " did not call through to super.onPause()");
        }
        mResumed = false;
    }
    
    final void performUserLeaving() {
        onUserInteraction();
        onUserLeaveHint();
    }
    
    final void performStop() {
        if (!mStopped) {
            if (mWindow != null) {
                mWindow.closeAllPanels();
            }

            mFragments.dispatchStop();
            
            mCalled = false;
            mInstrumentation.callActivityOnStop(this);
            if (!mCalled) {
                throw new SuperNotCalledException(
                    "Activity " + mComponent.toShortString() +
                    " did not call through to super.onStop()");
            }
    
            synchronized (mManagedCursors) {
                final int N = mManagedCursors.size();
                for (int i=0; i<N; i++) {
                    ManagedCursor mc = mManagedCursors.get(i);
                    if (!mc.mReleased) {
                        mc.mCursor.deactivate();
                        mc.mReleased = true;
                    }
                }
            }
    
            mStopped = true;
        }
    }

    final void performDestroy() {
        mFragments.dispatchDestroy();
        onDestroy();
    }
    
<<<<<<< HEAD
    /**
     * @hide
     */
    public final boolean isResumed() {
=======
    final boolean isResumed() {
>>>>>>> b31e84bc
        return mResumed;
    }

    void dispatchActivityResult(String who, int requestCode, 
        int resultCode, Intent data) {
        if (Config.LOGV) Log.v(
            TAG, "Dispatching result: who=" + who + ", reqCode=" + requestCode
            + ", resCode=" + resultCode + ", data=" + data);
        if (who == null) {
            onActivityResult(requestCode, resultCode, data);
        } else {
            Fragment frag = mFragments.findFragmentByWho(who);
            if (frag != null) {
                frag.onActivityResult(requestCode, resultCode, data);
            }
        }
    }
}<|MERGE_RESOLUTION|>--- conflicted
+++ resolved
@@ -72,15 +72,8 @@
 import android.view.ViewGroup.LayoutParams;
 import android.view.accessibility.AccessibilityEvent;
 import android.widget.AdapterView;
-<<<<<<< HEAD
 import android.widget.FrameLayout;
 import android.widget.LinearLayout;
-
-import com.android.internal.app.SplitActionBar;
-import com.android.internal.policy.PolicyManager;
-=======
-import android.widget.LinearLayout;
->>>>>>> b31e84bc
 
 import com.android.internal.app.SplitActionBar;
 import com.android.internal.policy.PolicyManager;
@@ -3917,10 +3910,7 @@
                 fragment.mFromLayout = true;
                 fragment.mFragmentId = id;
                 fragment.mTag = tag;
-<<<<<<< HEAD
-=======
                 fragment.mImmediateActivity = this;
->>>>>>> b31e84bc
                 mFragments.addFragment(fragment, true);
             }
             // If this fragment is newly instantiated (either right now, or
@@ -4073,10 +4063,7 @@
 
     final void performPause() {
         mFragments.dispatchPause();
-<<<<<<< HEAD
         mCalled = false;
-=======
->>>>>>> b31e84bc
         onPause();
         if (!mCalled && getApplicationInfo().targetSdkVersion
                 >= android.os.Build.VERSION_CODES.GINGERBREAD) {
@@ -4128,14 +4115,10 @@
         onDestroy();
     }
     
-<<<<<<< HEAD
     /**
      * @hide
      */
     public final boolean isResumed() {
-=======
-    final boolean isResumed() {
->>>>>>> b31e84bc
         return mResumed;
     }
 
