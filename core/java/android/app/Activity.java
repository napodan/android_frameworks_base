--- conflicted
+++ resolved
@@ -72,10 +72,7 @@
 import android.view.ViewGroup.LayoutParams;
 import android.view.accessibility.AccessibilityEvent;
 import android.widget.AdapterView;
-<<<<<<< HEAD
 import android.widget.FrameLayout;
-=======
->>>>>>> 5ae74d6e
 import android.widget.LinearLayout;
 
 import com.android.internal.app.SplitActionBar;
@@ -3890,12 +3887,9 @@
             // instantiated this fragment from the state and should use
             // that instance instead of making a new one.
             Fragment fragment = mFragments.findFragmentById(id);
-<<<<<<< HEAD
-=======
             if (FragmentManager.DEBUG) Log.v(TAG, "onCreateView: id=0x"
                     + Integer.toHexString(id) + " fname=" + fname
                     + " existing=" + fragment);
->>>>>>> 5ae74d6e
             if (fragment == null) {
                 fragment = Fragment.instantiate(this, fname);
                 fragment.mFromLayout = true;
@@ -4053,10 +4047,7 @@
 
     final void performPause() {
         mFragments.dispatchPause();
-<<<<<<< HEAD
         mCalled = false;
-=======
->>>>>>> 5ae74d6e
         onPause();
         if (!mCalled && getApplicationInfo().targetSdkVersion
                 >= android.os.Build.VERSION_CODES.GINGERBREAD) {
@@ -4108,14 +4099,10 @@
         onDestroy();
     }
     
-<<<<<<< HEAD
     /**
      * @hide
      */
     public final boolean isResumed() {
-=======
-    final boolean isResumed() {
->>>>>>> 5ae74d6e
         return mResumed;
     }
 
