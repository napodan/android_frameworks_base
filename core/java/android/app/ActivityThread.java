/*
 * Copyright (C) 2006 The Android Open Source Project
 *
 * Licensed under the Apache License, Version 2.0 (the "License");
 * you may not use this file except in compliance with the License.
 * You may obtain a copy of the License at
 *
 *      http://www.apache.org/licenses/LICENSE-2.0
 *
 * Unless required by applicable law or agreed to in writing, software
 * distributed under the License is distributed on an "AS IS" BASIS,
 * WITHOUT WARRANTIES OR CONDITIONS OF ANY KIND, either express or implied.
 * See the License for the specific language governing permissions and
 * limitations under the License.
 */

package android.app;

import android.app.backup.BackupAgent;
import android.content.BroadcastReceiver;
import android.content.ComponentCallbacks;
import android.content.ComponentName;
import android.content.ContentProvider;
import android.content.Context;
import android.content.IContentProvider;
import android.content.Intent;
import android.content.IIntentReceiver;
import android.content.pm.ActivityInfo;
import android.content.pm.ApplicationInfo;
import android.content.pm.IPackageManager;
import android.content.pm.InstrumentationInfo;
import android.content.pm.PackageManager;
import android.content.pm.PackageManager.NameNotFoundException;
import android.content.pm.ProviderInfo;
import android.content.pm.ServiceInfo;
import android.content.res.AssetManager;
import android.content.res.CompatibilityInfo;
import android.content.res.Configuration;
import android.content.res.Resources;
import android.database.sqlite.SQLiteDatabase;
import android.database.sqlite.SQLiteDebug;
import android.database.sqlite.SQLiteDebug.DbStats;
import android.graphics.Bitmap;
import android.graphics.Canvas;
import android.os.Build;
import android.os.Bundle;
import android.os.Debug;
import android.os.Handler;
import android.os.IBinder;
import android.os.Looper;
import android.os.Message;
import android.os.MessageQueue;
import android.os.ParcelFileDescriptor;
import android.os.Process;
import android.os.RemoteException;
import android.os.ServiceManager;
import android.os.StrictMode;
import android.os.SystemClock;
import android.util.AndroidRuntimeException;
import android.util.Config;
import android.util.DisplayMetrics;
import android.util.EventLog;
import android.util.Log;
import android.util.LogPrinter;
import android.util.Slog;
import android.view.Display;
import android.view.View;
import android.view.ViewDebug;
import android.view.ViewManager;
import android.view.ViewRoot;
import android.view.Window;
import android.view.WindowManager;
import android.view.WindowManagerImpl;

import com.android.internal.os.BinderInternal;
import com.android.internal.os.RuntimeInit;
import com.android.internal.os.SamplingProfilerIntegration;

import org.apache.harmony.xnet.provider.jsse.OpenSSLSocketImpl;

import java.io.File;
import java.io.FileDescriptor;
import java.io.FileOutputStream;
import java.io.IOException;
import java.io.PrintWriter;
import java.lang.ref.WeakReference;
import java.util.ArrayList;
import java.util.HashMap;
import java.util.Iterator;
import java.util.List;
import java.util.Locale;
import java.util.Map;
import java.util.TimeZone;
import java.util.regex.Pattern;

import dalvik.system.SamplingProfiler;

final class SuperNotCalledException extends AndroidRuntimeException {
    public SuperNotCalledException(String msg) {
        super(msg);
    }
}

final class RemoteServiceException extends AndroidRuntimeException {
    public RemoteServiceException(String msg) {
        super(msg);
    }
}

/**
 * This manages the execution of the main thread in an
 * application process, scheduling and executing activities,
 * broadcasts, and other operations on it as the activity
 * manager requests.
 *
 * {@hide}
 */
public final class ActivityThread {
    static final String TAG = "ActivityThread";
    private static final android.graphics.Bitmap.Config THUMBNAIL_FORMAT = Bitmap.Config.RGB_565;
    private static final boolean DEBUG = false;
    static final boolean localLOGV = DEBUG ? Config.LOGD : Config.LOGV;
    static final boolean DEBUG_MESSAGES = false;
    static final boolean DEBUG_BROADCAST = false;
    private static final boolean DEBUG_RESULTS = false;
    private static final boolean DEBUG_BACKUP = false;
    private static final boolean DEBUG_CONFIGURATION = false;
    private static final long MIN_TIME_BETWEEN_GCS = 5*1000;
    private static final Pattern PATTERN_SEMICOLON = Pattern.compile(";");
    private static final int SQLITE_MEM_RELEASED_EVENT_LOG_TAG = 75003;
    private static final int LOG_ON_PAUSE_CALLED = 30021;
    private static final int LOG_ON_RESUME_CALLED = 30022;

    static ContextImpl mSystemContext = null;

    static IPackageManager sPackageManager;

    final ApplicationThread mAppThread = new ApplicationThread();
    final Looper mLooper = Looper.myLooper();
    final H mH = new H();
    final HashMap<IBinder, ActivityClientRecord> mActivities
            = new HashMap<IBinder, ActivityClientRecord>();
    // List of new activities (via ActivityRecord.nextIdle) that should
    // be reported when next we idle.
    ActivityClientRecord mNewActivities = null;
    // Number of activities that are currently visible on-screen.
    int mNumVisibleActivities = 0;
    final HashMap<IBinder, Service> mServices
            = new HashMap<IBinder, Service>();
    AppBindData mBoundApplication;
    Configuration mConfiguration;
    Configuration mResConfiguration;
    Application mInitialApplication;
    final ArrayList<Application> mAllApplications
            = new ArrayList<Application>();
    // set of instantiated backup agents, keyed by package name
    final HashMap<String, BackupAgent> mBackupAgents = new HashMap<String, BackupAgent>();
    static final ThreadLocal<ActivityThread> sThreadLocal = new ThreadLocal();
    Instrumentation mInstrumentation;
    String mInstrumentationAppDir = null;
    String mInstrumentationAppPackage = null;
    String mInstrumentedAppDir = null;
    boolean mSystemThread = false;
    boolean mJitEnabled = false;

    // These can be accessed by multiple threads; mPackages is the lock.
    // XXX For now we keep around information about all packages we have
    // seen, not removing entries from this map.
    final HashMap<String, WeakReference<LoadedApk>> mPackages
            = new HashMap<String, WeakReference<LoadedApk>>();
    final HashMap<String, WeakReference<LoadedApk>> mResourcePackages
            = new HashMap<String, WeakReference<LoadedApk>>();
    Display mDisplay = null;
    DisplayMetrics mDisplayMetrics = null;
    final HashMap<ResourcesKey, WeakReference<Resources> > mActiveResources
            = new HashMap<ResourcesKey, WeakReference<Resources> >();
    final ArrayList<ActivityClientRecord> mRelaunchingActivities
            = new ArrayList<ActivityClientRecord>();
    Configuration mPendingConfiguration = null;

    // The lock of mProviderMap protects the following variables.
    final HashMap<String, ProviderClientRecord> mProviderMap
        = new HashMap<String, ProviderClientRecord>();
    final HashMap<IBinder, ProviderRefCount> mProviderRefCountMap
        = new HashMap<IBinder, ProviderRefCount>();
    final HashMap<IBinder, ProviderClientRecord> mLocalProviders
        = new HashMap<IBinder, ProviderClientRecord>();

    final HashMap<Activity, ArrayList<OnActivityPausedListener>> mOnPauseListeners
        = new HashMap<Activity, ArrayList<OnActivityPausedListener>>();

    final GcIdler mGcIdler = new GcIdler();
    boolean mGcIdlerScheduled = false;

    static Handler sMainThreadHandler;  // set once in main()

    private static final class ActivityClientRecord {
        IBinder token;
        int ident;
        Intent intent;
        Bundle state;
        Activity activity;
        Window window;
        Activity parent;
        String embeddedID;
        Activity.NonConfigurationInstances lastNonConfigurationInstances;
        boolean paused;
        boolean stopped;
        boolean hideForNow;
        Configuration newConfig;
        Configuration createdConfig;
        ActivityClientRecord nextIdle;

        ActivityInfo activityInfo;
        LoadedApk packageInfo;

        List<ResultInfo> pendingResults;
        List<Intent> pendingIntents;

        boolean startsNotResumed;
        boolean isForward;

        ActivityClientRecord() {
            parent = null;
            embeddedID = null;
            paused = false;
            stopped = false;
            hideForNow = false;
            nextIdle = null;
        }

        public String toString() {
            ComponentName componentName = intent.getComponent();
            return "ActivityRecord{"
                + Integer.toHexString(System.identityHashCode(this))
                + " token=" + token + " " + (componentName == null
                        ? "no component name" : componentName.toShortString())
                + "}";
        }
    }

    private final class ProviderClientRecord implements IBinder.DeathRecipient {
        final String mName;
        final IContentProvider mProvider;
        final ContentProvider mLocalProvider;

        ProviderClientRecord(String name, IContentProvider provider,
                ContentProvider localProvider) {
            mName = name;
            mProvider = provider;
            mLocalProvider = localProvider;
        }

        public void binderDied() {
            removeDeadProvider(mName, mProvider);
        }
    }

    private static final class NewIntentData {
        List<Intent> intents;
        IBinder token;
        public String toString() {
            return "NewIntentData{intents=" + intents + " token=" + token + "}";
        }
    }

    private static final class ReceiverData {
        Intent intent;
        ActivityInfo info;
        int resultCode;
        String resultData;
        Bundle resultExtras;
        boolean sync;
        boolean resultAbort;
        public String toString() {
            return "ReceiverData{intent=" + intent + " packageName=" +
            info.packageName + " resultCode=" + resultCode
            + " resultData=" + resultData + " resultExtras=" + resultExtras + "}";
        }
    }

    private static final class CreateBackupAgentData {
        ApplicationInfo appInfo;
        int backupMode;
        public String toString() {
            return "CreateBackupAgentData{appInfo=" + appInfo
                    + " backupAgent=" + appInfo.backupAgentName
                    + " mode=" + backupMode + "}";
        }
    }

    private static final class CreateServiceData {
        IBinder token;
        ServiceInfo info;
        Intent intent;
        public String toString() {
            return "CreateServiceData{token=" + token + " className="
            + info.name + " packageName=" + info.packageName
            + " intent=" + intent + "}";
        }
    }

    private static final class BindServiceData {
        IBinder token;
        Intent intent;
        boolean rebind;
        public String toString() {
            return "BindServiceData{token=" + token + " intent=" + intent + "}";
        }
    }

    private static final class ServiceArgsData {
        IBinder token;
        int startId;
        int flags;
        Intent args;
        public String toString() {
            return "ServiceArgsData{token=" + token + " startId=" + startId
            + " args=" + args + "}";
        }
    }

    private static final class AppBindData {
        LoadedApk info;
        String processName;
        ApplicationInfo appInfo;
        List<ProviderInfo> providers;
        ComponentName instrumentationName;
        String profileFile;
        Bundle instrumentationArgs;
        IInstrumentationWatcher instrumentationWatcher;
        int debugMode;
        boolean restrictedBackupMode;
        Configuration config;
        boolean handlingProfiling;
        public String toString() {
            return "AppBindData{appInfo=" + appInfo + "}";
        }
    }

    private static final class DumpServiceInfo {
        FileDescriptor fd;
        IBinder service;
        String[] args;
        boolean dumped;
    }

    private static final class ResultData {
        IBinder token;
        List<ResultInfo> results;
        public String toString() {
            return "ResultData{token=" + token + " results" + results + "}";
        }
    }

    private static final class ContextCleanupInfo {
        ContextImpl context;
        String what;
        String who;
    }

    private static final class ProfilerControlData {
        String path;
        ParcelFileDescriptor fd;
    }

    private final class ApplicationThread extends ApplicationThreadNative {
        private static final String HEAP_COLUMN = "%17s %8s %8s %8s %8s";
        private static final String ONE_COUNT_COLUMN = "%17s %8d";
        private static final String TWO_COUNT_COLUMNS = "%17s %8d %17s %8d";
<<<<<<< HEAD
        private static final String TWO_COUNT_COLUMNS_DB = "%20s %8d %20s %8d";
        private static final String DB_INFO_FORMAT = "  %8d %8d %14s %14d  %s";
=======
        private static final String DB_INFO_FORMAT = "  %4d %6d %8d %14s  %s";
>>>>>>> bde75706

        // Formatting for checkin service - update version if row format changes
        private static final int ACTIVITY_THREAD_CHECKIN_VERSION = 1;

        public final void schedulePauseActivity(IBinder token, boolean finished,
                boolean userLeaving, int configChanges) {
            queueOrSendMessage(
                    finished ? H.PAUSE_ACTIVITY_FINISHING : H.PAUSE_ACTIVITY,
                    token,
                    (userLeaving ? 1 : 0),
                    configChanges);
        }

        public final void scheduleStopActivity(IBinder token, boolean showWindow,
                int configChanges) {
           queueOrSendMessage(
                showWindow ? H.STOP_ACTIVITY_SHOW : H.STOP_ACTIVITY_HIDE,
                token, 0, configChanges);
        }

        public final void scheduleWindowVisibility(IBinder token, boolean showWindow) {
            queueOrSendMessage(
                showWindow ? H.SHOW_WINDOW : H.HIDE_WINDOW,
                token);
        }

        public final void scheduleResumeActivity(IBinder token, boolean isForward) {
            queueOrSendMessage(H.RESUME_ACTIVITY, token, isForward ? 1 : 0);
        }

        public final void scheduleSendResult(IBinder token, List<ResultInfo> results) {
            ResultData res = new ResultData();
            res.token = token;
            res.results = results;
            queueOrSendMessage(H.SEND_RESULT, res);
        }

        // we use token to identify this activity without having to send the
        // activity itself back to the activity manager. (matters more with ipc)
        public final void scheduleLaunchActivity(Intent intent, IBinder token, int ident,
                ActivityInfo info, Bundle state, List<ResultInfo> pendingResults,
                List<Intent> pendingNewIntents, boolean notResumed, boolean isForward) {
            ActivityClientRecord r = new ActivityClientRecord();

            r.token = token;
            r.ident = ident;
            r.intent = intent;
            r.activityInfo = info;
            r.state = state;

            r.pendingResults = pendingResults;
            r.pendingIntents = pendingNewIntents;

            r.startsNotResumed = notResumed;
            r.isForward = isForward;

            queueOrSendMessage(H.LAUNCH_ACTIVITY, r);
        }

        public final void scheduleRelaunchActivity(IBinder token,
                List<ResultInfo> pendingResults, List<Intent> pendingNewIntents,
                int configChanges, boolean notResumed, Configuration config) {
            ActivityClientRecord r = new ActivityClientRecord();

            r.token = token;
            r.pendingResults = pendingResults;
            r.pendingIntents = pendingNewIntents;
            r.startsNotResumed = notResumed;
            r.createdConfig = config;

            synchronized (mPackages) {
                mRelaunchingActivities.add(r);
            }

            queueOrSendMessage(H.RELAUNCH_ACTIVITY, r, configChanges);
        }

        public final void scheduleNewIntent(List<Intent> intents, IBinder token) {
            NewIntentData data = new NewIntentData();
            data.intents = intents;
            data.token = token;

            queueOrSendMessage(H.NEW_INTENT, data);
        }

        public final void scheduleDestroyActivity(IBinder token, boolean finishing,
                int configChanges) {
            queueOrSendMessage(H.DESTROY_ACTIVITY, token, finishing ? 1 : 0,
                    configChanges);
        }

        public final void scheduleReceiver(Intent intent, ActivityInfo info,
                int resultCode, String data, Bundle extras, boolean sync) {
            ReceiverData r = new ReceiverData();

            r.intent = intent;
            r.info = info;
            r.resultCode = resultCode;
            r.resultData = data;
            r.resultExtras = extras;
            r.sync = sync;

            queueOrSendMessage(H.RECEIVER, r);
        }

        public final void scheduleCreateBackupAgent(ApplicationInfo app, int backupMode) {
            CreateBackupAgentData d = new CreateBackupAgentData();
            d.appInfo = app;
            d.backupMode = backupMode;

            queueOrSendMessage(H.CREATE_BACKUP_AGENT, d);
        }

        public final void scheduleDestroyBackupAgent(ApplicationInfo app) {
            CreateBackupAgentData d = new CreateBackupAgentData();
            d.appInfo = app;

            queueOrSendMessage(H.DESTROY_BACKUP_AGENT, d);
        }

        public final void scheduleCreateService(IBinder token,
                ServiceInfo info) {
            CreateServiceData s = new CreateServiceData();
            s.token = token;
            s.info = info;

            queueOrSendMessage(H.CREATE_SERVICE, s);
        }

        public final void scheduleBindService(IBinder token, Intent intent,
                boolean rebind) {
            BindServiceData s = new BindServiceData();
            s.token = token;
            s.intent = intent;
            s.rebind = rebind;

            queueOrSendMessage(H.BIND_SERVICE, s);
        }

        public final void scheduleUnbindService(IBinder token, Intent intent) {
            BindServiceData s = new BindServiceData();
            s.token = token;
            s.intent = intent;

            queueOrSendMessage(H.UNBIND_SERVICE, s);
        }

        public final void scheduleServiceArgs(IBinder token, int startId,
            int flags ,Intent args) {
            ServiceArgsData s = new ServiceArgsData();
            s.token = token;
            s.startId = startId;
            s.flags = flags;
            s.args = args;

            queueOrSendMessage(H.SERVICE_ARGS, s);
        }

        public final void scheduleStopService(IBinder token) {
            queueOrSendMessage(H.STOP_SERVICE, token);
        }

        public final void bindApplication(String processName,
                ApplicationInfo appInfo, List<ProviderInfo> providers,
                ComponentName instrumentationName, String profileFile,
                Bundle instrumentationArgs, IInstrumentationWatcher instrumentationWatcher,
                int debugMode, boolean isRestrictedBackupMode, Configuration config,
                Map<String, IBinder> services) {

            if (services != null) {
                // Setup the service cache in the ServiceManager
                ServiceManager.initServiceCache(services);
            }

            AppBindData data = new AppBindData();
            data.processName = processName;
            data.appInfo = appInfo;
            data.providers = providers;
            data.instrumentationName = instrumentationName;
            data.profileFile = profileFile;
            data.instrumentationArgs = instrumentationArgs;
            data.instrumentationWatcher = instrumentationWatcher;
            data.debugMode = debugMode;
            data.restrictedBackupMode = isRestrictedBackupMode;
            data.config = config;
            queueOrSendMessage(H.BIND_APPLICATION, data);
        }

        public final void scheduleExit() {
            queueOrSendMessage(H.EXIT_APPLICATION, null);
        }

        public final void scheduleSuicide() {
            queueOrSendMessage(H.SUICIDE, null);
        }

        public void requestThumbnail(IBinder token) {
            queueOrSendMessage(H.REQUEST_THUMBNAIL, token);
        }

        public void scheduleConfigurationChanged(Configuration config) {
            synchronized (mPackages) {
                if (mPendingConfiguration == null ||
                        mPendingConfiguration.isOtherSeqNewer(config)) {
                    mPendingConfiguration = config;
                }
            }
            queueOrSendMessage(H.CONFIGURATION_CHANGED, config);
        }

        public void updateTimeZone() {
            TimeZone.setDefault(null);
        }

        public void processInBackground() {
            mH.removeMessages(H.GC_WHEN_IDLE);
            mH.sendMessage(mH.obtainMessage(H.GC_WHEN_IDLE));
        }

        public void dumpService(FileDescriptor fd, IBinder servicetoken, String[] args) {
            DumpServiceInfo data = new DumpServiceInfo();
            data.fd = fd;
            data.service = servicetoken;
            data.args = args;
            data.dumped = false;
            queueOrSendMessage(H.DUMP_SERVICE, data);
            synchronized (data) {
                while (!data.dumped) {
                    try {
                        data.wait();
                    } catch (InterruptedException e) {
                        // no need to do anything here, we will keep waiting until
                        // dumped is set
                    }
                }
            }
        }

        // This function exists to make sure all receiver dispatching is
        // correctly ordered, since these are one-way calls and the binder driver
        // applies transaction ordering per object for such calls.
        public void scheduleRegisteredReceiver(IIntentReceiver receiver, Intent intent,
                int resultCode, String dataStr, Bundle extras, boolean ordered,
                boolean sticky) throws RemoteException {
            receiver.performReceive(intent, resultCode, dataStr, extras, ordered, sticky);
        }

        public void scheduleLowMemory() {
            queueOrSendMessage(H.LOW_MEMORY, null);
        }

        public void scheduleActivityConfigurationChanged(IBinder token) {
            queueOrSendMessage(H.ACTIVITY_CONFIGURATION_CHANGED, token);
        }

        public void profilerControl(boolean start, String path, ParcelFileDescriptor fd) {
            ProfilerControlData pcd = new ProfilerControlData();
            pcd.path = path;
            pcd.fd = fd;
            queueOrSendMessage(H.PROFILER_CONTROL, pcd, start ? 1 : 0);
        }

        public void setSchedulingGroup(int group) {
            // Note: do this immediately, since going into the foreground
            // should happen regardless of what pending work we have to do
            // and the activity manager will wait for us to report back that
            // we are done before sending us to the background.
            try {
                Process.setProcessGroup(Process.myPid(), group);
            } catch (Exception e) {
                Slog.w(TAG, "Failed setting process group to " + group, e);
            }
        }

        public void getMemoryInfo(Debug.MemoryInfo outInfo) {
            Debug.getMemoryInfo(outInfo);
        }

        public void dispatchPackageBroadcast(int cmd, String[] packages) {
            queueOrSendMessage(H.DISPATCH_PACKAGE_BROADCAST, packages, cmd);
        }

        public void scheduleCrash(String msg) {
            queueOrSendMessage(H.SCHEDULE_CRASH, msg);
        }
        
        @Override
        protected void dump(FileDescriptor fd, PrintWriter pw, String[] args) {
            long nativeMax = Debug.getNativeHeapSize() / 1024;
            long nativeAllocated = Debug.getNativeHeapAllocatedSize() / 1024;
            long nativeFree = Debug.getNativeHeapFreeSize() / 1024;

            Debug.MemoryInfo memInfo = new Debug.MemoryInfo();
            Debug.getMemoryInfo(memInfo);

            final int nativeShared = memInfo.nativeSharedDirty;
            final int dalvikShared = memInfo.dalvikSharedDirty;
            final int otherShared = memInfo.otherSharedDirty;

            final int nativePrivate = memInfo.nativePrivateDirty;
            final int dalvikPrivate = memInfo.dalvikPrivateDirty;
            final int otherPrivate = memInfo.otherPrivateDirty;

            Runtime runtime = Runtime.getRuntime();

            long dalvikMax = runtime.totalMemory() / 1024;
            long dalvikFree = runtime.freeMemory() / 1024;
            long dalvikAllocated = dalvikMax - dalvikFree;
            long viewInstanceCount = ViewDebug.getViewInstanceCount();
            long viewRootInstanceCount = ViewDebug.getViewRootInstanceCount();
            long appContextInstanceCount = ContextImpl.getInstanceCount();
            long activityInstanceCount = Activity.getInstanceCount();
            int globalAssetCount = AssetManager.getGlobalAssetCount();
            int globalAssetManagerCount = AssetManager.getGlobalAssetManagerCount();
            int binderLocalObjectCount = Debug.getBinderLocalObjectCount();
            int binderProxyObjectCount = Debug.getBinderProxyObjectCount();
            int binderDeathObjectCount = Debug.getBinderDeathObjectCount();
            int openSslSocketCount = OpenSSLSocketImpl.getInstanceCount();
            long sqliteAllocated = SQLiteDebug.getHeapAllocatedSize() / 1024;
            SQLiteDebug.PagerStats stats = SQLiteDebug.getDatabaseInfo();

            // Check to see if we were called by checkin server. If so, print terse format.
            boolean doCheckinFormat = false;
            if (args != null) {
                for (String arg : args) {
                    if ("-c".equals(arg)) doCheckinFormat = true;
                }
            }

            // For checkin, we print one long comma-separated list of values
            if (doCheckinFormat) {
                // NOTE: if you change anything significant below, also consider changing
                // ACTIVITY_THREAD_CHECKIN_VERSION.
                String processName = (mBoundApplication != null)
                        ? mBoundApplication.processName : "unknown";

                // Header
                pw.print(ACTIVITY_THREAD_CHECKIN_VERSION); pw.print(',');
                pw.print(Process.myPid()); pw.print(',');
                pw.print(processName); pw.print(',');

                // Heap info - max
                pw.print(nativeMax); pw.print(',');
                pw.print(dalvikMax); pw.print(',');
                pw.print("N/A,");
                pw.print(nativeMax + dalvikMax); pw.print(',');

                // Heap info - allocated
                pw.print(nativeAllocated); pw.print(',');
                pw.print(dalvikAllocated); pw.print(',');
                pw.print("N/A,");
                pw.print(nativeAllocated + dalvikAllocated); pw.print(',');

                // Heap info - free
                pw.print(nativeFree); pw.print(',');
                pw.print(dalvikFree); pw.print(',');
                pw.print("N/A,");
                pw.print(nativeFree + dalvikFree); pw.print(',');

                // Heap info - proportional set size
                pw.print(memInfo.nativePss); pw.print(',');
                pw.print(memInfo.dalvikPss); pw.print(',');
                pw.print(memInfo.otherPss); pw.print(',');
                pw.print(memInfo.nativePss + memInfo.dalvikPss + memInfo.otherPss); pw.print(',');

                // Heap info - shared
                pw.print(nativeShared); pw.print(',');
                pw.print(dalvikShared); pw.print(',');
                pw.print(otherShared); pw.print(',');
                pw.print(nativeShared + dalvikShared + otherShared); pw.print(',');

                // Heap info - private
                pw.print(nativePrivate); pw.print(',');
                pw.print(dalvikPrivate); pw.print(',');
                pw.print(otherPrivate); pw.print(',');
                pw.print(nativePrivate + dalvikPrivate + otherPrivate); pw.print(',');

                // Object counts
                pw.print(viewInstanceCount); pw.print(',');
                pw.print(viewRootInstanceCount); pw.print(',');
                pw.print(appContextInstanceCount); pw.print(',');
                pw.print(activityInstanceCount); pw.print(',');

                pw.print(globalAssetCount); pw.print(',');
                pw.print(globalAssetManagerCount); pw.print(',');
                pw.print(binderLocalObjectCount); pw.print(',');
                pw.print(binderProxyObjectCount); pw.print(',');

                pw.print(binderDeathObjectCount); pw.print(',');
                pw.print(openSslSocketCount); pw.print(',');

                // SQL
                pw.print(sqliteAllocated); pw.print(',');
                pw.print(stats.memoryUsed / 1024); pw.print(',');
                pw.print(stats.pageCacheOverflo / 1024); pw.print(',');
                pw.print(stats.largestMemAlloc / 1024); pw.print(',');
                for (int i = 0; i < stats.dbStats.size(); i++) {
                    DbStats dbStats = stats.dbStats.get(i);
                    printRow(pw, DB_INFO_FORMAT, dbStats.pageSize, dbStats.dbSize,
                            dbStats.lookaside, dbStats.cache, dbStats.dbName);
                    pw.print(',');
                }

                return;
            }

            // otherwise, show human-readable format
            printRow(pw, HEAP_COLUMN, "", "native", "dalvik", "other", "total");
            printRow(pw, HEAP_COLUMN, "size:", nativeMax, dalvikMax, "N/A", nativeMax + dalvikMax);
            printRow(pw, HEAP_COLUMN, "allocated:", nativeAllocated, dalvikAllocated, "N/A",
                    nativeAllocated + dalvikAllocated);
            printRow(pw, HEAP_COLUMN, "free:", nativeFree, dalvikFree, "N/A",
                    nativeFree + dalvikFree);

            printRow(pw, HEAP_COLUMN, "(Pss):", memInfo.nativePss, memInfo.dalvikPss,
                    memInfo.otherPss, memInfo.nativePss + memInfo.dalvikPss + memInfo.otherPss);

            printRow(pw, HEAP_COLUMN, "(shared dirty):", nativeShared, dalvikShared, otherShared,
                    nativeShared + dalvikShared + otherShared);
            printRow(pw, HEAP_COLUMN, "(priv dirty):", nativePrivate, dalvikPrivate, otherPrivate,
                    nativePrivate + dalvikPrivate + otherPrivate);

            pw.println(" ");
            pw.println(" Objects");
            printRow(pw, TWO_COUNT_COLUMNS, "Views:", viewInstanceCount, "ViewRoots:",
                    viewRootInstanceCount);

            printRow(pw, TWO_COUNT_COLUMNS, "AppContexts:", appContextInstanceCount,
                    "Activities:", activityInstanceCount);

            printRow(pw, TWO_COUNT_COLUMNS, "Assets:", globalAssetCount,
                    "AssetManagers:", globalAssetManagerCount);

            printRow(pw, TWO_COUNT_COLUMNS, "Local Binders:", binderLocalObjectCount,
                    "Proxy Binders:", binderProxyObjectCount);
            printRow(pw, ONE_COUNT_COLUMN, "Death Recipients:", binderDeathObjectCount);

            printRow(pw, ONE_COUNT_COLUMN, "OpenSSL Sockets:", openSslSocketCount);

            // SQLite mem info
            pw.println(" ");
            pw.println(" SQL");
            printRow(pw, TWO_COUNT_COLUMNS_DB, "heap:", sqliteAllocated, "MEMORY_USED:",
                    stats.memoryUsed / 1024);
            printRow(pw, TWO_COUNT_COLUMNS_DB, "PAGECACHE_OVERFLOW:",
                    stats.pageCacheOverflo / 1024, "MALLOC_SIZE:", stats.largestMemAlloc / 1024);
            pw.println(" ");
            int N = stats.dbStats.size();
            if (N > 0) {
                pw.println(" DATABASES");
<<<<<<< HEAD
                printRow(pw, "  %8s %8s %14s %14s  %s", "pgsz", "dbsz", "Lookaside(b)", "cache",
                        "Dbname");
=======
                printRow(pw, "  %4s %6s %8s %14s  %s", "pgsz", "dbsz", "lkaside", "cache",
                    "Dbname");
>>>>>>> bde75706
                for (int i = 0; i < N; i++) {
                    DbStats dbStats = stats.dbStats.get(i);
                    printRow(pw, DB_INFO_FORMAT, dbStats.pageSize, dbStats.dbSize,
                            dbStats.lookaside, dbStats.cache, dbStats.dbName);
                }
            }

            // Asset details.
            String assetAlloc = AssetManager.getAssetAllocations();
            if (assetAlloc != null) {
                pw.println(" ");
                pw.println(" Asset Allocations");
                pw.print(assetAlloc);
            }
        }

        private void printRow(PrintWriter pw, String format, Object...objs) {
            pw.println(String.format(format, objs));
        }
    }

    private final class H extends Handler {
        public static final int LAUNCH_ACTIVITY         = 100;
        public static final int PAUSE_ACTIVITY          = 101;
        public static final int PAUSE_ACTIVITY_FINISHING= 102;
        public static final int STOP_ACTIVITY_SHOW      = 103;
        public static final int STOP_ACTIVITY_HIDE      = 104;
        public static final int SHOW_WINDOW             = 105;
        public static final int HIDE_WINDOW             = 106;
        public static final int RESUME_ACTIVITY         = 107;
        public static final int SEND_RESULT             = 108;
        public static final int DESTROY_ACTIVITY         = 109;
        public static final int BIND_APPLICATION        = 110;
        public static final int EXIT_APPLICATION        = 111;
        public static final int NEW_INTENT              = 112;
        public static final int RECEIVER                = 113;
        public static final int CREATE_SERVICE          = 114;
        public static final int SERVICE_ARGS            = 115;
        public static final int STOP_SERVICE            = 116;
        public static final int REQUEST_THUMBNAIL       = 117;
        public static final int CONFIGURATION_CHANGED   = 118;
        public static final int CLEAN_UP_CONTEXT        = 119;
        public static final int GC_WHEN_IDLE            = 120;
        public static final int BIND_SERVICE            = 121;
        public static final int UNBIND_SERVICE          = 122;
        public static final int DUMP_SERVICE            = 123;
        public static final int LOW_MEMORY              = 124;
        public static final int ACTIVITY_CONFIGURATION_CHANGED = 125;
        public static final int RELAUNCH_ACTIVITY       = 126;
        public static final int PROFILER_CONTROL        = 127;
        public static final int CREATE_BACKUP_AGENT     = 128;
        public static final int DESTROY_BACKUP_AGENT    = 129;
        public static final int SUICIDE                 = 130;
        public static final int REMOVE_PROVIDER         = 131;
        public static final int ENABLE_JIT              = 132;
        public static final int DISPATCH_PACKAGE_BROADCAST = 133;
        public static final int SCHEDULE_CRASH          = 134;
        String codeToString(int code) {
            if (DEBUG_MESSAGES) {
                switch (code) {
                    case LAUNCH_ACTIVITY: return "LAUNCH_ACTIVITY";
                    case PAUSE_ACTIVITY: return "PAUSE_ACTIVITY";
                    case PAUSE_ACTIVITY_FINISHING: return "PAUSE_ACTIVITY_FINISHING";
                    case STOP_ACTIVITY_SHOW: return "STOP_ACTIVITY_SHOW";
                    case STOP_ACTIVITY_HIDE: return "STOP_ACTIVITY_HIDE";
                    case SHOW_WINDOW: return "SHOW_WINDOW";
                    case HIDE_WINDOW: return "HIDE_WINDOW";
                    case RESUME_ACTIVITY: return "RESUME_ACTIVITY";
                    case SEND_RESULT: return "SEND_RESULT";
                    case DESTROY_ACTIVITY: return "DESTROY_ACTIVITY";
                    case BIND_APPLICATION: return "BIND_APPLICATION";
                    case EXIT_APPLICATION: return "EXIT_APPLICATION";
                    case NEW_INTENT: return "NEW_INTENT";
                    case RECEIVER: return "RECEIVER";
                    case CREATE_SERVICE: return "CREATE_SERVICE";
                    case SERVICE_ARGS: return "SERVICE_ARGS";
                    case STOP_SERVICE: return "STOP_SERVICE";
                    case REQUEST_THUMBNAIL: return "REQUEST_THUMBNAIL";
                    case CONFIGURATION_CHANGED: return "CONFIGURATION_CHANGED";
                    case CLEAN_UP_CONTEXT: return "CLEAN_UP_CONTEXT";
                    case GC_WHEN_IDLE: return "GC_WHEN_IDLE";
                    case BIND_SERVICE: return "BIND_SERVICE";
                    case UNBIND_SERVICE: return "UNBIND_SERVICE";
                    case DUMP_SERVICE: return "DUMP_SERVICE";
                    case LOW_MEMORY: return "LOW_MEMORY";
                    case ACTIVITY_CONFIGURATION_CHANGED: return "ACTIVITY_CONFIGURATION_CHANGED";
                    case RELAUNCH_ACTIVITY: return "RELAUNCH_ACTIVITY";
                    case PROFILER_CONTROL: return "PROFILER_CONTROL";
                    case CREATE_BACKUP_AGENT: return "CREATE_BACKUP_AGENT";
                    case DESTROY_BACKUP_AGENT: return "DESTROY_BACKUP_AGENT";
                    case SUICIDE: return "SUICIDE";
                    case REMOVE_PROVIDER: return "REMOVE_PROVIDER";
                    case ENABLE_JIT: return "ENABLE_JIT";
                    case DISPATCH_PACKAGE_BROADCAST: return "DISPATCH_PACKAGE_BROADCAST";
                    case SCHEDULE_CRASH: return "SCHEDULE_CRASH";
                }
            }
            return "(unknown)";
        }
        public void handleMessage(Message msg) {
            if (DEBUG_MESSAGES) Slog.v(TAG, ">>> handling: " + msg.what);
            switch (msg.what) {
                case LAUNCH_ACTIVITY: {
                    ActivityClientRecord r = (ActivityClientRecord)msg.obj;

                    r.packageInfo = getPackageInfoNoCheck(
                            r.activityInfo.applicationInfo);
                    handleLaunchActivity(r, null);
                } break;
                case RELAUNCH_ACTIVITY: {
                    ActivityClientRecord r = (ActivityClientRecord)msg.obj;
                    handleRelaunchActivity(r, msg.arg1);
                } break;
                case PAUSE_ACTIVITY:
                    handlePauseActivity((IBinder)msg.obj, false, msg.arg1 != 0, msg.arg2);
                    maybeSnapshot();
                    break;
                case PAUSE_ACTIVITY_FINISHING:
                    handlePauseActivity((IBinder)msg.obj, true, msg.arg1 != 0, msg.arg2);
                    break;
                case STOP_ACTIVITY_SHOW:
                    handleStopActivity((IBinder)msg.obj, true, msg.arg2);
                    break;
                case STOP_ACTIVITY_HIDE:
                    handleStopActivity((IBinder)msg.obj, false, msg.arg2);
                    break;
                case SHOW_WINDOW:
                    handleWindowVisibility((IBinder)msg.obj, true);
                    break;
                case HIDE_WINDOW:
                    handleWindowVisibility((IBinder)msg.obj, false);
                    break;
                case RESUME_ACTIVITY:
                    handleResumeActivity((IBinder)msg.obj, true,
                            msg.arg1 != 0);
                    break;
                case SEND_RESULT:
                    handleSendResult((ResultData)msg.obj);
                    break;
                case DESTROY_ACTIVITY:
                    handleDestroyActivity((IBinder)msg.obj, msg.arg1 != 0,
                            msg.arg2, false);
                    break;
                case BIND_APPLICATION:
                    AppBindData data = (AppBindData)msg.obj;
                    handleBindApplication(data);
                    break;
                case EXIT_APPLICATION:
                    if (mInitialApplication != null) {
                        mInitialApplication.onTerminate();
                    }
                    Looper.myLooper().quit();
                    break;
                case NEW_INTENT:
                    handleNewIntent((NewIntentData)msg.obj);
                    break;
                case RECEIVER:
                    handleReceiver((ReceiverData)msg.obj);
                    maybeSnapshot();
                    break;
                case CREATE_SERVICE:
                    handleCreateService((CreateServiceData)msg.obj);
                    break;
                case BIND_SERVICE:
                    handleBindService((BindServiceData)msg.obj);
                    break;
                case UNBIND_SERVICE:
                    handleUnbindService((BindServiceData)msg.obj);
                    break;
                case SERVICE_ARGS:
                    handleServiceArgs((ServiceArgsData)msg.obj);
                    break;
                case STOP_SERVICE:
                    handleStopService((IBinder)msg.obj);
                    maybeSnapshot();
                    break;
                case REQUEST_THUMBNAIL:
                    handleRequestThumbnail((IBinder)msg.obj);
                    break;
                case CONFIGURATION_CHANGED:
                    handleConfigurationChanged((Configuration)msg.obj);
                    break;
                case CLEAN_UP_CONTEXT:
                    ContextCleanupInfo cci = (ContextCleanupInfo)msg.obj;
                    cci.context.performFinalCleanup(cci.who, cci.what);
                    break;
                case GC_WHEN_IDLE:
                    scheduleGcIdler();
                    break;
                case DUMP_SERVICE:
                    handleDumpService((DumpServiceInfo)msg.obj);
                    break;
                case LOW_MEMORY:
                    handleLowMemory();
                    break;
                case ACTIVITY_CONFIGURATION_CHANGED:
                    handleActivityConfigurationChanged((IBinder)msg.obj);
                    break;
                case PROFILER_CONTROL:
                    handleProfilerControl(msg.arg1 != 0, (ProfilerControlData)msg.obj);
                    break;
                case CREATE_BACKUP_AGENT:
                    handleCreateBackupAgent((CreateBackupAgentData)msg.obj);
                    break;
                case DESTROY_BACKUP_AGENT:
                    handleDestroyBackupAgent((CreateBackupAgentData)msg.obj);
                    break;
                case SUICIDE:
                    Process.killProcess(Process.myPid());
                    break;
                case REMOVE_PROVIDER:
                    completeRemoveProvider((IContentProvider)msg.obj);
                    break;
                case ENABLE_JIT:
                    ensureJitEnabled();
                    break;
                case DISPATCH_PACKAGE_BROADCAST:
                    handleDispatchPackageBroadcast(msg.arg1, (String[])msg.obj);
                    break;
                case SCHEDULE_CRASH:
                    throw new RemoteServiceException((String)msg.obj);
            }
            if (DEBUG_MESSAGES) Slog.v(TAG, "<<< done: " + msg.what);
        }

        void maybeSnapshot() {
            if (mBoundApplication != null) {
                // convert the *private* ActivityThread.PackageInfo to *public* known
                // android.content.pm.PackageInfo
                String packageName = mBoundApplication.info.mPackageName;
                android.content.pm.PackageInfo packageInfo = null;
                try {
                    Context context = getSystemContext();
                    if(context == null) {
                        Log.e(TAG, "cannot get a valid context");
                        return;
                    }
                    PackageManager pm = context.getPackageManager();
                    if(pm == null) {
                        Log.e(TAG, "cannot get a valid PackageManager");
                        return;
                    }
                    packageInfo = pm.getPackageInfo(
                            packageName, PackageManager.GET_ACTIVITIES);
                } catch (NameNotFoundException e) {
                    Log.e(TAG, "cannot get package info for " + packageName, e);
                }
                SamplingProfilerIntegration.writeSnapshot(mBoundApplication.processName, packageInfo);
            }
        }
    }

    private final class Idler implements MessageQueue.IdleHandler {
        public final boolean queueIdle() {
            ActivityClientRecord a = mNewActivities;
            if (a != null) {
                mNewActivities = null;
                IActivityManager am = ActivityManagerNative.getDefault();
                ActivityClientRecord prev;
                do {
                    if (localLOGV) Slog.v(
                        TAG, "Reporting idle of " + a +
                        " finished=" +
                        (a.activity != null ? a.activity.mFinished : false));
                    if (a.activity != null && !a.activity.mFinished) {
                        try {
                            am.activityIdle(a.token, a.createdConfig);
                            a.createdConfig = null;
                        } catch (RemoteException ex) {
                        }
                    }
                    prev = a;
                    a = a.nextIdle;
                    prev.nextIdle = null;
                } while (a != null);
            }
            ensureJitEnabled();
            return false;
        }
    }

    final class GcIdler implements MessageQueue.IdleHandler {
        public final boolean queueIdle() {
            doGcIfNeeded();
            return false;
        }
    }

    private final static class ResourcesKey {
        final private String mResDir;
        final private float mScale;
        final private int mHash;

        ResourcesKey(String resDir, float scale) {
            mResDir = resDir;
            mScale = scale;
            mHash = mResDir.hashCode() << 2 + (int) (mScale * 2);
        }

        @Override
        public int hashCode() {
            return mHash;
        }

        @Override
        public boolean equals(Object obj) {
            if (!(obj instanceof ResourcesKey)) {
                return false;
            }
            ResourcesKey peer = (ResourcesKey) obj;
            return mResDir.equals(peer.mResDir) && mScale == peer.mScale;
        }
    }

    public static final ActivityThread currentActivityThread() {
        return sThreadLocal.get();
    }

    public static final String currentPackageName() {
        ActivityThread am = currentActivityThread();
        return (am != null && am.mBoundApplication != null)
            ? am.mBoundApplication.processName : null;
    }

    public static final Application currentApplication() {
        ActivityThread am = currentActivityThread();
        return am != null ? am.mInitialApplication : null;
    }

    public static IPackageManager getPackageManager() {
        if (sPackageManager != null) {
            //Slog.v("PackageManager", "returning cur default = " + sPackageManager);
            return sPackageManager;
        }
        IBinder b = ServiceManager.getService("package");
        //Slog.v("PackageManager", "default service binder = " + b);
        sPackageManager = IPackageManager.Stub.asInterface(b);
        //Slog.v("PackageManager", "default service = " + sPackageManager);
        return sPackageManager;
    }

    DisplayMetrics getDisplayMetricsLocked(boolean forceUpdate) {
        if (mDisplayMetrics != null && !forceUpdate) {
            return mDisplayMetrics;
        }
        if (mDisplay == null) {
            WindowManager wm = WindowManagerImpl.getDefault();
            mDisplay = wm.getDefaultDisplay();
        }
        DisplayMetrics metrics = mDisplayMetrics = new DisplayMetrics();
        mDisplay.getMetrics(metrics);
        //Slog.i("foo", "New metrics: w=" + metrics.widthPixels + " h="
        //        + metrics.heightPixels + " den=" + metrics.density
        //        + " xdpi=" + metrics.xdpi + " ydpi=" + metrics.ydpi);
        return metrics;
    }

    /**
     * Creates the top level Resources for applications with the given compatibility info.
     *
     * @param resDir the resource directory.
     * @param compInfo the compability info. It will use the default compatibility info when it's
     * null.
     */
    Resources getTopLevelResources(String resDir, CompatibilityInfo compInfo) {
        ResourcesKey key = new ResourcesKey(resDir, compInfo.applicationScale);
        Resources r;
        synchronized (mPackages) {
            // Resources is app scale dependent.
            if (false) {
                Slog.w(TAG, "getTopLevelResources: " + resDir + " / "
                        + compInfo.applicationScale);
            }
            WeakReference<Resources> wr = mActiveResources.get(key);
            r = wr != null ? wr.get() : null;
            //if (r != null) Slog.i(TAG, "isUpToDate " + resDir + ": " + r.getAssets().isUpToDate());
            if (r != null && r.getAssets().isUpToDate()) {
                if (false) {
                    Slog.w(TAG, "Returning cached resources " + r + " " + resDir
                            + ": appScale=" + r.getCompatibilityInfo().applicationScale);
                }
                return r;
            }
        }

        //if (r != null) {
        //    Slog.w(TAG, "Throwing away out-of-date resources!!!! "
        //            + r + " " + resDir);
        //}

        AssetManager assets = new AssetManager();
        if (assets.addAssetPath(resDir) == 0) {
            return null;
        }

        //Slog.i(TAG, "Resource: key=" + key + ", display metrics=" + metrics);
        DisplayMetrics metrics = getDisplayMetricsLocked(false);
        r = new Resources(assets, metrics, getConfiguration(), compInfo);
        if (false) {
            Slog.i(TAG, "Created app resources " + resDir + " " + r + ": "
                    + r.getConfiguration() + " appScale="
                    + r.getCompatibilityInfo().applicationScale);
        }
        
        synchronized (mPackages) {
            WeakReference<Resources> wr = mActiveResources.get(key);
            Resources existing = wr != null ? wr.get() : null;
            if (existing != null && existing.getAssets().isUpToDate()) {
                // Someone else already created the resources while we were
                // unlocked; go ahead and use theirs.
                r.getAssets().close();
                return existing;
            }
            
            // XXX need to remove entries when weak references go away
            mActiveResources.put(key, new WeakReference<Resources>(r));
            return r;
        }
    }

    /**
     * Creates the top level resources for the given package.
     */
    Resources getTopLevelResources(String resDir, LoadedApk pkgInfo) {
        return getTopLevelResources(resDir, pkgInfo.mCompatibilityInfo);
    }

    final Handler getHandler() {
        return mH;
    }

    public final LoadedApk getPackageInfo(String packageName, int flags) {
        synchronized (mPackages) {
            WeakReference<LoadedApk> ref;
            if ((flags&Context.CONTEXT_INCLUDE_CODE) != 0) {
                ref = mPackages.get(packageName);
            } else {
                ref = mResourcePackages.get(packageName);
            }
            LoadedApk packageInfo = ref != null ? ref.get() : null;
            //Slog.i(TAG, "getPackageInfo " + packageName + ": " + packageInfo);
            //if (packageInfo != null) Slog.i(TAG, "isUptoDate " + packageInfo.mResDir
            //        + ": " + packageInfo.mResources.getAssets().isUpToDate());
            if (packageInfo != null && (packageInfo.mResources == null
                    || packageInfo.mResources.getAssets().isUpToDate())) {
                if (packageInfo.isSecurityViolation()
                        && (flags&Context.CONTEXT_IGNORE_SECURITY) == 0) {
                    throw new SecurityException(
                            "Requesting code from " + packageName
                            + " to be run in process "
                            + mBoundApplication.processName
                            + "/" + mBoundApplication.appInfo.uid);
                }
                return packageInfo;
            }
        }

        ApplicationInfo ai = null;
        try {
            ai = getPackageManager().getApplicationInfo(packageName,
                    PackageManager.GET_SHARED_LIBRARY_FILES);
        } catch (RemoteException e) {
        }

        if (ai != null) {
            return getPackageInfo(ai, flags);
        }

        return null;
    }

    public final LoadedApk getPackageInfo(ApplicationInfo ai, int flags) {
        boolean includeCode = (flags&Context.CONTEXT_INCLUDE_CODE) != 0;
        boolean securityViolation = includeCode && ai.uid != 0
                && ai.uid != Process.SYSTEM_UID && (mBoundApplication != null
                        ? ai.uid != mBoundApplication.appInfo.uid : true);
        if ((flags&(Context.CONTEXT_INCLUDE_CODE
                |Context.CONTEXT_IGNORE_SECURITY))
                == Context.CONTEXT_INCLUDE_CODE) {
            if (securityViolation) {
                String msg = "Requesting code from " + ai.packageName
                        + " (with uid " + ai.uid + ")";
                if (mBoundApplication != null) {
                    msg = msg + " to be run in process "
                        + mBoundApplication.processName + " (with uid "
                        + mBoundApplication.appInfo.uid + ")";
                }
                throw new SecurityException(msg);
            }
        }
        return getPackageInfo(ai, null, securityViolation, includeCode);
    }

    public final LoadedApk getPackageInfoNoCheck(ApplicationInfo ai) {
        return getPackageInfo(ai, null, false, true);
    }

    private final LoadedApk getPackageInfo(ApplicationInfo aInfo,
            ClassLoader baseLoader, boolean securityViolation, boolean includeCode) {
        synchronized (mPackages) {
            WeakReference<LoadedApk> ref;
            if (includeCode) {
                ref = mPackages.get(aInfo.packageName);
            } else {
                ref = mResourcePackages.get(aInfo.packageName);
            }
            LoadedApk packageInfo = ref != null ? ref.get() : null;
            if (packageInfo == null || (packageInfo.mResources != null
                    && !packageInfo.mResources.getAssets().isUpToDate())) {
                if (localLOGV) Slog.v(TAG, (includeCode ? "Loading code package "
                        : "Loading resource-only package ") + aInfo.packageName
                        + " (in " + (mBoundApplication != null
                                ? mBoundApplication.processName : null)
                        + ")");
                packageInfo =
                    new LoadedApk(this, aInfo, this, baseLoader,
                            securityViolation, includeCode &&
                            (aInfo.flags&ApplicationInfo.FLAG_HAS_CODE) != 0);
                if (includeCode) {
                    mPackages.put(aInfo.packageName,
                            new WeakReference<LoadedApk>(packageInfo));
                } else {
                    mResourcePackages.put(aInfo.packageName,
                            new WeakReference<LoadedApk>(packageInfo));
                }
            }
            return packageInfo;
        }
    }

    ActivityThread() {
    }

    public ApplicationThread getApplicationThread()
    {
        return mAppThread;
    }

    public Instrumentation getInstrumentation()
    {
        return mInstrumentation;
    }

    public Configuration getConfiguration() {
        return mConfiguration;
    }

    public boolean isProfiling() {
        return mBoundApplication != null && mBoundApplication.profileFile != null;
    }

    public String getProfileFilePath() {
        return mBoundApplication.profileFile;
    }

    public Looper getLooper() {
        return mLooper;
    }

    public Application getApplication() {
        return mInitialApplication;
    }

    public String getProcessName() {
        return mBoundApplication.processName;
    }

    public ContextImpl getSystemContext() {
        synchronized (this) {
            if (mSystemContext == null) {
                ContextImpl context =
                    ContextImpl.createSystemContext(this);
                LoadedApk info = new LoadedApk(this, "android", context, null);
                context.init(info, null, this);
                context.getResources().updateConfiguration(
                        getConfiguration(), getDisplayMetricsLocked(false));
                mSystemContext = context;
                //Slog.i(TAG, "Created system resources " + context.getResources()
                //        + ": " + context.getResources().getConfiguration());
            }
        }
        return mSystemContext;
    }

    public void installSystemApplicationInfo(ApplicationInfo info) {
        synchronized (this) {
            ContextImpl context = getSystemContext();
            context.init(new LoadedApk(this, "android", context, info), null, this);
        }
    }

    void ensureJitEnabled() {
        if (!mJitEnabled) {
            mJitEnabled = true;
            dalvik.system.VMRuntime.getRuntime().startJitCompilation();
        }
    }
    
    void scheduleGcIdler() {
        if (!mGcIdlerScheduled) {
            mGcIdlerScheduled = true;
            Looper.myQueue().addIdleHandler(mGcIdler);
        }
        mH.removeMessages(H.GC_WHEN_IDLE);
    }

    void unscheduleGcIdler() {
        if (mGcIdlerScheduled) {
            mGcIdlerScheduled = false;
            Looper.myQueue().removeIdleHandler(mGcIdler);
        }
        mH.removeMessages(H.GC_WHEN_IDLE);
    }

    void doGcIfNeeded() {
        mGcIdlerScheduled = false;
        final long now = SystemClock.uptimeMillis();
        //Slog.i(TAG, "**** WE MIGHT WANT TO GC: then=" + Binder.getLastGcTime()
        //        + "m now=" + now);
        if ((BinderInternal.getLastGcTime()+MIN_TIME_BETWEEN_GCS) < now) {
            //Slog.i(TAG, "**** WE DO, WE DO WANT TO GC!");
            BinderInternal.forceGc("bg");
        }
    }

    public void registerOnActivityPausedListener(Activity activity,
            OnActivityPausedListener listener) {
        synchronized (mOnPauseListeners) {
            ArrayList<OnActivityPausedListener> list = mOnPauseListeners.get(activity);
            if (list == null) {
                list = new ArrayList<OnActivityPausedListener>();
                mOnPauseListeners.put(activity, list);
            }
            list.add(listener);
        }
    }

    public void unregisterOnActivityPausedListener(Activity activity,
            OnActivityPausedListener listener) {
        synchronized (mOnPauseListeners) {
            ArrayList<OnActivityPausedListener> list = mOnPauseListeners.get(activity);
            if (list != null) {
                list.remove(listener);
            }
        }
    }

    public final ActivityInfo resolveActivityInfo(Intent intent) {
        ActivityInfo aInfo = intent.resolveActivityInfo(
                mInitialApplication.getPackageManager(), PackageManager.GET_SHARED_LIBRARY_FILES);
        if (aInfo == null) {
            // Throw an exception.
            Instrumentation.checkStartActivityResult(
                    IActivityManager.START_CLASS_NOT_FOUND, intent);
        }
        return aInfo;
    }

    public final Activity startActivityNow(Activity parent, String id,
        Intent intent, ActivityInfo activityInfo, IBinder token, Bundle state,
        Activity.NonConfigurationInstances lastNonConfigurationInstances) {
<<<<<<< HEAD
        ActivityClientRecord r = new ActivityClientRecord();
=======
        ActivityRecord r = new ActivityRecord();
>>>>>>> bde75706
            r.token = token;
            r.ident = 0;
            r.intent = intent;
            r.state = state;
            r.parent = parent;
            r.embeddedID = id;
            r.activityInfo = activityInfo;
            r.lastNonConfigurationInstances = lastNonConfigurationInstances;
        if (localLOGV) {
            ComponentName compname = intent.getComponent();
            String name;
            if (compname != null) {
                name = compname.toShortString();
            } else {
                name = "(Intent " + intent + ").getComponent() returned null";
            }
            Slog.v(TAG, "Performing launch: action=" + intent.getAction()
                    + ", comp=" + name
                    + ", token=" + token);
        }
        return performLaunchActivity(r, null);
    }

    public final Activity getActivity(IBinder token) {
        return mActivities.get(token).activity;
    }

    public final void sendActivityResult(
            IBinder token, String id, int requestCode,
            int resultCode, Intent data) {
        if (DEBUG_RESULTS) Slog.v(TAG, "sendActivityResult: id=" + id
                + " req=" + requestCode + " res=" + resultCode + " data=" + data);
        ArrayList<ResultInfo> list = new ArrayList<ResultInfo>();
        list.add(new ResultInfo(id, requestCode, resultCode, data));
        mAppThread.scheduleSendResult(token, list);
    }

    // if the thread hasn't started yet, we don't have the handler, so just
    // save the messages until we're ready.
    private final void queueOrSendMessage(int what, Object obj) {
        queueOrSendMessage(what, obj, 0, 0);
    }

    private final void queueOrSendMessage(int what, Object obj, int arg1) {
        queueOrSendMessage(what, obj, arg1, 0);
    }

    private final void queueOrSendMessage(int what, Object obj, int arg1, int arg2) {
        synchronized (this) {
            if (DEBUG_MESSAGES) Slog.v(
                TAG, "SCHEDULE " + what + " " + mH.codeToString(what)
                + ": " + arg1 + " / " + obj);
            Message msg = Message.obtain();
            msg.what = what;
            msg.obj = obj;
            msg.arg1 = arg1;
            msg.arg2 = arg2;
            mH.sendMessage(msg);
        }
    }

    final void scheduleContextCleanup(ContextImpl context, String who,
            String what) {
        ContextCleanupInfo cci = new ContextCleanupInfo();
        cci.context = context;
        cci.who = who;
        cci.what = what;
        queueOrSendMessage(H.CLEAN_UP_CONTEXT, cci);
    }

    private final Activity performLaunchActivity(ActivityClientRecord r, Intent customIntent) {
        // System.out.println("##### [" + System.currentTimeMillis() + "] ActivityThread.performLaunchActivity(" + r + ")");

        ActivityInfo aInfo = r.activityInfo;
        if (r.packageInfo == null) {
            r.packageInfo = getPackageInfo(aInfo.applicationInfo,
                    Context.CONTEXT_INCLUDE_CODE);
        }

        ComponentName component = r.intent.getComponent();
        if (component == null) {
            component = r.intent.resolveActivity(
                mInitialApplication.getPackageManager());
            r.intent.setComponent(component);
        }

        if (r.activityInfo.targetActivity != null) {
            component = new ComponentName(r.activityInfo.packageName,
                    r.activityInfo.targetActivity);
        }

        Activity activity = null;
        try {
            java.lang.ClassLoader cl = r.packageInfo.getClassLoader();
            activity = mInstrumentation.newActivity(
                    cl, component.getClassName(), r.intent);
            r.intent.setExtrasClassLoader(cl);
            if (r.state != null) {
                r.state.setClassLoader(cl);
            }
        } catch (Exception e) {
            if (!mInstrumentation.onException(activity, e)) {
                throw new RuntimeException(
                    "Unable to instantiate activity " + component
                    + ": " + e.toString(), e);
            }
        }

        try {
            Application app = r.packageInfo.makeApplication(false, mInstrumentation);

            if (localLOGV) Slog.v(TAG, "Performing launch of " + r);
            if (localLOGV) Slog.v(
                    TAG, r + ": app=" + app
                    + ", appName=" + app.getPackageName()
                    + ", pkg=" + r.packageInfo.getPackageName()
                    + ", comp=" + r.intent.getComponent().toShortString()
                    + ", dir=" + r.packageInfo.getAppDir());

            if (activity != null) {
                ContextImpl appContext = new ContextImpl();
                appContext.init(r.packageInfo, r.token, this);
                appContext.setOuterContext(activity);
                CharSequence title = r.activityInfo.loadLabel(appContext.getPackageManager());
                Configuration config = new Configuration(mConfiguration);
                if (DEBUG_CONFIGURATION) Slog.v(TAG, "Launching activity "
                        + r.activityInfo.name + " with config " + config);
                activity.attach(appContext, this, getInstrumentation(), r.token,
                        r.ident, app, r.intent, r.activityInfo, title, r.parent,
                        r.embeddedID, r.lastNonConfigurationInstances, config);

                if (customIntent != null) {
                    activity.mIntent = customIntent;
                }
                r.lastNonConfigurationInstances = null;
                activity.mStartedActivity = false;
                int theme = r.activityInfo.getThemeResource();
                if (theme != 0) {
                    activity.setTheme(theme);
                }

                activity.mCalled = false;
                mInstrumentation.callActivityOnCreate(activity, r.state);
                if (!activity.mCalled) {
                    throw new SuperNotCalledException(
                        "Activity " + r.intent.getComponent().toShortString() +
                        " did not call through to super.onCreate()");
                }
                r.activity = activity;
                r.stopped = true;
                if (!r.activity.mFinished) {
                    activity.performStart();
                    r.stopped = false;
                }
                if (!r.activity.mFinished) {
                    if (r.state != null) {
                        mInstrumentation.callActivityOnRestoreInstanceState(activity, r.state);
                    }
                }
                if (!r.activity.mFinished) {
                    activity.mCalled = false;
                    mInstrumentation.callActivityOnPostCreate(activity, r.state);
                    if (!activity.mCalled) {
                        throw new SuperNotCalledException(
                            "Activity " + r.intent.getComponent().toShortString() +
                            " did not call through to super.onPostCreate()");
                    }
                }
            }
            r.paused = true;

            mActivities.put(r.token, r);

        } catch (SuperNotCalledException e) {
            throw e;

        } catch (Exception e) {
            if (!mInstrumentation.onException(activity, e)) {
                throw new RuntimeException(
                    "Unable to start activity " + component
                    + ": " + e.toString(), e);
            }
        }

        return activity;
    }

    private final void handleLaunchActivity(ActivityClientRecord r, Intent customIntent) {
        // If we are getting ready to gc after going to the background, well
        // we are back active so skip it.
        unscheduleGcIdler();

        if (localLOGV) Slog.v(
            TAG, "Handling launch of " + r);
        Activity a = performLaunchActivity(r, customIntent);

        if (a != null) {
            r.createdConfig = new Configuration(mConfiguration);
            Bundle oldState = r.state;
            handleResumeActivity(r.token, false, r.isForward);

            if (!r.activity.mFinished && r.startsNotResumed) {
                // The activity manager actually wants this one to start out
                // paused, because it needs to be visible but isn't in the
                // foreground.  We accomplish this by going through the
                // normal startup (because activities expect to go through
                // onResume() the first time they run, before their window
                // is displayed), and then pausing it.  However, in this case
                // we do -not- need to do the full pause cycle (of freezing
                // and such) because the activity manager assumes it can just
                // retain the current state it has.
                try {
                    r.activity.mCalled = false;
                    mInstrumentation.callActivityOnPause(r.activity);
                    // We need to keep around the original state, in case
                    // we need to be created again.
                    r.state = oldState;
                    if (!r.activity.mCalled) {
                        throw new SuperNotCalledException(
                            "Activity " + r.intent.getComponent().toShortString() +
                            " did not call through to super.onPause()");
                    }

                } catch (SuperNotCalledException e) {
                    throw e;

                } catch (Exception e) {
                    if (!mInstrumentation.onException(r.activity, e)) {
                        throw new RuntimeException(
                                "Unable to pause activity "
                                + r.intent.getComponent().toShortString()
                                + ": " + e.toString(), e);
                    }
                }
                r.paused = true;
            }
        } else {
            // If there was an error, for any reason, tell the activity
            // manager to stop us.
            try {
                ActivityManagerNative.getDefault()
                    .finishActivity(r.token, Activity.RESULT_CANCELED, null);
            } catch (RemoteException ex) {
            }
        }
    }

    private final void deliverNewIntents(ActivityClientRecord r,
            List<Intent> intents) {
        final int N = intents.size();
        for (int i=0; i<N; i++) {
            Intent intent = intents.get(i);
            intent.setExtrasClassLoader(r.activity.getClassLoader());
            mInstrumentation.callActivityOnNewIntent(r.activity, intent);
        }
    }

    public final void performNewIntents(IBinder token,
            List<Intent> intents) {
        ActivityClientRecord r = mActivities.get(token);
        if (r != null) {
            final boolean resumed = !r.paused;
            if (resumed) {
                mInstrumentation.callActivityOnPause(r.activity);
            }
            deliverNewIntents(r, intents);
            if (resumed) {
                mInstrumentation.callActivityOnResume(r.activity);
            }
        }
    }

    private final void handleNewIntent(NewIntentData data) {
        performNewIntents(data.token, data.intents);
    }

    private final void handleReceiver(ReceiverData data) {
        // If we are getting ready to gc after going to the background, well
        // we are back active so skip it.
        unscheduleGcIdler();

        String component = data.intent.getComponent().getClassName();

        LoadedApk packageInfo = getPackageInfoNoCheck(
                data.info.applicationInfo);

        IActivityManager mgr = ActivityManagerNative.getDefault();

        BroadcastReceiver receiver = null;
        try {
            java.lang.ClassLoader cl = packageInfo.getClassLoader();
            data.intent.setExtrasClassLoader(cl);
            if (data.resultExtras != null) {
                data.resultExtras.setClassLoader(cl);
            }
            receiver = (BroadcastReceiver)cl.loadClass(component).newInstance();
        } catch (Exception e) {
            try {
                if (DEBUG_BROADCAST) Slog.i(TAG,
                        "Finishing failed broadcast to " + data.intent.getComponent());
                mgr.finishReceiver(mAppThread.asBinder(), data.resultCode,
                                   data.resultData, data.resultExtras, data.resultAbort);
            } catch (RemoteException ex) {
            }
            throw new RuntimeException(
                "Unable to instantiate receiver " + component
                + ": " + e.toString(), e);
        }

        try {
            Application app = packageInfo.makeApplication(false, mInstrumentation);

            if (localLOGV) Slog.v(
                TAG, "Performing receive of " + data.intent
                + ": app=" + app
                + ", appName=" + app.getPackageName()
                + ", pkg=" + packageInfo.getPackageName()
                + ", comp=" + data.intent.getComponent().toShortString()
                + ", dir=" + packageInfo.getAppDir());

            ContextImpl context = (ContextImpl)app.getBaseContext();
            receiver.setOrderedHint(true);
            receiver.setResult(data.resultCode, data.resultData,
                data.resultExtras);
            receiver.setOrderedHint(data.sync);
            receiver.onReceive(context.getReceiverRestrictedContext(),
                    data.intent);
        } catch (Exception e) {
            try {
                if (DEBUG_BROADCAST) Slog.i(TAG,
                        "Finishing failed broadcast to " + data.intent.getComponent());
                mgr.finishReceiver(mAppThread.asBinder(), data.resultCode,
                    data.resultData, data.resultExtras, data.resultAbort);
            } catch (RemoteException ex) {
            }
            if (!mInstrumentation.onException(receiver, e)) {
                throw new RuntimeException(
                    "Unable to start receiver " + component
                    + ": " + e.toString(), e);
            }
        }

        QueuedWork.waitToFinish();

        try {
            if (data.sync) {
                if (DEBUG_BROADCAST) Slog.i(TAG,
                        "Finishing ordered broadcast to " + data.intent.getComponent());
                mgr.finishReceiver(
                    mAppThread.asBinder(), receiver.getResultCode(),
                    receiver.getResultData(), receiver.getResultExtras(false),
                        receiver.getAbortBroadcast());
            } else {
                if (DEBUG_BROADCAST) Slog.i(TAG,
                        "Finishing broadcast to " + data.intent.getComponent());
                mgr.finishReceiver(mAppThread.asBinder(), 0, null, null, false);
            }
        } catch (RemoteException ex) {
        }
    }

    // Instantiate a BackupAgent and tell it that it's alive
    private final void handleCreateBackupAgent(CreateBackupAgentData data) {
        if (DEBUG_BACKUP) Slog.v(TAG, "handleCreateBackupAgent: " + data);

        // no longer idle; we have backup work to do
        unscheduleGcIdler();

        // instantiate the BackupAgent class named in the manifest
        LoadedApk packageInfo = getPackageInfoNoCheck(data.appInfo);
        String packageName = packageInfo.mPackageName;
        if (mBackupAgents.get(packageName) != null) {
            Slog.d(TAG, "BackupAgent " + "  for " + packageName
                    + " already exists");
            return;
        }

        BackupAgent agent = null;
        String classname = data.appInfo.backupAgentName;
        if (classname == null) {
            if (data.backupMode == IApplicationThread.BACKUP_MODE_INCREMENTAL) {
                Slog.e(TAG, "Attempted incremental backup but no defined agent for "
                        + packageName);
                return;
            }
            classname = "android.app.FullBackupAgent";
        }
        try {
            IBinder binder = null;
            try {
                java.lang.ClassLoader cl = packageInfo.getClassLoader();
                agent = (BackupAgent) cl.loadClass(data.appInfo.backupAgentName).newInstance();

                // set up the agent's context
                if (DEBUG_BACKUP) Slog.v(TAG, "Initializing BackupAgent "
                        + data.appInfo.backupAgentName);

                ContextImpl context = new ContextImpl();
                context.init(packageInfo, null, this);
                context.setOuterContext(agent);
                agent.attach(context);

                agent.onCreate();
                binder = agent.onBind();
                mBackupAgents.put(packageName, agent);
            } catch (Exception e) {
                // If this is during restore, fail silently; otherwise go
                // ahead and let the user see the crash.
                Slog.e(TAG, "Agent threw during creation: " + e);
                if (data.backupMode != IApplicationThread.BACKUP_MODE_RESTORE) {
                    throw e;
                }
                // falling through with 'binder' still null
            }

            // tell the OS that we're live now
            try {
                ActivityManagerNative.getDefault().backupAgentCreated(packageName, binder);
            } catch (RemoteException e) {
                // nothing to do.
            }
        } catch (Exception e) {
            throw new RuntimeException("Unable to create BackupAgent "
                    + data.appInfo.backupAgentName + ": " + e.toString(), e);
        }
    }

    // Tear down a BackupAgent
    private final void handleDestroyBackupAgent(CreateBackupAgentData data) {
        if (DEBUG_BACKUP) Slog.v(TAG, "handleDestroyBackupAgent: " + data);

        LoadedApk packageInfo = getPackageInfoNoCheck(data.appInfo);
        String packageName = packageInfo.mPackageName;
        BackupAgent agent = mBackupAgents.get(packageName);
        if (agent != null) {
            try {
                agent.onDestroy();
            } catch (Exception e) {
                Slog.w(TAG, "Exception thrown in onDestroy by backup agent of " + data.appInfo);
                e.printStackTrace();
            }
            mBackupAgents.remove(packageName);
        } else {
            Slog.w(TAG, "Attempt to destroy unknown backup agent " + data);
        }
    }

    private final void handleCreateService(CreateServiceData data) {
        // If we are getting ready to gc after going to the background, well
        // we are back active so skip it.
        unscheduleGcIdler();

        LoadedApk packageInfo = getPackageInfoNoCheck(
                data.info.applicationInfo);
        Service service = null;
        try {
            java.lang.ClassLoader cl = packageInfo.getClassLoader();
            service = (Service) cl.loadClass(data.info.name).newInstance();
        } catch (Exception e) {
            if (!mInstrumentation.onException(service, e)) {
                throw new RuntimeException(
                    "Unable to instantiate service " + data.info.name
                    + ": " + e.toString(), e);
            }
        }

        try {
            if (localLOGV) Slog.v(TAG, "Creating service " + data.info.name);

            ContextImpl context = new ContextImpl();
            context.init(packageInfo, null, this);

            Application app = packageInfo.makeApplication(false, mInstrumentation);
            context.setOuterContext(service);
            service.attach(context, this, data.info.name, data.token, app,
                    ActivityManagerNative.getDefault());
            service.onCreate();
            mServices.put(data.token, service);
            try {
                ActivityManagerNative.getDefault().serviceDoneExecuting(
                        data.token, 0, 0, 0);
            } catch (RemoteException e) {
                // nothing to do.
            }
        } catch (Exception e) {
            if (!mInstrumentation.onException(service, e)) {
                throw new RuntimeException(
                    "Unable to create service " + data.info.name
                    + ": " + e.toString(), e);
            }
        }
    }

    private final void handleBindService(BindServiceData data) {
        Service s = mServices.get(data.token);
        if (s != null) {
            try {
                data.intent.setExtrasClassLoader(s.getClassLoader());
                try {
                    if (!data.rebind) {
                        IBinder binder = s.onBind(data.intent);
                        ActivityManagerNative.getDefault().publishService(
                                data.token, data.intent, binder);
                    } else {
                        s.onRebind(data.intent);
                        ActivityManagerNative.getDefault().serviceDoneExecuting(
                                data.token, 0, 0, 0);
                    }
                    ensureJitEnabled();
                } catch (RemoteException ex) {
                }
            } catch (Exception e) {
                if (!mInstrumentation.onException(s, e)) {
                    throw new RuntimeException(
                            "Unable to bind to service " + s
                            + " with " + data.intent + ": " + e.toString(), e);
                }
            }
        }
    }

    private final void handleUnbindService(BindServiceData data) {
        Service s = mServices.get(data.token);
        if (s != null) {
            try {
                data.intent.setExtrasClassLoader(s.getClassLoader());
                boolean doRebind = s.onUnbind(data.intent);
                try {
                    if (doRebind) {
                        ActivityManagerNative.getDefault().unbindFinished(
                                data.token, data.intent, doRebind);
                    } else {
                        ActivityManagerNative.getDefault().serviceDoneExecuting(
                                data.token, 0, 0, 0);
                    }
                } catch (RemoteException ex) {
                }
            } catch (Exception e) {
                if (!mInstrumentation.onException(s, e)) {
                    throw new RuntimeException(
                            "Unable to unbind to service " + s
                            + " with " + data.intent + ": " + e.toString(), e);
                }
            }
        }
    }

    private void handleDumpService(DumpServiceInfo info) {
        try {
            Service s = mServices.get(info.service);
            if (s != null) {
                PrintWriter pw = new PrintWriter(new FileOutputStream(info.fd));
                s.dump(info.fd, pw, info.args);
                pw.close();
            }
        } finally {
            synchronized (info) {
                info.dumped = true;
                info.notifyAll();
            }
        }
    }

    private final void handleServiceArgs(ServiceArgsData data) {
        Service s = mServices.get(data.token);
        if (s != null) {
            try {
                if (data.args != null) {
                    data.args.setExtrasClassLoader(s.getClassLoader());
                }
                int res = s.onStartCommand(data.args, data.flags, data.startId);

                QueuedWork.waitToFinish();

                try {
                    ActivityManagerNative.getDefault().serviceDoneExecuting(
                            data.token, 1, data.startId, res);
                } catch (RemoteException e) {
                    // nothing to do.
                }
                ensureJitEnabled();
            } catch (Exception e) {
                if (!mInstrumentation.onException(s, e)) {
                    throw new RuntimeException(
                            "Unable to start service " + s
                            + " with " + data.args + ": " + e.toString(), e);
                }
            }
        }
    }

    private final void handleStopService(IBinder token) {
        Service s = mServices.remove(token);
        if (s != null) {
            try {
                if (localLOGV) Slog.v(TAG, "Destroying service " + s);
                s.onDestroy();
                Context context = s.getBaseContext();
                if (context instanceof ContextImpl) {
                    final String who = s.getClassName();
                    ((ContextImpl) context).scheduleFinalCleanup(who, "Service");
                }

                QueuedWork.waitToFinish();

                try {
                    ActivityManagerNative.getDefault().serviceDoneExecuting(
                            token, 0, 0, 0);
                } catch (RemoteException e) {
                    // nothing to do.
                }
            } catch (Exception e) {
                if (!mInstrumentation.onException(s, e)) {
                    throw new RuntimeException(
                            "Unable to stop service " + s
                            + ": " + e.toString(), e);
                }
            }
        }
        //Slog.i(TAG, "Running services: " + mServices);
    }

    public final ActivityClientRecord performResumeActivity(IBinder token,
            boolean clearHide) {
        ActivityClientRecord r = mActivities.get(token);
        if (localLOGV) Slog.v(TAG, "Performing resume of " + r
                + " finished=" + r.activity.mFinished);
        if (r != null && !r.activity.mFinished) {
            if (clearHide) {
                r.hideForNow = false;
                r.activity.mStartedActivity = false;
            }
            try {
                if (r.pendingIntents != null) {
                    deliverNewIntents(r, r.pendingIntents);
                    r.pendingIntents = null;
                }
                if (r.pendingResults != null) {
                    deliverResults(r, r.pendingResults);
                    r.pendingResults = null;
                }
                r.activity.performResume();

                EventLog.writeEvent(LOG_ON_RESUME_CALLED,
                        r.activity.getComponentName().getClassName());

                r.paused = false;
                r.stopped = false;
                r.state = null;
            } catch (Exception e) {
                if (!mInstrumentation.onException(r.activity, e)) {
                    throw new RuntimeException(
                        "Unable to resume activity "
                        + r.intent.getComponent().toShortString()
                        + ": " + e.toString(), e);
                }
            }
        }
        return r;
    }

    final void handleResumeActivity(IBinder token, boolean clearHide, boolean isForward) {
        // If we are getting ready to gc after going to the background, well
        // we are back active so skip it.
        unscheduleGcIdler();

        ActivityClientRecord r = performResumeActivity(token, clearHide);

        if (r != null) {
            final Activity a = r.activity;

            if (localLOGV) Slog.v(
                TAG, "Resume " + r + " started activity: " +
                a.mStartedActivity + ", hideForNow: " + r.hideForNow
                + ", finished: " + a.mFinished);

            final int forwardBit = isForward ?
                    WindowManager.LayoutParams.SOFT_INPUT_IS_FORWARD_NAVIGATION : 0;

            // If the window hasn't yet been added to the window manager,
            // and this guy didn't finish itself or start another activity,
            // then go ahead and add the window.
            boolean willBeVisible = !a.mStartedActivity;
            if (!willBeVisible) {
                try {
                    willBeVisible = ActivityManagerNative.getDefault().willActivityBeVisible(
                            a.getActivityToken());
                } catch (RemoteException e) {
                }
            }
            if (r.window == null && !a.mFinished && willBeVisible) {
                r.window = r.activity.getWindow();
                View decor = r.window.getDecorView();
                decor.setVisibility(View.INVISIBLE);
                ViewManager wm = a.getWindowManager();
                WindowManager.LayoutParams l = r.window.getAttributes();
                a.mDecor = decor;
                l.type = WindowManager.LayoutParams.TYPE_BASE_APPLICATION;
                l.softInputMode |= forwardBit;
                if (a.mVisibleFromClient) {
                    a.mWindowAdded = true;
                    wm.addView(decor, l);
                }

            // If the window has already been added, but during resume
            // we started another activity, then don't yet make the
            // window visible.
            } else if (!willBeVisible) {
                if (localLOGV) Slog.v(
                    TAG, "Launch " + r + " mStartedActivity set");
                r.hideForNow = true;
            }

            // The window is now visible if it has been added, we are not
            // simply finishing, and we are not starting another activity.
            if (!r.activity.mFinished && willBeVisible
                    && r.activity.mDecor != null && !r.hideForNow) {
                if (r.newConfig != null) {
                    if (DEBUG_CONFIGURATION) Slog.v(TAG, "Resuming activity "
                            + r.activityInfo.name + " with newConfig " + r.newConfig);
                    performConfigurationChanged(r.activity, r.newConfig);
                    r.newConfig = null;
                }
                if (localLOGV) Slog.v(TAG, "Resuming " + r + " with isForward="
                        + isForward);
                WindowManager.LayoutParams l = r.window.getAttributes();
                if ((l.softInputMode
                        & WindowManager.LayoutParams.SOFT_INPUT_IS_FORWARD_NAVIGATION)
                        != forwardBit) {
                    l.softInputMode = (l.softInputMode
                            & (~WindowManager.LayoutParams.SOFT_INPUT_IS_FORWARD_NAVIGATION))
                            | forwardBit;
                    if (r.activity.mVisibleFromClient) {
                        ViewManager wm = a.getWindowManager();
                        View decor = r.window.getDecorView();
                        wm.updateViewLayout(decor, l);
                    }
                }
                r.activity.mVisibleFromServer = true;
                mNumVisibleActivities++;
                if (r.activity.mVisibleFromClient) {
                    r.activity.makeVisible();
                }
            }

            r.nextIdle = mNewActivities;
            mNewActivities = r;
            if (localLOGV) Slog.v(
                TAG, "Scheduling idle handler for " + r);
            Looper.myQueue().addIdleHandler(new Idler());

        } else {
            // If an exception was thrown when trying to resume, then
            // just end this activity.
            try {
                ActivityManagerNative.getDefault()
                    .finishActivity(token, Activity.RESULT_CANCELED, null);
            } catch (RemoteException ex) {
            }
        }
    }

    private int mThumbnailWidth = -1;
    private int mThumbnailHeight = -1;

    private final Bitmap createThumbnailBitmap(ActivityClientRecord r) {
        Bitmap thumbnail = null;
        try {
            int w = mThumbnailWidth;
            int h;
            if (w < 0) {
                Resources res = r.activity.getResources();
                mThumbnailHeight = h =
                    res.getDimensionPixelSize(com.android.internal.R.dimen.thumbnail_height);

                mThumbnailWidth = w =
                    res.getDimensionPixelSize(com.android.internal.R.dimen.thumbnail_width);
            } else {
                h = mThumbnailHeight;
            }

            // On platforms where we don't want thumbnails, set dims to (0,0)
            if ((w > 0) && (h > 0)) {
                View topView = r.activity.getWindow().getDecorView();

                // Maximize bitmap by capturing in native aspect.
                if (topView.getWidth() >= topView.getHeight()) {
                    thumbnail = Bitmap.createBitmap(w, h, THUMBNAIL_FORMAT);
                } else {
                    thumbnail = Bitmap.createBitmap(h, w, THUMBNAIL_FORMAT);
                }

                thumbnail.eraseColor(0);
                Canvas cv = new Canvas(thumbnail);
                if (!r.activity.onCreateThumbnail(thumbnail, cv)) {
                    thumbnail = null;
                }
            }

        } catch (Exception e) {
            if (!mInstrumentation.onException(r.activity, e)) {
                throw new RuntimeException(
                        "Unable to create thumbnail of "
                        + r.intent.getComponent().toShortString()
                        + ": " + e.toString(), e);
            }
            thumbnail = null;
        }

        return thumbnail;
    }

    private final void handlePauseActivity(IBinder token, boolean finished,
            boolean userLeaving, int configChanges) {
        ActivityClientRecord r = mActivities.get(token);
        if (r != null) {
            //Slog.v(TAG, "userLeaving=" + userLeaving + " handling pause of " + r);
            if (userLeaving) {
                performUserLeavingActivity(r);
            }

            r.activity.mConfigChangeFlags |= configChanges;
            Bundle state = performPauseActivity(token, finished, true);

            // Make sure any pending writes are now committed.
            QueuedWork.waitToFinish();
            
            // Tell the activity manager we have paused.
            try {
                ActivityManagerNative.getDefault().activityPaused(token, state);
            } catch (RemoteException ex) {
            }
        }
    }

    final void performUserLeavingActivity(ActivityClientRecord r) {
        mInstrumentation.callActivityOnUserLeaving(r.activity);
    }

    final Bundle performPauseActivity(IBinder token, boolean finished,
            boolean saveState) {
        ActivityClientRecord r = mActivities.get(token);
        return r != null ? performPauseActivity(r, finished, saveState) : null;
    }

    final Bundle performPauseActivity(ActivityClientRecord r, boolean finished,
            boolean saveState) {
        if (r.paused) {
            if (r.activity.mFinished) {
                // If we are finishing, we won't call onResume() in certain cases.
                // So here we likewise don't want to call onPause() if the activity
                // isn't resumed.
                return null;
            }
            RuntimeException e = new RuntimeException(
                    "Performing pause of activity that is not resumed: "
                    + r.intent.getComponent().toShortString());
            Slog.e(TAG, e.getMessage(), e);
        }
        Bundle state = null;
        if (finished) {
            r.activity.mFinished = true;
        }
        try {
            // Next have the activity save its current state and managed dialogs...
            if (!r.activity.mFinished && saveState) {
                state = new Bundle();
                mInstrumentation.callActivityOnSaveInstanceState(r.activity, state);
                r.state = state;
            }
            // Now we are idle.
            r.activity.mCalled = false;
            mInstrumentation.callActivityOnPause(r.activity);
            EventLog.writeEvent(LOG_ON_PAUSE_CALLED, r.activity.getComponentName().getClassName());
            if (!r.activity.mCalled) {
                throw new SuperNotCalledException(
                    "Activity " + r.intent.getComponent().toShortString() +
                    " did not call through to super.onPause()");
            }

        } catch (SuperNotCalledException e) {
            throw e;

        } catch (Exception e) {
            if (!mInstrumentation.onException(r.activity, e)) {
                throw new RuntimeException(
                        "Unable to pause activity "
                        + r.intent.getComponent().toShortString()
                        + ": " + e.toString(), e);
            }
        }
        r.paused = true;

        // Notify any outstanding on paused listeners
        ArrayList<OnActivityPausedListener> listeners;
        synchronized (mOnPauseListeners) {
            listeners = mOnPauseListeners.remove(r.activity);
        }
        int size = (listeners != null ? listeners.size() : 0);
        for (int i = 0; i < size; i++) {
            listeners.get(i).onPaused(r.activity);
        }

        return state;
    }

    final void performStopActivity(IBinder token) {
        ActivityClientRecord r = mActivities.get(token);
        performStopActivityInner(r, null, false);
    }

    private static class StopInfo {
        Bitmap thumbnail;
        CharSequence description;
    }

    private final class ProviderRefCount {
        public int count;
        ProviderRefCount(int pCount) {
            count = pCount;
        }
    }

    private final void performStopActivityInner(ActivityClientRecord r,
            StopInfo info, boolean keepShown) {
        if (localLOGV) Slog.v(TAG, "Performing stop of " + r);
        if (r != null) {
            if (!keepShown && r.stopped) {
                if (r.activity.mFinished) {
                    // If we are finishing, we won't call onResume() in certain
                    // cases.  So here we likewise don't want to call onStop()
                    // if the activity isn't resumed.
                    return;
                }
                RuntimeException e = new RuntimeException(
                        "Performing stop of activity that is not resumed: "
                        + r.intent.getComponent().toShortString());
                Slog.e(TAG, e.getMessage(), e);
            }

            if (info != null) {
                try {
                    // First create a thumbnail for the activity...
                    info.thumbnail = createThumbnailBitmap(r);
                    info.description = r.activity.onCreateDescription();
                } catch (Exception e) {
                    if (!mInstrumentation.onException(r.activity, e)) {
                        throw new RuntimeException(
                                "Unable to save state of activity "
                                + r.intent.getComponent().toShortString()
                                + ": " + e.toString(), e);
                    }
                }
            }

            if (!keepShown) {
                try {
                    // Now we are idle.
                    r.activity.performStop();
                } catch (Exception e) {
                    if (!mInstrumentation.onException(r.activity, e)) {
                        throw new RuntimeException(
                                "Unable to stop activity "
                                + r.intent.getComponent().toShortString()
                                + ": " + e.toString(), e);
                    }
                }
                r.stopped = true;
            }

            r.paused = true;
        }
    }

    private final void updateVisibility(ActivityClientRecord r, boolean show) {
        View v = r.activity.mDecor;
        if (v != null) {
            if (show) {
                if (!r.activity.mVisibleFromServer) {
                    r.activity.mVisibleFromServer = true;
                    mNumVisibleActivities++;
                    if (r.activity.mVisibleFromClient) {
                        r.activity.makeVisible();
                    }
                }
                if (r.newConfig != null) {
                    if (DEBUG_CONFIGURATION) Slog.v(TAG, "Updating activity vis "
                            + r.activityInfo.name + " with new config " + r.newConfig);
                    performConfigurationChanged(r.activity, r.newConfig);
                    r.newConfig = null;
                }
            } else {
                if (r.activity.mVisibleFromServer) {
                    r.activity.mVisibleFromServer = false;
                    mNumVisibleActivities--;
                    v.setVisibility(View.INVISIBLE);
                }
            }
        }
    }

    private final void handleStopActivity(IBinder token, boolean show, int configChanges) {
        ActivityClientRecord r = mActivities.get(token);
        r.activity.mConfigChangeFlags |= configChanges;

        StopInfo info = new StopInfo();
        performStopActivityInner(r, info, show);

        if (localLOGV) Slog.v(
            TAG, "Finishing stop of " + r + ": show=" + show
            + " win=" + r.window);

        updateVisibility(r, show);

        // Tell activity manager we have been stopped.
        try {
            ActivityManagerNative.getDefault().activityStopped(
                r.token, info.thumbnail, info.description);
        } catch (RemoteException ex) {
        }
    }

    final void performRestartActivity(IBinder token) {
        ActivityClientRecord r = mActivities.get(token);
        if (r.stopped) {
            r.activity.performRestart();
            r.stopped = false;
        }
    }

    private final void handleWindowVisibility(IBinder token, boolean show) {
        ActivityClientRecord r = mActivities.get(token);
        if (!show && !r.stopped) {
            performStopActivityInner(r, null, show);
        } else if (show && r.stopped) {
            // If we are getting ready to gc after going to the background, well
            // we are back active so skip it.
            unscheduleGcIdler();

            r.activity.performRestart();
            r.stopped = false;
        }
        if (r.activity.mDecor != null) {
            if (Config.LOGV) Slog.v(
                TAG, "Handle window " + r + " visibility: " + show);
            updateVisibility(r, show);
        }
    }

    private final void deliverResults(ActivityClientRecord r, List<ResultInfo> results) {
        final int N = results.size();
        for (int i=0; i<N; i++) {
            ResultInfo ri = results.get(i);
            try {
                if (ri.mData != null) {
                    ri.mData.setExtrasClassLoader(r.activity.getClassLoader());
                }
                if (DEBUG_RESULTS) Slog.v(TAG,
                        "Delivering result to activity " + r + " : " + ri);
                r.activity.dispatchActivityResult(ri.mResultWho,
                        ri.mRequestCode, ri.mResultCode, ri.mData);
            } catch (Exception e) {
                if (!mInstrumentation.onException(r.activity, e)) {
                    throw new RuntimeException(
                            "Failure delivering result " + ri + " to activity "
                            + r.intent.getComponent().toShortString()
                            + ": " + e.toString(), e);
                }
            }
        }
    }

    private final void handleSendResult(ResultData res) {
        ActivityClientRecord r = mActivities.get(res.token);
        if (DEBUG_RESULTS) Slog.v(TAG, "Handling send result to " + r);
        if (r != null) {
            final boolean resumed = !r.paused;
            if (!r.activity.mFinished && r.activity.mDecor != null
                    && r.hideForNow && resumed) {
                // We had hidden the activity because it started another
                // one...  we have gotten a result back and we are not
                // paused, so make sure our window is visible.
                updateVisibility(r, true);
            }
            if (resumed) {
                try {
                    // Now we are idle.
                    r.activity.mCalled = false;
                    mInstrumentation.callActivityOnPause(r.activity);
                    if (!r.activity.mCalled) {
                        throw new SuperNotCalledException(
                            "Activity " + r.intent.getComponent().toShortString()
                            + " did not call through to super.onPause()");
                    }
                } catch (SuperNotCalledException e) {
                    throw e;
                } catch (Exception e) {
                    if (!mInstrumentation.onException(r.activity, e)) {
                        throw new RuntimeException(
                                "Unable to pause activity "
                                + r.intent.getComponent().toShortString()
                                + ": " + e.toString(), e);
                    }
                }
            }
            deliverResults(r, res.results);
            if (resumed) {
                mInstrumentation.callActivityOnResume(r.activity);
            }
        }
    }

    public final ActivityClientRecord performDestroyActivity(IBinder token, boolean finishing) {
        return performDestroyActivity(token, finishing, 0, false);
    }

    private final ActivityClientRecord performDestroyActivity(IBinder token, boolean finishing,
            int configChanges, boolean getNonConfigInstance) {
        ActivityClientRecord r = mActivities.get(token);
        if (localLOGV) Slog.v(TAG, "Performing finish of " + r);
        if (r != null) {
            r.activity.mConfigChangeFlags |= configChanges;
            if (finishing) {
                r.activity.mFinished = true;
            }
            if (getNonConfigInstance) {
                r.activity.mChangingConfigurations = true;
            }
            if (!r.paused) {
                try {
                    r.activity.mCalled = false;
                    mInstrumentation.callActivityOnPause(r.activity);
                    EventLog.writeEvent(LOG_ON_PAUSE_CALLED,
                            r.activity.getComponentName().getClassName());
                    if (!r.activity.mCalled) {
                        throw new SuperNotCalledException(
                            "Activity " + safeToComponentShortString(r.intent)
                            + " did not call through to super.onPause()");
                    }
                } catch (SuperNotCalledException e) {
                    throw e;
                } catch (Exception e) {
                    if (!mInstrumentation.onException(r.activity, e)) {
                        throw new RuntimeException(
                                "Unable to pause activity "
                                + safeToComponentShortString(r.intent)
                                + ": " + e.toString(), e);
                    }
                }
                r.paused = true;
            }
            if (!r.stopped) {
                try {
                    r.activity.performStop();
                } catch (SuperNotCalledException e) {
                    throw e;
                } catch (Exception e) {
                    if (!mInstrumentation.onException(r.activity, e)) {
                        throw new RuntimeException(
                                "Unable to stop activity "
                                + safeToComponentShortString(r.intent)
                                + ": " + e.toString(), e);
                    }
                }
                r.stopped = true;
            }
            if (getNonConfigInstance) {
                try {
                    r.lastNonConfigurationInstances
                            = r.activity.retainNonConfigurationInstances();
                } catch (Exception e) {
                    if (!mInstrumentation.onException(r.activity, e)) {
                        throw new RuntimeException(
                                "Unable to retain activity "
                                + r.intent.getComponent().toShortString()
                                + ": " + e.toString(), e);
                    }
                }
            }
            try {
                r.activity.mCalled = false;
                mInstrumentation.callActivityOnDestroy(r.activity);
                if (!r.activity.mCalled) {
                    throw new SuperNotCalledException(
                        "Activity " + safeToComponentShortString(r.intent) +
                        " did not call through to super.onDestroy()");
                }
                if (r.window != null) {
                    r.window.closeAllPanels();
                }
            } catch (SuperNotCalledException e) {
                throw e;
            } catch (Exception e) {
                if (!mInstrumentation.onException(r.activity, e)) {
                    throw new RuntimeException(
                            "Unable to destroy activity " + safeToComponentShortString(r.intent)
                            + ": " + e.toString(), e);
                }
            }
        }
        mActivities.remove(token);

        return r;
    }

    private static String safeToComponentShortString(Intent intent) {
        ComponentName component = intent.getComponent();
        return component == null ? "[Unknown]" : component.toShortString();
    }

    private final void handleDestroyActivity(IBinder token, boolean finishing,
            int configChanges, boolean getNonConfigInstance) {
        ActivityClientRecord r = performDestroyActivity(token, finishing,
                configChanges, getNonConfigInstance);
        if (r != null) {
            WindowManager wm = r.activity.getWindowManager();
            View v = r.activity.mDecor;
            if (v != null) {
                if (r.activity.mVisibleFromServer) {
                    mNumVisibleActivities--;
                }
                IBinder wtoken = v.getWindowToken();
                if (r.activity.mWindowAdded) {
                    wm.removeViewImmediate(v);
                }
                if (wtoken != null) {
                    WindowManagerImpl.getDefault().closeAll(wtoken,
                            r.activity.getClass().getName(), "Activity");
                }
                r.activity.mDecor = null;
            }
            WindowManagerImpl.getDefault().closeAll(token,
                    r.activity.getClass().getName(), "Activity");

            // Mocked out contexts won't be participating in the normal
            // process lifecycle, but if we're running with a proper
            // ApplicationContext we need to have it tear down things
            // cleanly.
            Context c = r.activity.getBaseContext();
            if (c instanceof ContextImpl) {
                ((ContextImpl) c).scheduleFinalCleanup(
                        r.activity.getClass().getName(), "Activity");
            }
        }
        if (finishing) {
            try {
                ActivityManagerNative.getDefault().activityDestroyed(token);
            } catch (RemoteException ex) {
                // If the system process has died, it's game over for everyone.
            }
        }
    }

    private final void handleRelaunchActivity(ActivityClientRecord tmp, int configChanges) {
        // If we are getting ready to gc after going to the background, well
        // we are back active so skip it.
        unscheduleGcIdler();

        Configuration changedConfig = null;

        if (DEBUG_CONFIGURATION) Slog.v(TAG, "Relaunching activity "
                + tmp.token + " with configChanges=0x"
                + Integer.toHexString(configChanges));
        
        // First: make sure we have the most recent configuration and most
        // recent version of the activity, or skip it if some previous call
        // had taken a more recent version.
        synchronized (mPackages) {
            int N = mRelaunchingActivities.size();
            IBinder token = tmp.token;
            tmp = null;
            for (int i=0; i<N; i++) {
                ActivityClientRecord r = mRelaunchingActivities.get(i);
                if (r.token == token) {
                    tmp = r;
                    mRelaunchingActivities.remove(i);
                    i--;
                    N--;
                }
            }

            if (tmp == null) {
                if (DEBUG_CONFIGURATION) Slog.v(TAG, "Abort, activity not relaunching!");
                return;
            }

            if (mPendingConfiguration != null) {
                changedConfig = mPendingConfiguration;
                mPendingConfiguration = null;
            }
        }

        if (tmp.createdConfig != null) {
            // If the activity manager is passing us its current config,
            // assume that is really what we want regardless of what we
            // may have pending.
            if (mConfiguration == null
                    || (tmp.createdConfig.isOtherSeqNewer(mConfiguration)
                            && mConfiguration.diff(tmp.createdConfig) != 0)) {
                if (changedConfig == null
                        || tmp.createdConfig.isOtherSeqNewer(changedConfig)) {
                    changedConfig = tmp.createdConfig;
                }
            }
        }
        
        if (DEBUG_CONFIGURATION) Slog.v(TAG, "Relaunching activity "
                + tmp.token + ": changedConfig=" + changedConfig);
        
        // If there was a pending configuration change, execute it first.
        if (changedConfig != null) {
            handleConfigurationChanged(changedConfig);
        }

        ActivityClientRecord r = mActivities.get(tmp.token);
        if (DEBUG_CONFIGURATION) Slog.v(TAG, "Handling relaunch of " + r);
        if (r == null) {
            return;
        }

        r.activity.mConfigChangeFlags |= configChanges;
        Intent currentIntent = r.activity.mIntent;

        Bundle savedState = null;
        if (!r.paused) {
            savedState = performPauseActivity(r.token, false, true);
        }

        handleDestroyActivity(r.token, false, configChanges, true);

        r.activity = null;
        r.window = null;
        r.hideForNow = false;
        r.nextIdle = null;
        // Merge any pending results and pending intents; don't just replace them
        if (tmp.pendingResults != null) {
            if (r.pendingResults == null) {
                r.pendingResults = tmp.pendingResults;
            } else {
                r.pendingResults.addAll(tmp.pendingResults);
            }
        }
        if (tmp.pendingIntents != null) {
            if (r.pendingIntents == null) {
                r.pendingIntents = tmp.pendingIntents;
            } else {
                r.pendingIntents.addAll(tmp.pendingIntents);
            }
        }
        r.startsNotResumed = tmp.startsNotResumed;
        if (savedState != null) {
            r.state = savedState;
        }

        handleLaunchActivity(r, currentIntent);
    }

    private final void handleRequestThumbnail(IBinder token) {
        ActivityClientRecord r = mActivities.get(token);
        Bitmap thumbnail = createThumbnailBitmap(r);
        CharSequence description = null;
        try {
            description = r.activity.onCreateDescription();
        } catch (Exception e) {
            if (!mInstrumentation.onException(r.activity, e)) {
                throw new RuntimeException(
                        "Unable to create description of activity "
                        + r.intent.getComponent().toShortString()
                        + ": " + e.toString(), e);
            }
        }
        //System.out.println("Reporting top thumbnail " + thumbnail);
        try {
            ActivityManagerNative.getDefault().reportThumbnail(
                token, thumbnail, description);
        } catch (RemoteException ex) {
        }
    }

    ArrayList<ComponentCallbacks> collectComponentCallbacksLocked(
            boolean allActivities, Configuration newConfig) {
        ArrayList<ComponentCallbacks> callbacks
                = new ArrayList<ComponentCallbacks>();

        if (mActivities.size() > 0) {
            Iterator<ActivityClientRecord> it = mActivities.values().iterator();
            while (it.hasNext()) {
                ActivityClientRecord ar = it.next();
                Activity a = ar.activity;
                if (a != null) {
                    if (!ar.activity.mFinished && (allActivities ||
                            (a != null && !ar.paused))) {
                        // If the activity is currently resumed, its configuration
                        // needs to change right now.
                        callbacks.add(a);
                    } else if (newConfig != null) {
                        // Otherwise, we will tell it about the change
                        // the next time it is resumed or shown.  Note that
                        // the activity manager may, before then, decide the
                        // activity needs to be destroyed to handle its new
                        // configuration.
                        if (DEBUG_CONFIGURATION) Slog.v(TAG, "Setting activity "
                                + ar.activityInfo.name + " newConfig=" + newConfig);
                        ar.newConfig = newConfig;
                    }
                }
            }
        }
        if (mServices.size() > 0) {
            Iterator<Service> it = mServices.values().iterator();
            while (it.hasNext()) {
                callbacks.add(it.next());
            }
        }
        synchronized (mProviderMap) {
            if (mLocalProviders.size() > 0) {
                Iterator<ProviderClientRecord> it = mLocalProviders.values().iterator();
                while (it.hasNext()) {
                    callbacks.add(it.next().mLocalProvider);
                }
            }
        }
        final int N = mAllApplications.size();
        for (int i=0; i<N; i++) {
            callbacks.add(mAllApplications.get(i));
        }

        return callbacks;
    }

    private final void performConfigurationChanged(
            ComponentCallbacks cb, Configuration config) {
        // Only for Activity objects, check that they actually call up to their
        // superclass implementation.  ComponentCallbacks is an interface, so
        // we check the runtime type and act accordingly.
        Activity activity = (cb instanceof Activity) ? (Activity) cb : null;
        if (activity != null) {
            activity.mCalled = false;
        }

        boolean shouldChangeConfig = false;
        if ((activity == null) || (activity.mCurrentConfig == null)) {
            shouldChangeConfig = true;
        } else {

            // If the new config is the same as the config this Activity
            // is already running with then don't bother calling
            // onConfigurationChanged
            int diff = activity.mCurrentConfig.diff(config);
            if (diff != 0) {

                // If this activity doesn't handle any of the config changes
                // then don't bother calling onConfigurationChanged as we're
                // going to destroy it.
                if ((~activity.mActivityInfo.configChanges & diff) == 0) {
                    shouldChangeConfig = true;
                }
            }
        }

        if (DEBUG_CONFIGURATION) Slog.v(TAG, "Config callback " + cb
                + ": shouldChangeConfig=" + shouldChangeConfig);
        if (shouldChangeConfig) {
            cb.onConfigurationChanged(config);

            if (activity != null) {
                if (!activity.mCalled) {
                    throw new SuperNotCalledException(
                            "Activity " + activity.getLocalClassName() +
                        " did not call through to super.onConfigurationChanged()");
                }
                activity.mConfigChangeFlags = 0;
                activity.mCurrentConfig = new Configuration(config);
            }
        }
    }

    final boolean applyConfigurationToResourcesLocked(Configuration config) {
        if (mResConfiguration == null) {
            mResConfiguration = new Configuration();
        }
        if (!mResConfiguration.isOtherSeqNewer(config)) {
            if (DEBUG_CONFIGURATION) Slog.v(TAG, "Skipping new config: curSeq="
                    + mResConfiguration.seq + ", newSeq=" + config.seq);
            return false;
        }
        int changes = mResConfiguration.updateFrom(config);
        DisplayMetrics dm = getDisplayMetricsLocked(true);

        // set it for java, this also affects newly created Resources
        if (config.locale != null) {
            Locale.setDefault(config.locale);
        }

        Resources.updateSystemConfiguration(config, dm);

        ContextImpl.ApplicationPackageManager.configurationChanged();
        //Slog.i(TAG, "Configuration changed in " + currentPackageName());
        
        Iterator<WeakReference<Resources>> it =
            mActiveResources.values().iterator();
        //Iterator<Map.Entry<String, WeakReference<Resources>>> it =
        //    mActiveResources.entrySet().iterator();
        while (it.hasNext()) {
            WeakReference<Resources> v = it.next();
            Resources r = v.get();
            if (r != null) {
                if (DEBUG_CONFIGURATION) Slog.v(TAG, "Changing resources "
                        + r + " config to: " + config);
                r.updateConfiguration(config, dm);
                //Slog.i(TAG, "Updated app resources " + v.getKey()
                //        + " " + r + ": " + r.getConfiguration());
            } else {
                //Slog.i(TAG, "Removing old resources " + v.getKey());
                it.remove();
            }
        }
        
        return changes != 0;
    }
    
    final void handleConfigurationChanged(Configuration config) {

        ArrayList<ComponentCallbacks> callbacks = null;

        synchronized (mPackages) {
            if (mPendingConfiguration != null) {
                if (!mPendingConfiguration.isOtherSeqNewer(config)) {
                    config = mPendingConfiguration;
                }
                mPendingConfiguration = null;
            }

            if (config == null) {
                return;
            }
            
            if (DEBUG_CONFIGURATION) Slog.v(TAG, "Handle configuration changed: "
                    + config);
        
            applyConfigurationToResourcesLocked(config);
            
            if (mConfiguration == null) {
                mConfiguration = new Configuration();
            }
            if (!mConfiguration.isOtherSeqNewer(config)) {
                return;
            }
            mConfiguration.updateFrom(config);

            callbacks = collectComponentCallbacksLocked(false, config);
        }

        if (callbacks != null) {
            final int N = callbacks.size();
            for (int i=0; i<N; i++) {
                performConfigurationChanged(callbacks.get(i), config);
            }
        }
    }

    final void handleActivityConfigurationChanged(IBinder token) {
        ActivityClientRecord r = mActivities.get(token);
        if (r == null || r.activity == null) {
            return;
        }

        if (DEBUG_CONFIGURATION) Slog.v(TAG, "Handle activity config changed: "
                + r.activityInfo.name);
        
        performConfigurationChanged(r.activity, mConfiguration);
    }

    final void handleProfilerControl(boolean start, ProfilerControlData pcd) {
        if (start) {
            try {
                Debug.startMethodTracing(pcd.path, pcd.fd.getFileDescriptor(),
                        8 * 1024 * 1024, 0);
            } catch (RuntimeException e) {
                Slog.w(TAG, "Profiling failed on path " + pcd.path
                        + " -- can the process access this path?");
            } finally {
                try {
                    pcd.fd.close();
                } catch (IOException e) {
                    Slog.w(TAG, "Failure closing profile fd", e);
                }
            }
        } else {
            Debug.stopMethodTracing();
        }
    }

    final void handleDispatchPackageBroadcast(int cmd, String[] packages) {
        boolean hasPkgInfo = false;
        if (packages != null) {
            for (int i=packages.length-1; i>=0; i--) {
                //Slog.i(TAG, "Cleaning old package: " + packages[i]);
                if (!hasPkgInfo) {
                    WeakReference<LoadedApk> ref;
                    ref = mPackages.get(packages[i]);
                    if (ref != null && ref.get() != null) {
                        hasPkgInfo = true;
                    } else {
                        ref = mResourcePackages.get(packages[i]);
                        if (ref != null && ref.get() != null) {
                            hasPkgInfo = true;
                        }
                    }
                }
                mPackages.remove(packages[i]);
                mResourcePackages.remove(packages[i]);
            }
        }
        ContextImpl.ApplicationPackageManager.handlePackageBroadcast(cmd, packages,
                hasPkgInfo);
    }
        
    final void handleLowMemory() {
        ArrayList<ComponentCallbacks> callbacks
                = new ArrayList<ComponentCallbacks>();

        synchronized (mPackages) {
            callbacks = collectComponentCallbacksLocked(true, null);
        }

        final int N = callbacks.size();
        for (int i=0; i<N; i++) {
            callbacks.get(i).onLowMemory();
        }

        // Ask SQLite to free up as much memory as it can, mostly from its page caches.
        if (Process.myUid() != Process.SYSTEM_UID) {
            int sqliteReleased = SQLiteDatabase.releaseMemory();
            EventLog.writeEvent(SQLITE_MEM_RELEASED_EVENT_LOG_TAG, sqliteReleased);
        }

        // Ask graphics to free up as much as possible (font/image caches)
        Canvas.freeCaches();

        BinderInternal.forceGc("mem");
    }

    private final void handleBindApplication(AppBindData data) {
        mBoundApplication = data;
        mConfiguration = new Configuration(data.config);

        // send up app name; do this *before* waiting for debugger
        Process.setArgV0(data.processName);
        android.ddm.DdmHandleAppName.setAppName(data.processName);

        /*
         * Before spawning a new process, reset the time zone to be the system time zone.
         * This needs to be done because the system time zone could have changed after the
         * the spawning of this process. Without doing this this process would have the incorrect
         * system time zone.
         */
        TimeZone.setDefault(null);

        /*
         * Initialize the default locale in this process for the reasons we set the time zone.
         */
        Locale.setDefault(data.config.locale);

        /*
         * Update the system configuration since its preloaded and might not
         * reflect configuration changes. The configuration object passed
         * in AppBindData can be safely assumed to be up to date
         */
        Resources.getSystem().updateConfiguration(mConfiguration, null);

        data.info = getPackageInfoNoCheck(data.appInfo);

        /**
         * For system applications on userdebug/eng builds, log stack
         * traces of disk and network access to dropbox for analysis.
         */
        if ((data.appInfo.flags &
             (ApplicationInfo.FLAG_SYSTEM |
              ApplicationInfo.FLAG_UPDATED_SYSTEM_APP)) != 0) {
            StrictMode.conditionallyEnableDebugLogging();
        }

        /**
         * Switch this process to density compatibility mode if needed.
         */
        if ((data.appInfo.flags&ApplicationInfo.FLAG_SUPPORTS_SCREEN_DENSITIES)
                == 0) {
            Bitmap.setDefaultDensity(DisplayMetrics.DENSITY_DEFAULT);
        }

        if (data.debugMode != IApplicationThread.DEBUG_OFF) {
            // XXX should have option to change the port.
            Debug.changeDebugPort(8100);
            if (data.debugMode == IApplicationThread.DEBUG_WAIT) {
                Slog.w(TAG, "Application " + data.info.getPackageName()
                      + " is waiting for the debugger on port 8100...");

                IActivityManager mgr = ActivityManagerNative.getDefault();
                try {
                    mgr.showWaitingForDebugger(mAppThread, true);
                } catch (RemoteException ex) {
                }

                Debug.waitForDebugger();

                try {
                    mgr.showWaitingForDebugger(mAppThread, false);
                } catch (RemoteException ex) {
                }

            } else {
                Slog.w(TAG, "Application " + data.info.getPackageName()
                      + " can be debugged on port 8100...");
            }
        }

        if (data.instrumentationName != null) {
            ContextImpl appContext = new ContextImpl();
            appContext.init(data.info, null, this);
            InstrumentationInfo ii = null;
            try {
                ii = appContext.getPackageManager().
                    getInstrumentationInfo(data.instrumentationName, 0);
            } catch (PackageManager.NameNotFoundException e) {
            }
            if (ii == null) {
                throw new RuntimeException(
                    "Unable to find instrumentation info for: "
                    + data.instrumentationName);
            }

            mInstrumentationAppDir = ii.sourceDir;
            mInstrumentationAppPackage = ii.packageName;
            mInstrumentedAppDir = data.info.getAppDir();

            ApplicationInfo instrApp = new ApplicationInfo();
            instrApp.packageName = ii.packageName;
            instrApp.sourceDir = ii.sourceDir;
            instrApp.publicSourceDir = ii.publicSourceDir;
            instrApp.dataDir = ii.dataDir;
            instrApp.nativeLibraryDir = ii.nativeLibraryDir;
            LoadedApk pi = getPackageInfo(instrApp,
                    appContext.getClassLoader(), false, true);
            ContextImpl instrContext = new ContextImpl();
            instrContext.init(pi, null, this);

            try {
                java.lang.ClassLoader cl = instrContext.getClassLoader();
                mInstrumentation = (Instrumentation)
                    cl.loadClass(data.instrumentationName.getClassName()).newInstance();
            } catch (Exception e) {
                throw new RuntimeException(
                    "Unable to instantiate instrumentation "
                    + data.instrumentationName + ": " + e.toString(), e);
            }

            mInstrumentation.init(this, instrContext, appContext,
                    new ComponentName(ii.packageName, ii.name), data.instrumentationWatcher);

            if (data.profileFile != null && !ii.handleProfiling) {
                data.handlingProfiling = true;
                File file = new File(data.profileFile);
                file.getParentFile().mkdirs();
                Debug.startMethodTracing(file.toString(), 8 * 1024 * 1024);
            }

            try {
                mInstrumentation.onCreate(data.instrumentationArgs);
            }
            catch (Exception e) {
                throw new RuntimeException(
                    "Exception thrown in onCreate() of "
                    + data.instrumentationName + ": " + e.toString(), e);
            }

        } else {
            mInstrumentation = new Instrumentation();
        }

        // If the app is being launched for full backup or restore, bring it up in
        // a restricted environment with the base application class.
        Application app = data.info.makeApplication(data.restrictedBackupMode, null);
        mInitialApplication = app;

        List<ProviderInfo> providers = data.providers;
        if (providers != null) {
            installContentProviders(app, providers);
            // For process that contain content providers, we want to
            // ensure that the JIT is enabled "at some point".
            mH.sendEmptyMessageDelayed(H.ENABLE_JIT, 10*1000);
        }

        try {
            mInstrumentation.callApplicationOnCreate(app);
        } catch (Exception e) {
            if (!mInstrumentation.onException(app, e)) {
                throw new RuntimeException(
                    "Unable to create application " + app.getClass().getName()
                    + ": " + e.toString(), e);
            }
        }
    }

    /*package*/ final void finishInstrumentation(int resultCode, Bundle results) {
        IActivityManager am = ActivityManagerNative.getDefault();
        if (mBoundApplication.profileFile != null && mBoundApplication.handlingProfiling) {
            Debug.stopMethodTracing();
        }
        //Slog.i(TAG, "am: " + ActivityManagerNative.getDefault()
        //      + ", app thr: " + mAppThread);
        try {
            am.finishInstrumentation(mAppThread, resultCode, results);
        } catch (RemoteException ex) {
        }
    }

    private final void installContentProviders(
            Context context, List<ProviderInfo> providers) {
        final ArrayList<IActivityManager.ContentProviderHolder> results =
            new ArrayList<IActivityManager.ContentProviderHolder>();

        Iterator<ProviderInfo> i = providers.iterator();
        while (i.hasNext()) {
            ProviderInfo cpi = i.next();
            StringBuilder buf = new StringBuilder(128);
            buf.append("Pub ");
            buf.append(cpi.authority);
            buf.append(": ");
            buf.append(cpi.name);
            Log.i(TAG, buf.toString());
            IContentProvider cp = installProvider(context, null, cpi, false);
            if (cp != null) {
                IActivityManager.ContentProviderHolder cph =
                    new IActivityManager.ContentProviderHolder(cpi);
                cph.provider = cp;
                results.add(cph);
                // Don't ever unload this provider from the process.
                synchronized(mProviderMap) {
                    mProviderRefCountMap.put(cp.asBinder(), new ProviderRefCount(10000));
                }
            }
        }

        try {
            ActivityManagerNative.getDefault().publishContentProviders(
                getApplicationThread(), results);
        } catch (RemoteException ex) {
        }
    }

    private final IContentProvider getExistingProvider(Context context, String name) {
        synchronized(mProviderMap) {
            final ProviderClientRecord pr = mProviderMap.get(name);
            if (pr != null) {
                return pr.mProvider;
            }
            return null;
        }
    }

    private final IContentProvider getProvider(Context context, String name) {
        IContentProvider existing = getExistingProvider(context, name);
        if (existing != null) {
            return existing;
        }

        IActivityManager.ContentProviderHolder holder = null;
        try {
            holder = ActivityManagerNative.getDefault().getContentProvider(
                getApplicationThread(), name);
        } catch (RemoteException ex) {
        }
        if (holder == null) {
            Slog.e(TAG, "Failed to find provider info for " + name);
            return null;
        }

        IContentProvider prov = installProvider(context, holder.provider,
                holder.info, true);
        //Slog.i(TAG, "noReleaseNeeded=" + holder.noReleaseNeeded);
        if (holder.noReleaseNeeded || holder.provider == null) {
            // We are not going to release the provider if it is an external
            // provider that doesn't care about being released, or if it is
            // a local provider running in this process.
            //Slog.i(TAG, "*** NO RELEASE NEEDED");
            synchronized(mProviderMap) {
                mProviderRefCountMap.put(prov.asBinder(), new ProviderRefCount(10000));
            }
        }
        return prov;
    }

    public final IContentProvider acquireProvider(Context c, String name) {
        IContentProvider provider = getProvider(c, name);
        if(provider == null)
            return null;
        IBinder jBinder = provider.asBinder();
        synchronized(mProviderMap) {
            ProviderRefCount prc = mProviderRefCountMap.get(jBinder);
            if(prc == null) {
                mProviderRefCountMap.put(jBinder, new ProviderRefCount(1));
            } else {
                prc.count++;
            } //end else
        } //end synchronized
        return provider;
    }

    public final IContentProvider acquireExistingProvider(Context c, String name) {
        IContentProvider provider = getExistingProvider(c, name);
        if(provider == null)
            return null;
        IBinder jBinder = provider.asBinder();
        synchronized(mProviderMap) {
            ProviderRefCount prc = mProviderRefCountMap.get(jBinder);
            if(prc == null) {
                mProviderRefCountMap.put(jBinder, new ProviderRefCount(1));
            } else {
                prc.count++;
            } //end else
        } //end synchronized
        return provider;
    }

    public final boolean releaseProvider(IContentProvider provider) {
        if(provider == null) {
            return false;
        }
        IBinder jBinder = provider.asBinder();
        synchronized(mProviderMap) {
            ProviderRefCount prc = mProviderRefCountMap.get(jBinder);
            if(prc == null) {
                if(localLOGV) Slog.v(TAG, "releaseProvider::Weird shouldn't be here");
                return false;
            } else {
                prc.count--;
                if(prc.count == 0) {
                    // Schedule the actual remove asynchronously, since we
                    // don't know the context this will be called in.
                    // TODO: it would be nice to post a delayed message, so
                    // if we come back and need the same provider quickly
                    // we will still have it available.
                    Message msg = mH.obtainMessage(H.REMOVE_PROVIDER, provider);
                    mH.sendMessage(msg);
                } //end if
            } //end else
        } //end synchronized
        return true;
    }

    final void completeRemoveProvider(IContentProvider provider) {
        IBinder jBinder = provider.asBinder();
        String name = null;
        synchronized(mProviderMap) {
            ProviderRefCount prc = mProviderRefCountMap.get(jBinder);
            if(prc != null && prc.count == 0) {
                mProviderRefCountMap.remove(jBinder);
                //invoke removeProvider to dereference provider
                name = removeProviderLocked(provider);
            }
        }
        
        if (name != null) {
            try {
                if(localLOGV) Slog.v(TAG, "removeProvider::Invoking " +
                        "ActivityManagerNative.removeContentProvider(" + name);
                ActivityManagerNative.getDefault().removeContentProvider(
                        getApplicationThread(), name);
            } catch (RemoteException e) {
                //do nothing content provider object is dead any way
            } //end catch
        }
    }
    
    public final String removeProviderLocked(IContentProvider provider) {
        if (provider == null) {
            return null;
        }
        IBinder providerBinder = provider.asBinder();

        String name = null;
        
        // remove the provider from mProviderMap
        Iterator<ProviderClientRecord> iter = mProviderMap.values().iterator();
        while (iter.hasNext()) {
            ProviderClientRecord pr = iter.next();
            IBinder myBinder = pr.mProvider.asBinder();
            if (myBinder == providerBinder) {
                //find if its published by this process itself
                if(pr.mLocalProvider != null) {
                    if(localLOGV) Slog.i(TAG, "removeProvider::found local provider returning");
                    return name;
                }
                if(localLOGV) Slog.v(TAG, "removeProvider::Not local provider Unlinking " +
                        "death recipient");
                //content provider is in another process
                myBinder.unlinkToDeath(pr, 0);
                iter.remove();
                //invoke remove only once for the very first name seen
                if(name == null) {
                    name = pr.mName;
                }
            } //end if myBinder
        }  //end while iter
        
        return name;
    }

    final void removeDeadProvider(String name, IContentProvider provider) {
        synchronized(mProviderMap) {
            ProviderClientRecord pr = mProviderMap.get(name);
            if (pr.mProvider.asBinder() == provider.asBinder()) {
                Slog.i(TAG, "Removing dead content provider: " + name);
                ProviderClientRecord removed = mProviderMap.remove(name);
                if (removed != null) {
                    removed.mProvider.asBinder().unlinkToDeath(removed, 0);
                }
            }
        }
    }

    final void removeDeadProviderLocked(String name, IContentProvider provider) {
        ProviderClientRecord pr = mProviderMap.get(name);
        if (pr.mProvider.asBinder() == provider.asBinder()) {
            Slog.i(TAG, "Removing dead content provider: " + name);
            ProviderClientRecord removed = mProviderMap.remove(name);
            if (removed != null) {
                removed.mProvider.asBinder().unlinkToDeath(removed, 0);
            }
        }
    }

    private final IContentProvider installProvider(Context context,
            IContentProvider provider, ProviderInfo info, boolean noisy) {
        ContentProvider localProvider = null;
        if (provider == null) {
            if (noisy) {
                Slog.d(TAG, "Loading provider " + info.authority + ": "
                        + info.name);
            }
            Context c = null;
            ApplicationInfo ai = info.applicationInfo;
            if (context.getPackageName().equals(ai.packageName)) {
                c = context;
            } else if (mInitialApplication != null &&
                    mInitialApplication.getPackageName().equals(ai.packageName)) {
                c = mInitialApplication;
            } else {
                try {
                    c = context.createPackageContext(ai.packageName,
                            Context.CONTEXT_INCLUDE_CODE);
                } catch (PackageManager.NameNotFoundException e) {
                }
            }
            if (c == null) {
                Slog.w(TAG, "Unable to get context for package " +
                      ai.packageName +
                      " while loading content provider " +
                      info.name);
                return null;
            }
            try {
                final java.lang.ClassLoader cl = c.getClassLoader();
                localProvider = (ContentProvider)cl.
                    loadClass(info.name).newInstance();
                provider = localProvider.getIContentProvider();
                if (provider == null) {
                    Slog.e(TAG, "Failed to instantiate class " +
                          info.name + " from sourceDir " +
                          info.applicationInfo.sourceDir);
                    return null;
                }
                if (Config.LOGV) Slog.v(
                    TAG, "Instantiating local provider " + info.name);
                // XXX Need to create the correct context for this provider.
                localProvider.attachInfo(c, info);
            } catch (java.lang.Exception e) {
                if (!mInstrumentation.onException(null, e)) {
                    throw new RuntimeException(
                            "Unable to get provider " + info.name
                            + ": " + e.toString(), e);
                }
                return null;
            }
        } else if (localLOGV) {
            Slog.v(TAG, "Installing external provider " + info.authority + ": "
                    + info.name);
        }

        synchronized (mProviderMap) {
            // Cache the pointer for the remote provider.
            String names[] = PATTERN_SEMICOLON.split(info.authority);
            for (int i=0; i<names.length; i++) {
                ProviderClientRecord pr = new ProviderClientRecord(names[i], provider,
                        localProvider);
                try {
                    provider.asBinder().linkToDeath(pr, 0);
                    mProviderMap.put(names[i], pr);
                } catch (RemoteException e) {
                    return null;
                }
            }
            if (localProvider != null) {
                mLocalProviders.put(provider.asBinder(),
                        new ProviderClientRecord(null, provider, localProvider));
            }
        }

        return provider;
    }

    private final void attach(boolean system) {
        sThreadLocal.set(this);
        mSystemThread = system;
        if (!system) {
            ViewRoot.addFirstDrawHandler(new Runnable() {
                public void run() {
                    ensureJitEnabled();
                }
            });
            android.ddm.DdmHandleAppName.setAppName("<pre-initialized>");
            RuntimeInit.setApplicationObject(mAppThread.asBinder());
            IActivityManager mgr = ActivityManagerNative.getDefault();
            try {
                mgr.attachApplication(mAppThread);
            } catch (RemoteException ex) {
            }
        } else {
            // Don't set application object here -- if the system crashes,
            // we can't display an alert, we just want to die die die.
            android.ddm.DdmHandleAppName.setAppName("system_process");
            try {
                mInstrumentation = new Instrumentation();
                ContextImpl context = new ContextImpl();
                context.init(getSystemContext().mPackageInfo, null, this);
                Application app = Instrumentation.newApplication(Application.class, context);
                mAllApplications.add(app);
                mInitialApplication = app;
                app.onCreate();
            } catch (Exception e) {
                throw new RuntimeException(
                        "Unable to instantiate Application():" + e.toString(), e);
            }
        }
        
        ViewRoot.addConfigCallback(new ComponentCallbacks() {
            public void onConfigurationChanged(Configuration newConfig) {
                synchronized (mPackages) {
                    // We need to apply this change to the resources
                    // immediately, because upon returning the view
                    // hierarchy will be informed about it.
                    if (applyConfigurationToResourcesLocked(newConfig)) {
                        // This actually changed the resources!  Tell
                        // everyone about it.
                        if (mPendingConfiguration == null ||
                                mPendingConfiguration.isOtherSeqNewer(newConfig)) {
                            mPendingConfiguration = newConfig;
                            
                            queueOrSendMessage(H.CONFIGURATION_CHANGED, newConfig);
                        }
                    }
                }
            }
            public void onLowMemory() {
            }
        });
    }

    private final void detach()
    {
        sThreadLocal.set(null);
    }

    public static final ActivityThread systemMain() {
        ActivityThread thread = new ActivityThread();
        thread.attach(true);
        return thread;
    }

    public final void installSystemProviders(List providers) {
        if (providers != null) {
            installContentProviders(mInitialApplication,
                                    (List<ProviderInfo>)providers);
        }
    }

    public static final void main(String[] args) {
        SamplingProfilerIntegration.start();

        Process.setArgV0("<pre-initialized>");

        Looper.prepareMainLooper();
        if (sMainThreadHandler == null) {
            sMainThreadHandler = new Handler();
        }

        ActivityThread thread = new ActivityThread();
        thread.attach(false);

        if (false) {
            Looper.myLooper().setMessageLogging(new
                    LogPrinter(Log.DEBUG, "ActivityThread"));
        }

        Looper.loop();

        if (Process.supportsProcesses()) {
            throw new RuntimeException("Main thread loop unexpectedly exited");
        }

        thread.detach();
        String name = (thread.mInitialApplication != null)
            ? thread.mInitialApplication.getPackageName()
            : "<unknown>";
        Slog.i(TAG, "Main thread of " + name + " is now exiting");
    }
}<|MERGE_RESOLUTION|>--- conflicted
+++ resolved
@@ -368,12 +368,8 @@
         private static final String HEAP_COLUMN = "%17s %8s %8s %8s %8s";
         private static final String ONE_COUNT_COLUMN = "%17s %8d";
         private static final String TWO_COUNT_COLUMNS = "%17s %8d %17s %8d";
-<<<<<<< HEAD
         private static final String TWO_COUNT_COLUMNS_DB = "%20s %8d %20s %8d";
         private static final String DB_INFO_FORMAT = "  %8d %8d %14s %14d  %s";
-=======
-        private static final String DB_INFO_FORMAT = "  %4d %6d %8d %14s  %s";
->>>>>>> bde75706
 
         // Formatting for checkin service - update version if row format changes
         private static final int ACTIVITY_THREAD_CHECKIN_VERSION = 1;
@@ -824,13 +820,8 @@
             int N = stats.dbStats.size();
             if (N > 0) {
                 pw.println(" DATABASES");
-<<<<<<< HEAD
                 printRow(pw, "  %8s %8s %14s %14s  %s", "pgsz", "dbsz", "Lookaside(b)", "cache",
                         "Dbname");
-=======
-                printRow(pw, "  %4s %6s %8s %14s  %s", "pgsz", "dbsz", "lkaside", "cache",
-                    "Dbname");
->>>>>>> bde75706
                 for (int i = 0; i < N; i++) {
                     DbStats dbStats = stats.dbStats.get(i);
                     printRow(pw, DB_INFO_FORMAT, dbStats.pageSize, dbStats.dbSize,
@@ -1492,11 +1483,7 @@
     public final Activity startActivityNow(Activity parent, String id,
         Intent intent, ActivityInfo activityInfo, IBinder token, Bundle state,
         Activity.NonConfigurationInstances lastNonConfigurationInstances) {
-<<<<<<< HEAD
         ActivityClientRecord r = new ActivityClientRecord();
-=======
-        ActivityRecord r = new ActivityRecord();
->>>>>>> bde75706
             r.token = token;
             r.ident = 0;
             r.intent = intent;
