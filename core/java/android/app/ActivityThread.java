--- conflicted
+++ resolved
@@ -1462,13 +1462,8 @@
 
     public final Activity startActivityNow(Activity parent, String id,
         Intent intent, ActivityInfo activityInfo, IBinder token, Bundle state,
-<<<<<<< HEAD
-        Object lastNonConfigurationInstance) {
+        Activity.NonConfigurationInstances lastNonConfigurationInstances) {
         ActivityClientRecord r = new ActivityClientRecord();
-=======
-        Activity.NonConfigurationInstances lastNonConfigurationInstances) {
-        ActivityRecord r = new ActivityRecord();
->>>>>>> b4bc78b1
             r.token = token;
             r.ident = 0;
             r.intent = intent;
