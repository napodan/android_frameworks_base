--- conflicted
+++ resolved
@@ -588,13 +588,9 @@
      */
     private void updateVoiceButton(boolean empty) {
         int visibility = View.GONE;
-<<<<<<< HEAD
         if ((mAppSearchData == null || !mAppSearchData.getBoolean(
                 SearchManager.DISABLE_VOICE_SEARCH, false))
                 && mSearchable.getVoiceSearchEnabled() && empty) {
-=======
-        if (mSearchable.getVoiceSearchEnabled() && empty) {
->>>>>>> a191eb01
             Intent testIntent = null;
             if (mSearchable.getVoiceSearchLaunchWebSearch()) {
                 testIntent = mVoiceWebSearchIntent;
@@ -1137,11 +1133,7 @@
         try {
             // If the intent was created from a suggestion, it will always have an explicit
             // component here.
-<<<<<<< HEAD
-            Log.i(LOG_TAG, "Starting (as ourselves) " + intent.toUri());
-=======
             Log.i(LOG_TAG, "Starting (as ourselves) " + intent.toUri(0));
->>>>>>> a191eb01
             getContext().startActivity(intent);
             // If the search switches to a different activity,
             // SearchDialogWrapper#performActivityResuming
