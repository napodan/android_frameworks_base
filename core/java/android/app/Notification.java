--- conflicted
+++ resolved
@@ -413,14 +413,10 @@
         if (this.contentView != null) {
             that.contentView = this.contentView.clone();
         }
-<<<<<<< HEAD
         if (this.largeIcon != null) {
             that.largeIcon = Bitmap.createBitmap(this.largeIcon);
         }
-        that.iconLevel = that.iconLevel;
-=======
         that.iconLevel = this.iconLevel;
->>>>>>> ceae9983
         that.sound = this.sound; // android.net.Uri is immutable
         that.audioStreamType = this.audioStreamType;
 
