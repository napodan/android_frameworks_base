/*
 * Copyright (C) 2006 The Android Open Source Project
 *
 * Licensed under the Apache License, Version 2.0 (the "License");
 * you may not use this file except in compliance with the License.
 * You may obtain a copy of the License at
 *
 *      http://www.apache.org/licenses/LICENSE-2.0
 *
 * Unless required by applicable law or agreed to in writing, software
 * distributed under the License is distributed on an "AS IS" BASIS,
 * WITHOUT WARRANTIES OR CONDITIONS OF ANY KIND, either express or implied.
 * See the License for the specific language governing permissions and
 * limitations under the License.
 */

package android.text;

import com.android.internal.R;
import com.android.internal.util.ArrayUtils;

import android.content.res.Resources;
import android.os.Parcel;
import android.os.Parcelable;
import android.text.style.AbsoluteSizeSpan;
import android.text.style.AlignmentSpan;
import android.text.style.BackgroundColorSpan;
import android.text.style.BulletSpan;
import android.text.style.CharacterStyle;
import android.text.style.ForegroundColorSpan;
import android.text.style.LeadingMarginSpan;
import android.text.style.MetricAffectingSpan;
import android.text.style.QuoteSpan;
import android.text.style.RelativeSizeSpan;
import android.text.style.ReplacementSpan;
import android.text.style.ScaleXSpan;
import android.text.style.StrikethroughSpan;
import android.text.style.StyleSpan;
import android.text.style.SubscriptSpan;
import android.text.style.SuperscriptSpan;
import android.text.style.TextAppearanceSpan;
import android.text.style.TypefaceSpan;
import android.text.style.URLSpan;
import android.text.style.UnderlineSpan;
import android.util.Printer;

import java.util.Iterator;
import java.util.regex.Pattern;

public class TextUtils {
    private TextUtils() { /* cannot be instantiated */ }

    private static String[] EMPTY_STRING_ARRAY = new String[]{};

    public static void getChars(CharSequence s, int start, int end,
                                char[] dest, int destoff) {
        Class c = s.getClass();

        if (c == String.class)
            ((String) s).getChars(start, end, dest, destoff);
        else if (c == StringBuffer.class)
            ((StringBuffer) s).getChars(start, end, dest, destoff);
        else if (c == StringBuilder.class)
            ((StringBuilder) s).getChars(start, end, dest, destoff);
        else if (s instanceof GetChars)
            ((GetChars) s).getChars(start, end, dest, destoff);
        else {
            for (int i = start; i < end; i++)
                dest[destoff++] = s.charAt(i);
        }
    }

    public static int indexOf(CharSequence s, char ch) {
        return indexOf(s, ch, 0);
    }

    public static int indexOf(CharSequence s, char ch, int start) {
        Class c = s.getClass();

        if (c == String.class)
            return ((String) s).indexOf(ch, start);

        return indexOf(s, ch, start, s.length());
    }

    public static int indexOf(CharSequence s, char ch, int start, int end) {
        Class c = s.getClass();

        if (s instanceof GetChars || c == StringBuffer.class ||
            c == StringBuilder.class || c == String.class) {
            final int INDEX_INCREMENT = 500;
            char[] temp = obtain(INDEX_INCREMENT);

            while (start < end) {
                int segend = start + INDEX_INCREMENT;
                if (segend > end)
                    segend = end;

                getChars(s, start, segend, temp, 0);

                int count = segend - start;
                for (int i = 0; i < count; i++) {
                    if (temp[i] == ch) {
                        recycle(temp);
                        return i + start;
                    }
                }

                start = segend;
            }

            recycle(temp);
            return -1;
        }

        for (int i = start; i < end; i++)
            if (s.charAt(i) == ch)
                return i;

        return -1;
    }

    public static int lastIndexOf(CharSequence s, char ch) {
        return lastIndexOf(s, ch, s.length() - 1);
    }

    public static int lastIndexOf(CharSequence s, char ch, int last) {
        Class c = s.getClass();

        if (c == String.class)
            return ((String) s).lastIndexOf(ch, last);

        return lastIndexOf(s, ch, 0, last);
    }

    public static int lastIndexOf(CharSequence s, char ch,
                                  int start, int last) {
        if (last < 0)
            return -1;
        if (last >= s.length())
            last = s.length() - 1;

        int end = last + 1;

        Class c = s.getClass();

        if (s instanceof GetChars || c == StringBuffer.class ||
            c == StringBuilder.class || c == String.class) {
            final int INDEX_INCREMENT = 500;
            char[] temp = obtain(INDEX_INCREMENT);

            while (start < end) {
                int segstart = end - INDEX_INCREMENT;
                if (segstart < start)
                    segstart = start;

                getChars(s, segstart, end, temp, 0);

                int count = end - segstart;
                for (int i = count - 1; i >= 0; i--) {
                    if (temp[i] == ch) {
                        recycle(temp);
                        return i + segstart;
                    }
                }

                end = segstart;
            }

            recycle(temp);
            return -1;
        }

        for (int i = end - 1; i >= start; i--)
            if (s.charAt(i) == ch)
                return i;

        return -1;
    }

    public static int indexOf(CharSequence s, CharSequence needle) {
        return indexOf(s, needle, 0, s.length());
    }

    public static int indexOf(CharSequence s, CharSequence needle, int start) {
        return indexOf(s, needle, start, s.length());
    }

    public static int indexOf(CharSequence s, CharSequence needle,
                              int start, int end) {
        int nlen = needle.length();
        if (nlen == 0)
            return start;

        char c = needle.charAt(0);

        for (;;) {
            start = indexOf(s, c, start);
            if (start > end - nlen) {
                break;
            }

            if (start < 0) {
                return -1;
            }

            if (regionMatches(s, start, needle, 0, nlen)) {
                return start;
            }

            start++;
        }
        return -1;
    }

    public static boolean regionMatches(CharSequence one, int toffset,
                                        CharSequence two, int ooffset,
                                        int len) {
        char[] temp = obtain(2 * len);

        getChars(one, toffset, toffset + len, temp, 0);
        getChars(two, ooffset, ooffset + len, temp, len);

        boolean match = true;
        for (int i = 0; i < len; i++) {
            if (temp[i] != temp[i + len]) {
                match = false;
                break;
            }
        }

        recycle(temp);
        return match;
    }

    /**
     * Create a new String object containing the given range of characters
     * from the source string.  This is different than simply calling
     * {@link CharSequence#subSequence(int, int) CharSequence.subSequence}
     * in that it does not preserve any style runs in the source sequence,
     * allowing a more efficient implementation.
     */
    public static String substring(CharSequence source, int start, int end) {
        if (source instanceof String)
            return ((String) source).substring(start, end);
        if (source instanceof StringBuilder)
            return ((StringBuilder) source).substring(start, end);
        if (source instanceof StringBuffer)
            return ((StringBuffer) source).substring(start, end);

        char[] temp = obtain(end - start);
        getChars(source, start, end, temp, 0);
        String ret = new String(temp, 0, end - start);
        recycle(temp);

        return ret;
    }

    /**
     * Returns a string containing the tokens joined by delimiters.
     * @param tokens an array objects to be joined. Strings will be formed from
     *     the objects by calling object.toString().
     */
    public static String join(CharSequence delimiter, Object[] tokens) {
        StringBuilder sb = new StringBuilder();
        boolean firstTime = true;
        for (Object token: tokens) {
            if (firstTime) {
                firstTime = false;
            } else {
                sb.append(delimiter);
            }
            sb.append(token);
        }
        return sb.toString();
    }

    /**
     * Returns a string containing the tokens joined by delimiters.
     * @param tokens an array objects to be joined. Strings will be formed from
     *     the objects by calling object.toString().
     */
    public static String join(CharSequence delimiter, Iterable tokens) {
        StringBuilder sb = new StringBuilder();
        boolean firstTime = true;
        for (Object token: tokens) {
            if (firstTime) {
                firstTime = false;
            } else {
                sb.append(delimiter);
            }
            sb.append(token);
        }
        return sb.toString();
    }

    /**
     * String.split() returns [''] when the string to be split is empty. This returns []. This does
     * not remove any empty strings from the result. For example split("a,", ","  ) returns {"a", ""}.
     *
     * @param text the string to split
     * @param expression the regular expression to match
     * @return an array of strings. The array will be empty if text is empty
     *
     * @throws NullPointerException if expression or text is null
     */
    public static String[] split(String text, String expression) {
        if (text.length() == 0) {
            return EMPTY_STRING_ARRAY;
        } else {
            return text.split(expression, -1);
        }
    }

    /**
     * Splits a string on a pattern. String.split() returns [''] when the string to be
     * split is empty. This returns []. This does not remove any empty strings from the result.
     * @param text the string to split
     * @param pattern the regular expression to match
     * @return an array of strings. The array will be empty if text is empty
     *
     * @throws NullPointerException if expression or text is null
     */
    public static String[] split(String text, Pattern pattern) {
        if (text.length() == 0) {
            return EMPTY_STRING_ARRAY;
        } else {
            return pattern.split(text, -1);
        }
    }

    /**
     * An interface for splitting strings according to rules that are opaque to the user of this
     * interface. This also has less overhead than split, which uses regular expressions and
     * allocates an array to hold the results.
     *
     * <p>The most efficient way to use this class is:
     *
     * <pre>
     * // Once
     * TextUtils.StringSplitter splitter = new TextUtils.SimpleStringSplitter(delimiter);
     *
     * // Once per string to split
     * splitter.setString(string);
     * for (String s : splitter) {
     *     ...
     * }
     * </pre>
     */
    public interface StringSplitter extends Iterable<String> {
        public void setString(String string);
    }

    /**
     * A simple string splitter.
     *
     * <p>If the final character in the string to split is the delimiter then no empty string will
     * be returned for the empty string after that delimeter. That is, splitting <tt>"a,b,"</tt> on
     * comma will return <tt>"a", "b"</tt>, not <tt>"a", "b", ""</tt>.
     */
    public static class SimpleStringSplitter implements StringSplitter, Iterator<String> {
        private String mString;
        private char mDelimiter;
        private int mPosition;
        private int mLength;

        /**
         * Initializes the splitter. setString may be called later.
         * @param delimiter the delimeter on which to split
         */
        public SimpleStringSplitter(char delimiter) {
            mDelimiter = delimiter;
        }

        /**
         * Sets the string to split
         * @param string the string to split
         */
        public void setString(String string) {
            mString = string;
            mPosition = 0;
            mLength = mString.length();
        }

        public Iterator<String> iterator() {
            return this;
        }

        public boolean hasNext() {
            return mPosition < mLength;
        }

        public String next() {
            int end = mString.indexOf(mDelimiter, mPosition);
            if (end == -1) {
                end = mLength;
            }
            String nextString = mString.substring(mPosition, end);
            mPosition = end + 1; // Skip the delimiter.
            return nextString;
        }

        public void remove() {
            throw new UnsupportedOperationException();
        }
    }

    public static CharSequence stringOrSpannedString(CharSequence source) {
        if (source == null)
            return null;
        if (source instanceof SpannedString)
            return source;
        if (source instanceof Spanned)
            return new SpannedString(source);

        return source.toString();
    }

    /**
     * Returns true if the string is null or 0-length.
     * @param str the string to be examined
     * @return true if str is null or zero length
     */
    public static boolean isEmpty(CharSequence str) {
        if (str == null || str.length() == 0)
            return true;
        else
            return false;
    }

    /**
     * Returns the length that the specified CharSequence would have if
     * spaces and control characters were trimmed from the start and end,
     * as by {@link String#trim}.
     */
    public static int getTrimmedLength(CharSequence s) {
        int len = s.length();

        int start = 0;
        while (start < len && s.charAt(start) <= ' ') {
            start++;
        }

        int end = len;
        while (end > start && s.charAt(end - 1) <= ' ') {
            end--;
        }

        return end - start;
    }

    /**
     * Returns true if a and b are equal, including if they are both null.
     * <p><i>Note: In platform versions 1.1 and earlier, this method only worked well if
     * both the arguments were instances of String.</i></p>
     * @param a first CharSequence to check
     * @param b second CharSequence to check
     * @return true if a and b are equal
     */
    public static boolean equals(CharSequence a, CharSequence b) {
        if (a == b) return true;
        int length;
        if (a != null && b != null && (length = a.length()) == b.length()) {
            if (a instanceof String && b instanceof String) {
                return a.equals(b);
            } else {
                for (int i = 0; i < length; i++) {
                    if (a.charAt(i) != b.charAt(i)) return false;
                }
                return true;
            }
        }
        return false;
    }

    // XXX currently this only reverses chars, not spans
    public static CharSequence getReverse(CharSequence source,
                                          int start, int end) {
        return new Reverser(source, start, end);
    }

    private static class Reverser
    implements CharSequence, GetChars
    {
        public Reverser(CharSequence source, int start, int end) {
            mSource = source;
            mStart = start;
            mEnd = end;
        }

        public int length() {
            return mEnd - mStart;
        }

        public CharSequence subSequence(int start, int end) {
            char[] buf = new char[end - start];

            getChars(start, end, buf, 0);
            return new String(buf);
        }

        public String toString() {
            return subSequence(0, length()).toString();
        }

        public char charAt(int off) {
            return AndroidCharacter.getMirror(mSource.charAt(mEnd - 1 - off));
        }

        public void getChars(int start, int end, char[] dest, int destoff) {
            TextUtils.getChars(mSource, start + mStart, end + mStart,
                               dest, destoff);
            AndroidCharacter.mirror(dest, 0, end - start);

            int len = end - start;
            int n = (end - start) / 2;
            for (int i = 0; i < n; i++) {
                char tmp = dest[destoff + i];

                dest[destoff + i] = dest[destoff + len - i - 1];
                dest[destoff + len - i - 1] = tmp;
            }
        }

        private CharSequence mSource;
        private int mStart;
        private int mEnd;
    }

    /** @hide */
    public static final int ALIGNMENT_SPAN = 1;
    /** @hide */
    public static final int FOREGROUND_COLOR_SPAN = 2;
    /** @hide */
    public static final int RELATIVE_SIZE_SPAN = 3;
    /** @hide */
    public static final int SCALE_X_SPAN = 4;
    /** @hide */
    public static final int STRIKETHROUGH_SPAN = 5;
    /** @hide */
    public static final int UNDERLINE_SPAN = 6;
    /** @hide */
    public static final int STYLE_SPAN = 7;
    /** @hide */
    public static final int BULLET_SPAN = 8;
    /** @hide */
    public static final int QUOTE_SPAN = 9;
    /** @hide */
    public static final int LEADING_MARGIN_SPAN = 10;
    /** @hide */
    public static final int URL_SPAN = 11;
    /** @hide */
    public static final int BACKGROUND_COLOR_SPAN = 12;
    /** @hide */
    public static final int TYPEFACE_SPAN = 13;
    /** @hide */
    public static final int SUPERSCRIPT_SPAN = 14;
    /** @hide */
    public static final int SUBSCRIPT_SPAN = 15;
    /** @hide */
    public static final int ABSOLUTE_SIZE_SPAN = 16;
    /** @hide */
    public static final int TEXT_APPEARANCE_SPAN = 17;
    /** @hide */
    public static final int ANNOTATION = 18;

    /**
     * Flatten a CharSequence and whatever styles can be copied across processes
     * into the parcel.
     */
    public static void writeToParcel(CharSequence cs, Parcel p,
            int parcelableFlags) {
        if (cs instanceof Spanned) {
            p.writeInt(0);
            p.writeString(cs.toString());

            Spanned sp = (Spanned) cs;
            Object[] os = sp.getSpans(0, cs.length(), Object.class);

            // note to people adding to this: check more specific types
            // before more generic types.  also notice that it uses
            // "if" instead of "else if" where there are interfaces
            // so one object can be several.

            for (int i = 0; i < os.length; i++) {
                Object o = os[i];
                Object prop = os[i];

                if (prop instanceof CharacterStyle) {
                    prop = ((CharacterStyle) prop).getUnderlying();
                }

                if (prop instanceof ParcelableSpan) {
                    ParcelableSpan ps = (ParcelableSpan)prop;
                    p.writeInt(ps.getSpanTypeId());
                    ps.writeToParcel(p, parcelableFlags);
                    writeWhere(p, sp, o);
                }
            }

            p.writeInt(0);
        } else {
            p.writeInt(1);
            if (cs != null) {
                p.writeString(cs.toString());
            } else {
                p.writeString(null);
            }
        }
    }

    private static void writeWhere(Parcel p, Spanned sp, Object o) {
        p.writeInt(sp.getSpanStart(o));
        p.writeInt(sp.getSpanEnd(o));
        p.writeInt(sp.getSpanFlags(o));
    }

    public static final Parcelable.Creator<CharSequence> CHAR_SEQUENCE_CREATOR
            = new Parcelable.Creator<CharSequence>() {
        /**
         * Read and return a new CharSequence, possibly with styles,
         * from the parcel.
         */
        public  CharSequence createFromParcel(Parcel p) {
            int kind = p.readInt();

            if (kind == 1)
                return p.readString();

            SpannableString sp = new SpannableString(p.readString());

            while (true) {
                kind = p.readInt();

                if (kind == 0)
                    break;

                switch (kind) {
                case ALIGNMENT_SPAN:
                    readSpan(p, sp, new AlignmentSpan.Standard(p));
                    break;

                case FOREGROUND_COLOR_SPAN:
                    readSpan(p, sp, new ForegroundColorSpan(p));
                    break;

                case RELATIVE_SIZE_SPAN:
                    readSpan(p, sp, new RelativeSizeSpan(p));
                    break;

                case SCALE_X_SPAN:
                    readSpan(p, sp, new ScaleXSpan(p));
                    break;

                case STRIKETHROUGH_SPAN:
                    readSpan(p, sp, new StrikethroughSpan(p));
                    break;

                case UNDERLINE_SPAN:
                    readSpan(p, sp, new UnderlineSpan(p));
                    break;

                case STYLE_SPAN:
                    readSpan(p, sp, new StyleSpan(p));
                    break;

                case BULLET_SPAN:
                    readSpan(p, sp, new BulletSpan(p));
                    break;

                case QUOTE_SPAN:
                    readSpan(p, sp, new QuoteSpan(p));
                    break;

                case LEADING_MARGIN_SPAN:
                    readSpan(p, sp, new LeadingMarginSpan.Standard(p));
                break;

                case URL_SPAN:
                    readSpan(p, sp, new URLSpan(p));
                    break;

                case BACKGROUND_COLOR_SPAN:
                    readSpan(p, sp, new BackgroundColorSpan(p));
                    break;

                case TYPEFACE_SPAN:
                    readSpan(p, sp, new TypefaceSpan(p));
                    break;

                case SUPERSCRIPT_SPAN:
                    readSpan(p, sp, new SuperscriptSpan(p));
                    break;

                case SUBSCRIPT_SPAN:
                    readSpan(p, sp, new SubscriptSpan(p));
                    break;

                case ABSOLUTE_SIZE_SPAN:
                    readSpan(p, sp, new AbsoluteSizeSpan(p));
                    break;

                case TEXT_APPEARANCE_SPAN:
                    readSpan(p, sp, new TextAppearanceSpan(p));
                    break;

                case ANNOTATION:
                    readSpan(p, sp, new Annotation(p));
                    break;

                default:
                    throw new RuntimeException("bogus span encoding " + kind);
                }
            }

            return sp;
        }

        public CharSequence[] newArray(int size)
        {
            return new CharSequence[size];
        }
    };

    /**
     * Debugging tool to print the spans in a CharSequence.  The output will
     * be printed one span per line.  If the CharSequence is not a Spanned,
     * then the entire string will be printed on a single line.
     */
    public static void dumpSpans(CharSequence cs, Printer printer, String prefix) {
        if (cs instanceof Spanned) {
            Spanned sp = (Spanned) cs;
            Object[] os = sp.getSpans(0, cs.length(), Object.class);

            for (int i = 0; i < os.length; i++) {
                Object o = os[i];
                printer.println(prefix + cs.subSequence(sp.getSpanStart(o),
                        sp.getSpanEnd(o)) + ": "
                        + Integer.toHexString(System.identityHashCode(o))
                        + " " + o.getClass().getCanonicalName()
                         + " (" + sp.getSpanStart(o) + "-" + sp.getSpanEnd(o)
                         + ") fl=#" + sp.getSpanFlags(o));
            }
        } else {
            printer.println(prefix + cs + ": (no spans)");
        }
    }

    /**
     * Return a new CharSequence in which each of the source strings is
     * replaced by the corresponding element of the destinations.
     */
    public static CharSequence replace(CharSequence template,
                                       String[] sources,
                                       CharSequence[] destinations) {
        SpannableStringBuilder tb = new SpannableStringBuilder(template);

        for (int i = 0; i < sources.length; i++) {
            int where = indexOf(tb, sources[i]);

            if (where >= 0)
                tb.setSpan(sources[i], where, where + sources[i].length(),
                           Spannable.SPAN_EXCLUSIVE_EXCLUSIVE);
        }

        for (int i = 0; i < sources.length; i++) {
            int start = tb.getSpanStart(sources[i]);
            int end = tb.getSpanEnd(sources[i]);

            if (start >= 0) {
                tb.replace(start, end, destinations[i]);
            }
        }

        return tb;
    }

    /**
     * Replace instances of "^1", "^2", etc. in the
     * <code>template</code> CharSequence with the corresponding
     * <code>values</code>.  "^^" is used to produce a single caret in
     * the output.  Only up to 9 replacement values are supported,
     * "^10" will be produce the first replacement value followed by a
     * '0'.
     *
     * @param template the input text containing "^1"-style
     * placeholder values.  This object is not modified; a copy is
     * returned.
     *
     * @param values CharSequences substituted into the template.  The
     * first is substituted for "^1", the second for "^2", and so on.
     *
     * @return the new CharSequence produced by doing the replacement
     *
     * @throws IllegalArgumentException if the template requests a
     * value that was not provided, or if more than 9 values are
     * provided.
     */
    public static CharSequence expandTemplate(CharSequence template,
                                              CharSequence... values) {
        if (values.length > 9) {
            throw new IllegalArgumentException("max of 9 values are supported");
        }

        SpannableStringBuilder ssb = new SpannableStringBuilder(template);

        try {
            int i = 0;
            while (i < ssb.length()) {
                if (ssb.charAt(i) == '^') {
                    char next = ssb.charAt(i+1);
                    if (next == '^') {
                        ssb.delete(i+1, i+2);
                        ++i;
                        continue;
                    } else if (Character.isDigit(next)) {
                        int which = Character.getNumericValue(next) - 1;
                        if (which < 0) {
                            throw new IllegalArgumentException(
                                "template requests value ^" + (which+1));
                        }
                        if (which >= values.length) {
                            throw new IllegalArgumentException(
                                "template requests value ^" + (which+1) +
                                "; only " + values.length + " provided");
                        }
                        ssb.replace(i, i+2, values[which]);
                        i += values[which].length();
                        continue;
                    }
                }
                ++i;
            }
        } catch (IndexOutOfBoundsException ignore) {
            // happens when ^ is the last character in the string.
        }
        return ssb;
    }

    public static int getOffsetBefore(CharSequence text, int offset) {
        if (offset == 0)
            return 0;
        if (offset == 1)
            return 0;

        char c = text.charAt(offset - 1);

        if (c >= '\uDC00' && c <= '\uDFFF') {
            char c1 = text.charAt(offset - 2);

            if (c1 >= '\uD800' && c1 <= '\uDBFF')
                offset -= 2;
            else
                offset -= 1;
        } else {
            offset -= 1;
        }

        if (text instanceof Spanned) {
            ReplacementSpan[] spans = ((Spanned) text).getSpans(offset, offset,
                                                       ReplacementSpan.class);

            for (int i = 0; i < spans.length; i++) {
                int start = ((Spanned) text).getSpanStart(spans[i]);
                int end = ((Spanned) text).getSpanEnd(spans[i]);

                if (start < offset && end > offset)
                    offset = start;
            }
        }

        return offset;
    }

    public static int getOffsetAfter(CharSequence text, int offset) {
        int len = text.length();

        if (offset == len)
            return len;
        if (offset == len - 1)
            return len;

        char c = text.charAt(offset);

        if (c >= '\uD800' && c <= '\uDBFF') {
            char c1 = text.charAt(offset + 1);

            if (c1 >= '\uDC00' && c1 <= '\uDFFF')
                offset += 2;
            else
                offset += 1;
        } else {
            offset += 1;
        }

        if (text instanceof Spanned) {
            ReplacementSpan[] spans = ((Spanned) text).getSpans(offset, offset,
                                                       ReplacementSpan.class);

            for (int i = 0; i < spans.length; i++) {
                int start = ((Spanned) text).getSpanStart(spans[i]);
                int end = ((Spanned) text).getSpanEnd(spans[i]);

                if (start < offset && end > offset)
                    offset = end;
            }
        }

        return offset;
    }

    private static void readSpan(Parcel p, Spannable sp, Object o) {
        sp.setSpan(o, p.readInt(), p.readInt(), p.readInt());
    }

    /**
     * Copies the spans from the region <code>start...end</code> in
     * <code>source</code> to the region
     * <code>destoff...destoff+end-start</code> in <code>dest</code>.
     * Spans in <code>source</code> that begin before <code>start</code>
     * or end after <code>end</code> but overlap this range are trimmed
     * as if they began at <code>start</code> or ended at <code>end</code>.
     *
     * @throws IndexOutOfBoundsException if any of the copied spans
     * are out of range in <code>dest</code>.
     */
    public static void copySpansFrom(Spanned source, int start, int end,
                                     Class kind,
                                     Spannable dest, int destoff) {
        if (kind == null) {
            kind = Object.class;
        }

        Object[] spans = source.getSpans(start, end, kind);

        for (int i = 0; i < spans.length; i++) {
            int st = source.getSpanStart(spans[i]);
            int en = source.getSpanEnd(spans[i]);
            int fl = source.getSpanFlags(spans[i]);

            if (st < start)
                st = start;
            if (en > end)
                en = end;

            dest.setSpan(spans[i], st - start + destoff, en - start + destoff,
                         fl);
        }
    }

    public enum TruncateAt {
        START,
        MIDDLE,
        END,
        MARQUEE,
    }

    public interface EllipsizeCallback {
        /**
         * This method is called to report that the specified region of
         * text was ellipsized away by a call to {@link #ellipsize}.
         */
        public void ellipsized(int start, int end);
    }

    private static String sEllipsis = null;

    /**
     * Returns the original text if it fits in the specified width
     * given the properties of the specified Paint,
     * or, if it does not fit, a truncated
     * copy with ellipsis character added at the specified edge or center.
     */
    public static CharSequence ellipsize(CharSequence text,
                                         TextPaint p,
                                         float avail, TruncateAt where) {
        return ellipsize(text, p, avail, where, false, null);
    }

    /**
     * Returns the original text if it fits in the specified width
     * given the properties of the specified Paint,
     * or, if it does not fit, a copy with ellipsis character added
     * at the specified edge or center.
     * If <code>preserveLength</code> is specified, the returned copy
     * will be padded with zero-width spaces to preserve the original
     * length and offsets instead of truncating.
     * If <code>callback</code> is non-null, it will be called to
     * report the start and end of the ellipsized range.
     */
    public static CharSequence ellipsize(CharSequence text,
                                         TextPaint paint,
                                         float avail, TruncateAt where,
                                         boolean preserveLength,
                                         EllipsizeCallback callback) {
        if (sEllipsis == null) {
            Resources r = Resources.getSystem();
            sEllipsis = r.getString(R.string.ellipsis);
        }

        int len = text.length();

        MeasuredText mt = MeasuredText.obtain();
        try {
            float width = setPara(mt, paint, text, 0, text.length(),
                    Layout.DIR_REQUEST_DEFAULT_LTR);

            if (width <= avail) {
                if (callback != null) {
                    callback.ellipsized(0, 0);
                }

                return text;
            }

            // XXX assumes ellipsis string does not require shaping and
            // is unaffected by style
            float ellipsiswid = paint.measureText(sEllipsis);
            avail -= ellipsiswid;

            int left = 0;
            int right = len;
            if (avail < 0) {
                // it all goes
            } else if (where == TruncateAt.START) {
                right = len - mt.breakText(0, len, false, avail);
            } else if (where == TruncateAt.END) {
                left = mt.breakText(0, len, true, avail);
            } else {
                right = len - mt.breakText(0, len, false, avail / 2);
                avail -= mt.measure(right, len);
                left = mt.breakText(0, right, true, avail);
            }

            if (callback != null) {
                callback.ellipsized(left, right);
            }

            char[] buf = mt.mChars;
            Spanned sp = text instanceof Spanned ? (Spanned) text : null;

            int remaining = len - (right - left);
            if (preserveLength) {
                if (remaining > 0) { // else eliminate the ellipsis too
                    buf[left++] = '\u2026';
                }
                for (int i = left; i < right; i++) {
                    buf[i] = '\uFEFF';
                }
                String s = new String(buf, 0, len);
                if (sp == null) {
                    return s;
                }
                SpannableString ss = new SpannableString(s);
                copySpansFrom(sp, 0, len, Object.class, ss, 0);
                return ss;
            }

            if (remaining == 0) {
                return "";
            }

            if (sp == null) {
                StringBuilder sb = new StringBuilder(remaining + sEllipsis.length());
                sb.append(buf, 0, left);
                sb.append(sEllipsis);
                sb.append(buf, right, len - right);
                return sb.toString();
            }

            SpannableStringBuilder ssb = new SpannableStringBuilder();
            ssb.append(text, 0, left);
            ssb.append(sEllipsis);
            ssb.append(text, right, len);
            return ssb;
        } finally {
            MeasuredText.recycle(mt);
        }
    }

    /**
     * Converts a CharSequence of the comma-separated form "Andy, Bob,
     * Charles, David" that is too wide to fit into the specified width
     * into one like "Andy, Bob, 2 more".
     *
     * @param text the text to truncate
     * @param p the Paint with which to measure the text
     * @param avail the horizontal width available for the text
     * @param oneMore the string for "1 more" in the current locale
     * @param more the string for "%d more" in the current locale
     */
    public static CharSequence commaEllipsize(CharSequence text,
                                              TextPaint p, float avail,
                                              String oneMore,
                                              String more) {

        MeasuredText mt = MeasuredText.obtain();
        try {
            int len = text.length();
            float width = setPara(mt, p, text, 0, len, Layout.DIR_REQUEST_DEFAULT_LTR);
            if (width <= avail) {
                return text;
            }

            char[] buf = mt.mChars;

            int commaCount = 0;
            for (int i = 0; i < len; i++) {
                if (buf[i] == ',') {
                    commaCount++;
                }
            }

            int remaining = commaCount + 1;

            int ok = 0;
            int okRemaining = remaining;
            String okFormat = "";

            int w = 0;
            int count = 0;
            float[] widths = mt.mWidths;

            int request = mt.mDir == 1 ? Layout.DIR_REQUEST_LTR :
                Layout.DIR_REQUEST_RTL;

            MeasuredText tempMt = MeasuredText.obtain();
            for (int i = 0; i < len; i++) {
                w += widths[i];

                if (buf[i] == ',') {
                    count++;

                    String format;
                    // XXX should not insert spaces, should be part of string
                    // XXX should use plural rules and not assume English plurals
                    if (--remaining == 1) {
                        format = " " + oneMore;
                    } else {
                        format = " " + String.format(more, remaining);
                    }

                    // XXX this is probably ok, but need to look at it more
                    tempMt.setPara(format, 0, format.length(), request);
                    float moreWid = mt.addStyleRun(p, mt.mLen, null);

                    if (w + moreWid <= avail) {
                        ok = i + 1;
                        okRemaining = remaining;
                        okFormat = format;
                    }
                }
            }
            MeasuredText.recycle(tempMt);

            SpannableStringBuilder out = new SpannableStringBuilder(okFormat);
            out.insert(0, text, 0, ok);
            return out;
        } finally {
            MeasuredText.recycle(mt);
        }
    }

    private static float setPara(MeasuredText mt, TextPaint paint,
            CharSequence text, int start, int end, int bidiRequest) {

        mt.setPara(text, start, end, bidiRequest);

        float width;
        Spanned sp = text instanceof Spanned ? (Spanned) text : null;
        int len = end - start;
        if (sp == null) {
            width = mt.addStyleRun(paint, len, null);
        } else {
            width = 0;
            int spanEnd;
            for (int spanStart = 0; spanStart < len; spanStart = spanEnd) {
                spanEnd = sp.nextSpanTransition(spanStart, len,
                        MetricAffectingSpan.class);
                MetricAffectingSpan[] spans = sp.getSpans(
                        spanStart, spanEnd, MetricAffectingSpan.class);
                width += mt.addStyleRun(paint, spans, spanEnd - spanStart, null);
            }
        }

        return width;
    }

    private static final char FIRST_RIGHT_TO_LEFT = '\u0590';

    /* package */
    static boolean doesNotNeedBidi(CharSequence s, int start, int end) {
        for (int i = start; i < end; i++) {
            if (s.charAt(i) >= FIRST_RIGHT_TO_LEFT) {
                return false;
            }
        }
        return true;
    }

    /* package */
    static boolean doesNotNeedBidi(char[] text, int start, int len) {
        for (int i = start, e = i + len; i < e; i++) {
            if (text[i] >= FIRST_RIGHT_TO_LEFT) {
                return false;
            }
        }
        return true;
    }

    /* package */ static char[] obtain(int len) {
        char[] buf;

        synchronized (sLock) {
            buf = sTemp;
            sTemp = null;
        }

        if (buf == null || buf.length < len)
            buf = new char[ArrayUtils.idealCharArraySize(len)];

        return buf;
    }

    /* package */ static void recycle(char[] temp) {
        if (temp.length > 1000)
            return;

        synchronized (sLock) {
            sTemp = temp;
        }
    }

    /**
     * Html-encode the string.
     * @param s the string to be encoded
     * @return the encoded string
     */
    public static String htmlEncode(String s) {
        StringBuilder sb = new StringBuilder();
        char c;
        for (int i = 0; i < s.length(); i++) {
            c = s.charAt(i);
            switch (c) {
            case '<':
                sb.append("&lt;"); //$NON-NLS-1$
                break;
            case '>':
                sb.append("&gt;"); //$NON-NLS-1$
                break;
            case '&':
                sb.append("&amp;"); //$NON-NLS-1$
                break;
            case '\'':
                sb.append("&apos;"); //$NON-NLS-1$
                break;
            case '"':
                sb.append("&quot;"); //$NON-NLS-1$
                break;
            default:
                sb.append(c);
            }
        }
        return sb.toString();
    }

    /**
     * Returns a CharSequence concatenating the specified CharSequences,
     * retaining their spans if any.
     */
    public static CharSequence concat(CharSequence... text) {
        if (text.length == 0) {
            return "";
        }

        if (text.length == 1) {
            return text[0];
        }

        boolean spanned = false;
        for (int i = 0; i < text.length; i++) {
            if (text[i] instanceof Spanned) {
                spanned = true;
                break;
            }
        }

        StringBuilder sb = new StringBuilder();
        for (int i = 0; i < text.length; i++) {
            sb.append(text[i]);
        }

        if (!spanned) {
            return sb.toString();
        }

        SpannableString ss = new SpannableString(sb);
        int off = 0;
        for (int i = 0; i < text.length; i++) {
            int len = text[i].length();

            if (text[i] instanceof Spanned) {
                copySpansFrom((Spanned) text[i], 0, len, Object.class, ss, off);
            }

            off += len;
        }

        return new SpannedString(ss);
    }

    /**
     * Returns whether the given CharSequence contains any printable characters.
     */
    public static boolean isGraphic(CharSequence str) {
        final int len = str.length();
        for (int i=0; i<len; i++) {
            int gc = Character.getType(str.charAt(i));
            if (gc != Character.CONTROL
                    && gc != Character.FORMAT
                    && gc != Character.SURROGATE
                    && gc != Character.UNASSIGNED
                    && gc != Character.LINE_SEPARATOR
                    && gc != Character.PARAGRAPH_SEPARATOR
                    && gc != Character.SPACE_SEPARATOR) {
                return true;
            }
        }
        return false;
    }

    /**
     * Returns whether this character is a printable character.
     */
    public static boolean isGraphic(char c) {
        int gc = Character.getType(c);
        return     gc != Character.CONTROL
                && gc != Character.FORMAT
                && gc != Character.SURROGATE
                && gc != Character.UNASSIGNED
                && gc != Character.LINE_SEPARATOR
                && gc != Character.PARAGRAPH_SEPARATOR
                && gc != Character.SPACE_SEPARATOR;
    }

    /**
     * Returns whether the given CharSequence contains only digits.
     */
    public static boolean isDigitsOnly(CharSequence str) {
        final int len = str.length();
        for (int i = 0; i < len; i++) {
            if (!Character.isDigit(str.charAt(i))) {
                return false;
            }
        }
        return true;
    }

    /**
     * @hide
     */
    public static boolean isPrintableAscii(final char c) {
        final int asciiFirst = 0x20;
        final int asciiLast = 0x7E;  // included
        return (asciiFirst <= c && c <= asciiLast) || c == '\r' || c == '\n';
    }

    /**
     * @hide
     */
    public static boolean isPrintableAsciiOnly(final CharSequence str) {
        final int len = str.length();
        for (int i = 0; i < len; i++) {
            if (!isPrintableAscii(str.charAt(i))) {
                return false;
            }
        }
        return true;
    }

    /**
     * Capitalization mode for {@link #getCapsMode}: capitalize all
     * characters.  This value is explicitly defined to be the same as
     * {@link InputType#TYPE_TEXT_FLAG_CAP_CHARACTERS}.
     */
    public static final int CAP_MODE_CHARACTERS
            = InputType.TYPE_TEXT_FLAG_CAP_CHARACTERS;

    /**
     * Capitalization mode for {@link #getCapsMode}: capitalize the first
     * character of all words.  This value is explicitly defined to be the same as
     * {@link InputType#TYPE_TEXT_FLAG_CAP_WORDS}.
     */
    public static final int CAP_MODE_WORDS
            = InputType.TYPE_TEXT_FLAG_CAP_WORDS;

    /**
     * Capitalization mode for {@link #getCapsMode}: capitalize the first
     * character of each sentence.  This value is explicitly defined to be the same as
     * {@link InputType#TYPE_TEXT_FLAG_CAP_SENTENCES}.
     */
    public static final int CAP_MODE_SENTENCES
            = InputType.TYPE_TEXT_FLAG_CAP_SENTENCES;

    /**
     * Determine what caps mode should be in effect at the current offset in
     * the text.  Only the mode bits set in <var>reqModes</var> will be
     * checked.  Note that the caps mode flags here are explicitly defined
     * to match those in {@link InputType}.
     *
     * @param cs The text that should be checked for caps modes.
     * @param off Location in the text at which to check.
     * @param reqModes The modes to be checked: may be any combination of
     * {@link #CAP_MODE_CHARACTERS}, {@link #CAP_MODE_WORDS}, and
     * {@link #CAP_MODE_SENTENCES}.
     *
     * @return Returns the actual capitalization modes that can be in effect
     * at the current position, which is any combination of
     * {@link #CAP_MODE_CHARACTERS}, {@link #CAP_MODE_WORDS}, and
     * {@link #CAP_MODE_SENTENCES}.
     */
    public static int getCapsMode(CharSequence cs, int off, int reqModes) {
        if (off < 0) {
            return 0;
        }

        int i;
        char c;
        int mode = 0;

        if ((reqModes&CAP_MODE_CHARACTERS) != 0) {
            mode |= CAP_MODE_CHARACTERS;
        }
        if ((reqModes&(CAP_MODE_WORDS|CAP_MODE_SENTENCES)) == 0) {
            return mode;
        }

        // Back over allowed opening punctuation.

        for (i = off; i > 0; i--) {
            c = cs.charAt(i - 1);

            if (c != '"' && c != '\'' &&
                Character.getType(c) != Character.START_PUNCTUATION) {
                break;
            }
        }

        // Start of paragraph, with optional whitespace.

        int j = i;
        while (j > 0 && ((c = cs.charAt(j - 1)) == ' ' || c == '\t')) {
            j--;
        }
        if (j == 0 || cs.charAt(j - 1) == '\n') {
            return mode | CAP_MODE_WORDS;
        }

        // Or start of word if we are that style.

        if ((reqModes&CAP_MODE_SENTENCES) == 0) {
            if (i != j) mode |= CAP_MODE_WORDS;
            return mode;
        }

        // There must be a space if not the start of paragraph.

        if (i == j) {
            return mode;
        }

        // Back over allowed closing punctuation.

        for (; j > 0; j--) {
            c = cs.charAt(j - 1);

            if (c != '"' && c != '\'' &&
                Character.getType(c) != Character.END_PUNCTUATION) {
                break;
            }
        }

        if (j > 0) {
            c = cs.charAt(j - 1);

            if (c == '.' || c == '?' || c == '!') {
                // Do not capitalize if the word ends with a period but
                // also contains a period, in which case it is an abbreviation.

                if (c == '.') {
                    for (int k = j - 2; k >= 0; k--) {
                        c = cs.charAt(k);

                        if (c == '.') {
                            return mode;
                        }

                        if (!Character.isLetter(c)) {
                            break;
                        }
                    }
                }

                return mode | CAP_MODE_SENTENCES;
            }
        }

        return mode;
    }

<<<<<<< HEAD
    /**
     * Does a comma-delimited list 'delimitedString' contain a certain item?
     * (without allocating memory)
     *
     * @hide
     */
    public static boolean delimitedStringContains(
            String delimitedString, char delimiter, String item) {
        if (isEmpty(delimitedString) || isEmpty(item)) {
            return false;
        }
        int pos = -1;
        int length = delimitedString.length();
        while ((pos = delimitedString.indexOf(item, pos + 1)) != -1) {
            if (pos > 0 && delimitedString.charAt(pos - 1) != delimiter) {
                continue;
            }
            int expectedDelimiterPos = pos + item.length();
            if (expectedDelimiterPos == length) {
                // Match at end of string.
                return true;
            }
            if (delimitedString.charAt(expectedDelimiterPos) == delimiter) {
                return true;
            }
        }
        return false;
    }

=======
>>>>>>> e8e45f2c
    private static Object sLock = new Object();
    private static char[] sTemp = null;
}<|MERGE_RESOLUTION|>--- conflicted
+++ resolved
@@ -624,10 +624,16 @@
         public  CharSequence createFromParcel(Parcel p) {
             int kind = p.readInt();
 
-            if (kind == 1)
-                return p.readString();
-
-            SpannableString sp = new SpannableString(p.readString());
+            String string = p.readString();
+            if (string == null) {
+                return null;
+            }
+
+            if (kind == 1) {
+                return string;
+            }
+
+            SpannableString sp = new SpannableString(string);
 
             while (true) {
                 kind = p.readInt();
@@ -1508,7 +1514,6 @@
         return mode;
     }
 
-<<<<<<< HEAD
     /**
      * Does a comma-delimited list 'delimitedString' contain a certain item?
      * (without allocating memory)
@@ -1538,8 +1543,6 @@
         return false;
     }
 
-=======
->>>>>>> e8e45f2c
     private static Object sLock = new Object();
     private static char[] sTemp = null;
 }