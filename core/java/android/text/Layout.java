/*
 * Copyright (C) 2006 The Android Open Source Project
 *
 * Licensed under the Apache License, Version 2.0 (the "License");
 * you may not use this file except in compliance with the License.
 * You may obtain a copy of the License at
 *
 *      http://www.apache.org/licenses/LICENSE-2.0
 *
 * Unless required by applicable law or agreed to in writing, software
 * distributed under the License is distributed on an "AS IS" BASIS,
 * WITHOUT WARRANTIES OR CONDITIONS OF ANY KIND, either express or implied.
 * See the License for the specific language governing permissions and
 * limitations under the License.
 */

package android.text;

import com.android.internal.util.ArrayUtils;

import android.emoji.EmojiFactory;
import android.graphics.Bitmap;
import android.graphics.Canvas;
import android.graphics.Paint;
import android.graphics.Path;
import android.graphics.Rect;
import android.graphics.RectF;
import android.text.method.TextKeyListener;
import android.text.style.AlignmentSpan;
import android.text.style.LeadingMarginSpan;
import android.text.style.LineBackgroundSpan;
import android.text.style.ParagraphStyle;
import android.text.style.ReplacementSpan;
import android.text.style.TabStopSpan;
import android.view.KeyEvent;

import junit.framework.Assert;

/**
 * A base class that manages text layout in visual elements on
 * the screen.
 * <p>For text that will be edited, use a {@link DynamicLayout},
 * which will be updated as the text changes.
 * For text that will not change, use a {@link StaticLayout}.
 */
public abstract class Layout {
    private static final boolean DEBUG = false;
    private static final ParagraphStyle[] NO_PARA_SPANS =
        ArrayUtils.emptyArray(ParagraphStyle.class);

    /* package */ static final EmojiFactory EMOJI_FACTORY =
        EmojiFactory.newAvailableInstance();
    /* package */ static final int MIN_EMOJI, MAX_EMOJI;

    static {
        if (EMOJI_FACTORY != null) {
            MIN_EMOJI = EMOJI_FACTORY.getMinimumAndroidPua();
            MAX_EMOJI = EMOJI_FACTORY.getMaximumAndroidPua();
        } else {
            MIN_EMOJI = -1;
            MAX_EMOJI = -1;
        }
    };

    private RectF mEmojiRect;

    /**
     * Return how wide a layout must be in order to display the
     * specified text with one line per paragraph.
     */
    public static float getDesiredWidth(CharSequence source,
                                        TextPaint paint) {
        return getDesiredWidth(source, 0, source.length(), paint);
    }

    /**
     * Return how wide a layout must be in order to display the
     * specified text slice with one line per paragraph.
     */
    public static float getDesiredWidth(CharSequence source,
                                        int start, int end,
                                        TextPaint paint) {
        float need = 0;
        TextPaint workPaint = new TextPaint();

        int next;
        for (int i = start; i <= end; i = next) {
            next = TextUtils.indexOf(source, '\n', i, end);

            if (next < 0)
                next = end;

            // note, omits trailing paragraph char
            float w = measureText(paint, workPaint,
                                  source, i, next, null, true, null);

            if (w > need)
                need = w;

            next++;
        }

        return need;
    }

    /**
     * Subclasses of Layout use this constructor to set the display text,
     * width, and other standard properties.
     * @param text the text to render
     * @param paint the default paint for the layout.  Styles can override
     * various attributes of the paint.
     * @param width the wrapping width for the text.
     * @param align whether to left, right, or center the text.  Styles can
     * override the alignment.
     * @param spacingMult factor by which to scale the font size to get the
     * default line spacing
     * @param spacingAdd amount to add to the default line spacing
     */
    protected Layout(CharSequence text, TextPaint paint,
                     int width, Alignment align,
                     float spacingMult, float spacingAdd) {
        if (width < 0)
            throw new IllegalArgumentException("Layout: " + width + " < 0");

        mText = text;
        mPaint = paint;
        mWorkPaint = new TextPaint();
        mWidth = width;
        mAlignment = align;
        mSpacingMult = spacingMult;
        mSpacingAdd = spacingAdd;
        mSpannedText = text instanceof Spanned;
    }

    /**
     * Replace constructor properties of this Layout with new ones.  Be careful.
     */
    /* package */ void replaceWith(CharSequence text, TextPaint paint,
                              int width, Alignment align,
                              float spacingmult, float spacingadd) {
        if (width < 0) {
            throw new IllegalArgumentException("Layout: " + width + " < 0");
        }

        mText = text;
        mPaint = paint;
        mWidth = width;
        mAlignment = align;
        mSpacingMult = spacingmult;
        mSpacingAdd = spacingadd;
        mSpannedText = text instanceof Spanned;
    }

    /**
     * Draw this Layout on the specified Canvas.
     */
    public void draw(Canvas c) {
        draw(c, null, null, 0);
    }

    /**
     * Draw this Layout on the specified canvas, with the highlight path drawn
     * between the background and the text.
     *
     * @param c the canvas
     * @param highlight the path of the highlight or cursor; can be null
     * @param highlightPaint the paint for the highlight
     * @param cursorOffsetVertical the amount to temporarily translate the
     *        canvas while rendering the highlight
     */
    public void draw(Canvas c, Path highlight, Paint highlightPaint,
                     int cursorOffsetVertical) {
        int dtop, dbottom;

        synchronized (sTempRect) {
            if (!c.getClipBounds(sTempRect)) {
                return;
            }

            dtop = sTempRect.top;
            dbottom = sTempRect.bottom;
        }


        int top = 0;
        int bottom = getLineTop(getLineCount());

        if (dtop > top) {
            top = dtop;
        }
        if (dbottom < bottom) {
            bottom = dbottom;
        }

        int first = getLineForVertical(top);
        int last = getLineForVertical(bottom);

        int previousLineBottom = getLineTop(first);
        int previousLineEnd = getLineStart(first);

        TextPaint paint = mPaint;
        CharSequence buf = mText;
        int width = mWidth;
        boolean spannedText = mSpannedText;

        ParagraphStyle[] spans = NO_PARA_SPANS;
        int spanend = 0;
        int textLength = 0;

        // First, draw LineBackgroundSpans.
        // LineBackgroundSpans know nothing about the alignment or direction of
        // the layout or line.  XXX: Should they?
        if (spannedText) {
            textLength = buf.length();
            for (int i = first; i <= last; i++) {
                int start = previousLineEnd;
                int end = getLineStart(i+1);
                previousLineEnd = end;

                int ltop = previousLineBottom;
                int lbottom = getLineTop(i+1);
                previousLineBottom = lbottom;
                int lbaseline = lbottom - getLineDescent(i);

                if (start >= spanend) {
                   Spanned sp = (Spanned) buf;
                   spanend = sp.nextSpanTransition(start, textLength,
                                                   LineBackgroundSpan.class);
                   spans = sp.getSpans(start, spanend,
                                       LineBackgroundSpan.class);
                }

                for (int n = 0; n < spans.length; n++) {
                    LineBackgroundSpan back = (LineBackgroundSpan) spans[n];

                    back.drawBackground(c, paint, 0, width,
                                       ltop, lbaseline, lbottom,
                                       buf, start, end,
                                       i);
                }
            }
            // reset to their original values
            spanend = 0;
            previousLineBottom = getLineTop(first);
            previousLineEnd = getLineStart(first);
            spans = NO_PARA_SPANS;
        }

        // There can be a highlight even without spans if we are drawing
        // a non-spanned transformation of a spanned editing buffer.
        if (highlight != null) {
            if (cursorOffsetVertical != 0) {
                c.translate(0, cursorOffsetVertical);
            }

            c.drawPath(highlight, highlightPaint);

            if (cursorOffsetVertical != 0) {
                c.translate(0, -cursorOffsetVertical);
            }
        }

        Alignment align = mAlignment;

        // Next draw the lines, one at a time.
        // the baseline is the top of the following line minus the current
        // line's descent.
        for (int i = first; i <= last; i++) {
            int start = previousLineEnd;

            previousLineEnd = getLineStart(i+1);
            int end = getLineVisibleEnd(i, start, previousLineEnd);

            int ltop = previousLineBottom;
            int lbottom = getLineTop(i+1);
            previousLineBottom = lbottom;
            int lbaseline = lbottom - getLineDescent(i);

            boolean isFirstParaLine = false;
            if (spannedText) {
                if (start == 0 || buf.charAt(start - 1) == '\n') {
                    isFirstParaLine = true;
                }
                // New batch of paragraph styles, compute the alignment.
                // Last alignment style wins.
                if (start >= spanend) {
                    Spanned sp = (Spanned) buf;
                    spanend = sp.nextSpanTransition(start, textLength,
                                                    ParagraphStyle.class);
                    spans = sp.getSpans(start, spanend, ParagraphStyle.class);

                    align = mAlignment;
                    for (int n = spans.length-1; n >= 0; n--) {
                        if (spans[n] instanceof AlignmentSpan) {
                            align = ((AlignmentSpan) spans[n]).getAlignment();
                            break;
                        }
                    }
                }
            }

            int dir = getParagraphDirection(i);
            int left = 0;
            int right = mWidth;

            // Draw all leading margin spans.  Adjust left or right according
            // to the paragraph direction of the line.
            if (spannedText) {
                final int length = spans.length;
                for (int n = 0; n < length; n++) {
                    if (spans[n] instanceof LeadingMarginSpan) {
                        LeadingMarginSpan margin = (LeadingMarginSpan) spans[n];

                        if (dir == DIR_RIGHT_TO_LEFT) {
                            margin.drawLeadingMargin(c, paint, right, dir, ltop,
                                                     lbaseline, lbottom, buf,
                                                     start, end, isFirstParaLine, this);

                            right -= margin.getLeadingMargin(isFirstParaLine);
                        } else {
                            margin.drawLeadingMargin(c, paint, left, dir, ltop,
                                                     lbaseline, lbottom, buf,
                                                     start, end, isFirstParaLine, this);

                            boolean useMargin = isFirstParaLine;
                            if (margin instanceof LeadingMarginSpan.LeadingMarginSpan2) {
                                int count = ((LeadingMarginSpan.LeadingMarginSpan2)margin).getLeadingMarginLineCount();
                                useMargin = count > i;
                            }
                            left += margin.getLeadingMargin(useMargin);
                        }
                    }
                }
            }

            // Adjust the point at which to start rendering depending on the
            // alignment of the paragraph.
            int x;
            if (align == Alignment.ALIGN_NORMAL) {
                if (dir == DIR_LEFT_TO_RIGHT) {
                    x = left;
                } else {
                    x = right;
                }
            } else {
                int max = (int)getLineMax(i, spans, false);
                if (align == Alignment.ALIGN_OPPOSITE) {
                    if (dir == DIR_RIGHT_TO_LEFT) {
                        x = left + max;
                    } else {
                        x = right - max;
                    }
                } else {
                    // Alignment.ALIGN_CENTER
                    max = max & ~1;
                    int half = (right - left - max) >> 1;
                    if (dir == DIR_RIGHT_TO_LEFT) {
                        x = right - half;
                    } else {
                        x = left + half;
                    }
                }
            }

            Directions directions = getLineDirections(i);
            boolean hasTab = getLineContainsTab(i);
            if (directions == DIRS_ALL_LEFT_TO_RIGHT &&
                    !spannedText && !hasTab) {
                if (DEBUG) {
                    Assert.assertTrue(dir == DIR_LEFT_TO_RIGHT);
                    Assert.assertNotNull(c);
                }
                // XXX: assumes there's nothing additional to be done
                c.drawText(buf, start, end, x, lbaseline, paint);
            } else {
                drawText(c, buf, start, end, dir, directions,
                    x, ltop, lbaseline, lbottom, paint, mWorkPaint,
                    hasTab, spans);
            }
        }
    }

    /**
     * Return the text that is displayed by this Layout.
     */
    public final CharSequence getText() {
        return mText;
    }

    /**
     * Return the base Paint properties for this layout.
     * Do NOT change the paint, which may result in funny
     * drawing for this layout.
     */
    public final TextPaint getPaint() {
        return mPaint;
    }

    /**
     * Return the width of this layout.
     */
    public final int getWidth() {
        return mWidth;
    }

    /**
     * Return the width to which this Layout is ellipsizing, or
     * {@link #getWidth} if it is not doing anything special.
     */
    public int getEllipsizedWidth() {
        return mWidth;
    }

    /**
     * Increase the width of this layout to the specified width.
     * Be careful to use this only when you know it is appropriate&mdash;
     * it does not cause the text to reflow to use the full new width.
     */
    public final void increaseWidthTo(int wid) {
        if (wid < mWidth) {
            throw new RuntimeException("attempted to reduce Layout width");
        }

        mWidth = wid;
    }

    /**
     * Return the total height of this layout.
     */
    public int getHeight() {
        return getLineTop(getLineCount());
    }

    /**
     * Return the base alignment of this layout.
     */
    public final Alignment getAlignment() {
        return mAlignment;
    }

    /**
     * Return what the text height is multiplied by to get the line height.
     */
    public final float getSpacingMultiplier() {
        return mSpacingMult;
    }

    /**
     * Return the number of units of leading that are added to each line.
     */
    public final float getSpacingAdd() {
        return mSpacingAdd;
    }

    /**
     * Return the number of lines of text in this layout.
     */
    public abstract int getLineCount();

    /**
     * Return the baseline for the specified line (0&hellip;getLineCount() - 1)
     * If bounds is not null, return the top, left, right, bottom extents
     * of the specified line in it.
     * @param line which line to examine (0..getLineCount() - 1)
     * @param bounds Optional. If not null, it returns the extent of the line
     * @return the Y-coordinate of the baseline
     */
    public int getLineBounds(int line, Rect bounds) {
        if (bounds != null) {
            bounds.left = 0;     // ???
            bounds.top = getLineTop(line);
            bounds.right = mWidth;   // ???
            bounds.bottom = getLineTop(line + 1);
        }
        return getLineBaseline(line);
    }

    /**
     * Return the vertical position of the top of the specified line
     * (0&hellip;getLineCount()).
     * If the specified line is equal to the line count, returns the
     * bottom of the last line.
     */
    public abstract int getLineTop(int line);

    /**
     * Return the descent of the specified line(0&hellip;getLineCount() - 1).
     */
    public abstract int getLineDescent(int line);

    /**
     * Return the text offset of the beginning of the specified line (
     * 0&hellip;getLineCount()). If the specified line is equal to the line
     * count, returns the length of the text.
     */
    public abstract int getLineStart(int line);

    /**
     * Returns the primary directionality of the paragraph containing the
     * specified line, either 1 for left-to-right lines, or -1 for right-to-left
     * lines (see {@link #DIR_LEFT_TO_RIGHT}, {@link #DIR_RIGHT_TO_LEFT}).
     */
    public abstract int getParagraphDirection(int line);

    /**
     * Returns whether the specified line contains one or more
     * characters that need to be handled specially, like tabs
     * or emoji.
     */
    public abstract boolean getLineContainsTab(int line);

    /**
     * Returns the directional run information for the specified line.
     * The array alternates counts of characters in left-to-right
     * and right-to-left segments of the line.
     *
     * <p>NOTE: this is inadequate to support bidirectional text, and will change.
     */
    public abstract Directions getLineDirections(int line);

    /**
     * Returns the (negative) number of extra pixels of ascent padding in the
     * top line of the Layout.
     */
    public abstract int getTopPadding();

    /**
     * Returns the number of extra pixels of descent padding in the
     * bottom line of the Layout.
     */
    public abstract int getBottomPadding();

<<<<<<< HEAD
    // return the level of the character at offset.
    // XXX remove if not needed
    private int getRunLevelAtOffset(int offset) {
        int line = getLineForOffset(offset);
        int lineStart = getLineStart(line);
        int lineEnd = getLineVisibleEnd(line);
        int[] runs = getLineDirections(line).mDirections;
        for (int i = 0; i < runs.length; i += 2) {
            int start = runs[i];
            if (offset >= start) {
               int limit = start + (runs[i+1] & RUN_LENGTH_MASK);
               if (limit > lineEnd) {
                   limit = lineEnd;
               }
               if (offset < limit) {
                   return (runs[i+1] >>> RUN_LEVEL_SHIFT) & RUN_LEVEL_MASK;
               }
            }
        }
        return getParagraphDirection(line) == 1 ? 0 : 1;
=======

    /**
     * Returns true if the character at offset and the preceding character
     * are at different run levels (and thus there's a split caret).
     * @param offset the offset
     * @return true if at a level boundary
     */
    private boolean isLevelBoundary(int offset) {
        int line = getLineForOffset(offset);
        Directions dirs = getLineDirections(line);
        if (dirs == DIRS_ALL_LEFT_TO_RIGHT || dirs == DIRS_ALL_RIGHT_TO_LEFT) {
            return false;
        }

        int[] runs = dirs.mDirections;
        int lineStart = getLineStart(line);
        int lineEnd = getLineEnd(line);
        if (offset == lineStart || offset == lineEnd) {
            int paraLevel = getParagraphDirection(line) == 1 ? 0 : 1;
            int runIndex = offset == lineStart ? 0 : runs.length - 2;
            return ((runs[runIndex + 1] >>> RUN_LEVEL_SHIFT) & RUN_LEVEL_MASK) != paraLevel;
        }

        offset -= lineStart;
        for (int i = 0; i < runs.length; i += 2) {
            if (offset == runs[i]) {
                return true;
            }
        }
        return false;
>>>>>>> 4e0c5e55
    }

    private boolean primaryIsTrailingPrevious(int offset) {
        int line = getLineForOffset(offset);
        int lineStart = getLineStart(line);
<<<<<<< HEAD
        int lineEnd = getLineVisibleEnd(line);
=======
        int lineEnd = getLineEnd(line);
>>>>>>> 4e0c5e55
        int[] runs = getLineDirections(line).mDirections;

        int levelAt = -1;
        for (int i = 0; i < runs.length; i += 2) {
            int start = lineStart + runs[i];
            int limit = start + (runs[i+1] & RUN_LENGTH_MASK);
            if (limit > lineEnd) {
                limit = lineEnd;
            }
            if (offset >= start && offset < limit) {
                if (offset > start) {
                    // Previous character is at same level, so don't use trailing.
                    return false;
                }
                levelAt = (runs[i+1] >>> RUN_LEVEL_SHIFT) & RUN_LEVEL_MASK;
                break;
            }
        }
        if (levelAt == -1) {
            // Offset was limit of line.
            levelAt = getParagraphDirection(line) == 1 ? 0 : 1;
        }

        // At level boundary, check previous level.
        int levelBefore = -1;
        if (offset == lineStart) {
            levelBefore = getParagraphDirection(line) == 1 ? 0 : 1;
        } else {
            offset -= 1;
            for (int i = 0; i < runs.length; i += 2) {
                int start = lineStart + runs[i];
                int limit = start + (runs[i+1] & RUN_LENGTH_MASK);
                if (limit > lineEnd) {
                    limit = lineEnd;
                }
                if (offset >= start && offset < limit) {
                    levelBefore = (runs[i+1] >>> RUN_LEVEL_SHIFT) & RUN_LEVEL_MASK;
                    break;
                }
            }
        }

        return levelBefore < levelAt;
    }

    /**
     * Get the primary horizontal position for the specified text offset.
     * This is the location where a new character would be inserted in
     * the paragraph's primary direction.
     */
    public float getPrimaryHorizontal(int offset) {
        boolean trailing = primaryIsTrailingPrevious(offset);
        return getHorizontal(offset, trailing);
    }

    /**
     * Get the secondary horizontal position for the specified text offset.
     * This is the location where a new character would be inserted in
     * the direction other than the paragraph's primary direction.
     */
    public float getSecondaryHorizontal(int offset) {
        boolean trailing = primaryIsTrailingPrevious(offset);
        return getHorizontal(offset, !trailing);
    }

    private float getHorizontal(int offset, boolean trailing) {
        int line = getLineForOffset(offset);

        return getHorizontal(offset, trailing, line);
    }

    private float getHorizontal(int offset, boolean trailing, int line) {
        int start = getLineStart(line);
        int end = getLineVisibleEnd(line);
        int dir = getParagraphDirection(line);
        boolean tab = getLineContainsTab(line);
        Directions directions = getLineDirections(line);

        TabStopSpan[] tabs = null;
        if (tab && mText instanceof Spanned) {
            tabs = ((Spanned) mText).getSpans(start, end, TabStopSpan.class);
        }

        float wid = measureText(mPaint, mWorkPaint, mText, start, offset, end,
                                dir, directions, trailing, tab, tabs);

        if (offset > end) {
            if (dir == DIR_RIGHT_TO_LEFT)
                wid -= measureText(mPaint, mWorkPaint,
                                   mText, end, offset, null, tab, tabs);
            else
                wid += measureText(mPaint, mWorkPaint,
                                   mText, end, offset, null, tab, tabs);
        }

        Alignment align = getParagraphAlignment(line);
        int left = getParagraphLeft(line);
        int right = getParagraphRight(line);

        if (align == Alignment.ALIGN_NORMAL) {
            if (dir == DIR_RIGHT_TO_LEFT)
                return right + wid;
            else
                return left + wid;
        }

        float max = getLineMax(line);

        if (align == Alignment.ALIGN_OPPOSITE) {
            if (dir == DIR_RIGHT_TO_LEFT)
                return left + max + wid;
            else
                return right - max + wid;
        } else { /* align == Alignment.ALIGN_CENTER */
            int imax = ((int) max) & ~1;

            if (dir == DIR_RIGHT_TO_LEFT)
                return right - (((right - left) - imax) / 2) + wid;
            else
                return left + ((right - left) - imax) / 2 + wid;
        }
    }

    /**
     * Get the leftmost position that should be exposed for horizontal
     * scrolling on the specified line.
     */
    public float getLineLeft(int line) {
        int dir = getParagraphDirection(line);
        Alignment align = getParagraphAlignment(line);

        if (align == Alignment.ALIGN_NORMAL) {
            if (dir == DIR_RIGHT_TO_LEFT)
                return getParagraphRight(line) - getLineMax(line);
            else
                return 0;
        } else if (align == Alignment.ALIGN_OPPOSITE) {
            if (dir == DIR_RIGHT_TO_LEFT)
                return 0;
            else
                return mWidth - getLineMax(line);
        } else { /* align == Alignment.ALIGN_CENTER */
            int left = getParagraphLeft(line);
            int right = getParagraphRight(line);
            int max = ((int) getLineMax(line)) & ~1;

            return left + ((right - left) - max) / 2;
        }
    }

    /**
     * Get the rightmost position that should be exposed for horizontal
     * scrolling on the specified line.
     */
    public float getLineRight(int line) {
        int dir = getParagraphDirection(line);
        Alignment align = getParagraphAlignment(line);

        if (align == Alignment.ALIGN_NORMAL) {
            if (dir == DIR_RIGHT_TO_LEFT)
                return mWidth;
            else
                return getParagraphLeft(line) + getLineMax(line);
        } else if (align == Alignment.ALIGN_OPPOSITE) {
            if (dir == DIR_RIGHT_TO_LEFT)
                return getLineMax(line);
            else
                return mWidth;
        } else { /* align == Alignment.ALIGN_CENTER */
            int left = getParagraphLeft(line);
            int right = getParagraphRight(line);
            int max = ((int) getLineMax(line)) & ~1;

            return right - ((right - left) - max) / 2;
        }
    }

    /**
     * Gets the horizontal extent of the specified line, excluding
     * trailing whitespace.
     */
    public float getLineMax(int line) {
        return getLineMax(line, null, false);
    }

    /**
     * Gets the horizontal extent of the specified line, including
     * trailing whitespace.
     */
    public float getLineWidth(int line) {
        return getLineMax(line, null, true);
    }

    private float getLineMax(int line, Object[] tabs, boolean full) {
        int start = getLineStart(line);
        int end;

        if (full) {
            end = getLineEnd(line);
        } else {
            end = getLineVisibleEnd(line);
        }
        boolean tab = getLineContainsTab(line);

        if (tabs == null && tab && mText instanceof Spanned) {
            tabs = ((Spanned) mText).getSpans(start, end, TabStopSpan.class);
        }

        return measureText(mPaint, mWorkPaint,
                           mText, start, end, null, tab, tabs);
    }

    /**
     * Get the line number corresponding to the specified vertical position.
     * If you ask for a position above 0, you get 0; if you ask for a position
     * below the bottom of the text, you get the last line.
     */
    // FIXME: It may be faster to do a linear search for layouts without many lines.
    public int getLineForVertical(int vertical) {
        int high = getLineCount(), low = -1, guess;

        while (high - low > 1) {
            guess = (high + low) / 2;

            if (getLineTop(guess) > vertical)
                high = guess;
            else
                low = guess;
        }

        if (low < 0)
            return 0;
        else
            return low;
    }

    /**
     * Get the line number on which the specified text offset appears.
     * If you ask for a position before 0, you get 0; if you ask for a position
     * beyond the end of the text, you get the last line.
     */
    public int getLineForOffset(int offset) {
        int high = getLineCount(), low = -1, guess;

        while (high - low > 1) {
            guess = (high + low) / 2;

            if (getLineStart(guess) > offset)
                high = guess;
            else
                low = guess;
        }

        if (low < 0)
            return 0;
        else
            return low;
    }

    /**
     * Get the character offset on the specified line whose position is
     * closest to the specified horizontal position.
     */
    public int getOffsetForHorizontal(int line, float horiz) {
        int max = getLineEnd(line) - 1;
        int min = getLineStart(line);
        Directions dirs = getLineDirections(line);

        if (line == getLineCount() - 1)
            max++;

        int best = min;
        float bestdist = Math.abs(getPrimaryHorizontal(best) - horiz);

        for (int i = 0; i < dirs.mDirections.length; i += 2) {
            int here = min + dirs.mDirections[i];
            int there = here + (dirs.mDirections[i+1] & RUN_LENGTH_MASK);
            int swap = (dirs.mDirections[i+1] & RUN_RTL_FLAG) != 0 ? -1 : 1;

            if (there > max)
                there = max;
            int high = there - 1 + 1, low = here + 1 - 1, guess;

            while (high - low > 1) {
                guess = (high + low) / 2;
                int adguess = getOffsetAtStartOf(guess);

                if (getPrimaryHorizontal(adguess) * swap >= horiz * swap)
                    high = guess;
                else
                    low = guess;
            }

            if (low < here + 1)
                low = here + 1;

            if (low < there) {
                low = getOffsetAtStartOf(low);

                float dist = Math.abs(getPrimaryHorizontal(low) - horiz);

                int aft = TextUtils.getOffsetAfter(mText, low);
                if (aft < there) {
                    float other = Math.abs(getPrimaryHorizontal(aft) - horiz);

                    if (other < dist) {
                        dist = other;
                        low = aft;
                    }
                }

                if (dist < bestdist) {
                    bestdist = dist;
                    best = low;
                }
            }

            float dist = Math.abs(getPrimaryHorizontal(here) - horiz);

            if (dist < bestdist) {
                bestdist = dist;
                best = here;
            }
        }

        float dist = Math.abs(getPrimaryHorizontal(max) - horiz);

        if (dist < bestdist) {
            bestdist = dist;
            best = max;
        }

        return best;
    }

    /**
     * Return the text offset after the last character on the specified line.
     */
    public final int getLineEnd(int line) {
        return getLineStart(line + 1);
    }

    /**
     * Return the text offset after the last visible character (so whitespace
     * is not counted) on the specified line.
     */
    public int getLineVisibleEnd(int line) {
        return getLineVisibleEnd(line, getLineStart(line), getLineStart(line+1));
    }

    private int getLineVisibleEnd(int line, int start, int end) {
        if (DEBUG) {
            Assert.assertTrue(getLineStart(line) == start && getLineStart(line+1) == end);
        }

        CharSequence text = mText;
        char ch;
        if (line == getLineCount() - 1) {
            return end;
        }

        for (; end > start; end--) {
            ch = text.charAt(end - 1);

            if (ch == '\n') {
                return end - 1;
            }

            if (ch != ' ' && ch != '\t') {
                break;
            }

        }

        return end;
    }

    /**
     * Return the vertical position of the bottom of the specified line.
     */
    public final int getLineBottom(int line) {
        return getLineTop(line + 1);
    }

    /**
     * Return the vertical position of the baseline of the specified line.
     */
    public final int getLineBaseline(int line) {
        // getLineTop(line+1) == getLineTop(line)
        return getLineTop(line+1) - getLineDescent(line);
    }

    /**
     * Get the ascent of the text on the specified line.
     * The return value is negative to match the Paint.ascent() convention.
     */
    public final int getLineAscent(int line) {
        // getLineTop(line+1) - getLineDescent(line) == getLineBaseLine(line)
        return getLineTop(line) - (getLineTop(line+1) - getLineDescent(line));
    }

    public int getOffsetToLeftOf(int offset) {
        return getOffsetToLeftRightOf(offset, true);
    }

    public int getOffsetToRightOf(int offset) {
        return getOffsetToLeftRightOf(offset, false);
    }

    // 1) The caret marks the leading edge of a character. The character
    // logically before it might be on a different level, and the active caret
    // position is on the character at the lower level. If that character
    // was the previous character, the caret is on its trailing edge.
    // 2) Take this character/edge and move it in the indicated direction.
    // This gives you a new character and a new edge.
    // 3) This position is between two visually adjacent characters.  One of
    // these might be at a lower level.  The active position is on the
    // character at the lower level.
    // 4) If the active position is on the trailing edge of the character,
    // the new caret position is the following logical character, else it
    // is the character.
    private int getOffsetToLeftRightOf(int caret, boolean toLeft) {
        int line = getLineForOffset(caret);
        int lineStart = getLineStart(line);
        int lineEnd = getLineEnd(line);

        boolean paraIsRtl = getParagraphDirection(line) == -1;
        int[] runs = getLineDirections(line).mDirections;

        int runIndex, runLevel = 0, runStart = lineStart, runLimit = lineEnd, newCaret = -1;
        boolean trailing = false;

        if (caret == lineStart) {
            runIndex = -2;
        } else if (caret == lineEnd) {
            runIndex = runs.length;
        } else {
          // First, get information about the run containing the character with
          // the active caret.
          for (runIndex = 0; runIndex < runs.length; runIndex += 2) {
            runStart = lineStart + runs[runIndex];
            if (caret >= runStart) {
              runLimit = runStart + (runs[runIndex+1] & RUN_LENGTH_MASK);
              if (runLimit > lineEnd) {
                  runLimit = lineEnd;
              }
              if (caret < runLimit) {
                runLevel = (runs[runIndex+1] >>> RUN_LEVEL_SHIFT) & RUN_LEVEL_MASK;
                if (caret == runStart) {
                  // The caret is on a run boundary, see if we should
                  // use the position on the trailing edge of the previous
                  // logical character instead.
                  int prevRunIndex, prevRunLevel, prevRunStart, prevRunLimit;
                  int pos = caret - 1;
                  for (prevRunIndex = 0; prevRunIndex < runs.length; prevRunIndex += 2) {
                    prevRunStart = lineStart + runs[prevRunIndex];
                    if (pos >= prevRunStart) {
                      prevRunLimit = prevRunStart + (runs[prevRunIndex+1] & RUN_LENGTH_MASK);
                      if (prevRunLimit > lineEnd) {
                          prevRunLimit = lineEnd;
                      }
                      if (pos < prevRunLimit) {
                        prevRunLevel = (runs[prevRunIndex+1] >>> RUN_LEVEL_SHIFT) & RUN_LEVEL_MASK;
                        if (prevRunLevel < runLevel) {
                          // Start from logically previous character.
                          runIndex = prevRunIndex;
                          runLevel = prevRunLevel;
                          runStart = prevRunStart;
                          runLimit = prevRunLimit;
                          trailing = true;
                          break;
                        }
                      }
                    }
                  }
                }
                break;
              }
            }
          }

          // caret might be = lineEnd.  This is generally a space or paragraph
          // separator and has an associated run, but might be the end of
          // text, in which case it doesn't.  If that happens, we ran off the
          // end of the run list, and runIndex == runs.length.  In this case,
          // we are at a run boundary so we skip the below test.
          if (runIndex != runs.length) {
              boolean rtlRun = (runLevel & 0x1) != 0;
              boolean advance = toLeft == rtlRun;
              if (caret != (advance ? runLimit : runStart) || advance != trailing) {
                  // Moving within or into the run, so we can move logically.
                  newCaret = getOffsetBeforeAfter(caret, advance);
                  // If the new position is internal to the run, we're at the strong
                  // position already so we're finished.
                  if (newCaret != (advance ? runLimit : runStart)) {
                      return newCaret;
                  }
              }
          }
        }

        // If newCaret is -1, we're starting at a run boundary and crossing
        // into another run. Otherwise we've arrived at a run boundary, and
        // need to figure out which character to attach to.  Note we might
        // need to run this twice, if we cross a run boundary and end up at
        // another run boundary.
        while (true) {
          boolean advance = toLeft == paraIsRtl;
          int otherRunIndex = runIndex + (advance ? 2 : -2);
          if (otherRunIndex >= 0 && otherRunIndex < runs.length) {
            int otherRunStart = lineStart + runs[otherRunIndex];
            int otherRunLimit = otherRunStart + (runs[otherRunIndex+1] & RUN_LENGTH_MASK);
            if (otherRunLimit > lineEnd) {
                otherRunLimit = lineEnd;
            }
            int otherRunLevel = runs[otherRunIndex+1] >>> RUN_LEVEL_SHIFT & RUN_LEVEL_MASK;
            boolean otherRunIsRtl = (otherRunLevel & 1) != 0;

            advance = toLeft == otherRunIsRtl;
            if (newCaret == -1) {
              newCaret = getOffsetBeforeAfter(advance ? otherRunStart : otherRunLimit, advance);
              if (newCaret == (advance ? otherRunLimit : otherRunStart)) {
                // Crossed and ended up at a new boundary, repeat a second and final time.
                runIndex = otherRunIndex;
                runLevel = otherRunLevel;
                continue;
              }
              break;
            }

            // The new caret is at a boundary.
            if (otherRunLevel < runLevel) {
              // The strong character is in the other run.
              newCaret = advance ? otherRunStart : otherRunLimit;
            }
            break;
          }

          if (newCaret == -1) {
              // We're walking off the end of the line.  The paragraph
              // level is always equal to or lower than any internal level, so
              // the boundaries get the strong caret.
              newCaret = getOffsetBeforeAfter(caret, advance);
              break;
          }
          // Else we've arrived at the end of the line.  That's a strong position.
          // We might have arrived here by crossing over a run with no internal
          // breaks and dropping out of the above loop before advancing one final
          // time, so reset the caret.
          // Note, we use '<=' below to handle a situation where the only run
          // on the line is a counter-directional run.  If we're not advancing,
          // we can end up at the 'lineEnd' position but the caret we want is at
          // the lineStart.
          if (newCaret <= lineEnd) {
              newCaret = advance ? lineEnd : lineStart;
          }
          break;
        }

        return newCaret;
    }

    // utility, maybe just roll into the above.
    private int getOffsetBeforeAfter(int offset, boolean after) {
        if (after) {
            return TextUtils.getOffsetAfter(mText, offset);
        }
        return TextUtils.getOffsetBefore(mText, offset);
    }

    private int getOffsetAtStartOf(int offset) {
        // XXX this probably should skip local reorderings and
        // zero-width characters, look at callers
        if (offset == 0)
            return 0;

        CharSequence text = mText;
        char c = text.charAt(offset);

        if (c >= '\uDC00' && c <= '\uDFFF') {
            char c1 = text.charAt(offset - 1);

            if (c1 >= '\uD800' && c1 <= '\uDBFF')
                offset -= 1;
        }

        if (mSpannedText) {
            ReplacementSpan[] spans = ((Spanned) text).getSpans(offset, offset,
                                                       ReplacementSpan.class);

            for (int i = 0; i < spans.length; i++) {
                int start = ((Spanned) text).getSpanStart(spans[i]);
                int end = ((Spanned) text).getSpanEnd(spans[i]);

                if (start < offset && end > offset)
                    offset = start;
            }
        }

        return offset;
    }

    /**
     * Fills in the specified Path with a representation of a cursor
     * at the specified offset.  This will often be a vertical line
     * but can be multiple discontinuous lines in text with multiple
     * directionalities.
     */
    public void getCursorPath(int point, Path dest,
                              CharSequence editingBuffer) {
        dest.reset();

        int line = getLineForOffset(point);
        int top = getLineTop(line);
        int bottom = getLineTop(line+1);

        float h1 = getPrimaryHorizontal(point) - 0.5f;
        float h2 = isLevelBoundary(point) ?
                    getSecondaryHorizontal(point) - 0.5f : h1;

        int caps = TextKeyListener.getMetaState(editingBuffer,
                                                KeyEvent.META_SHIFT_ON) |
                   TextKeyListener.getMetaState(editingBuffer,
                                                TextKeyListener.META_SELECTING);
        int fn = TextKeyListener.getMetaState(editingBuffer,
                                              KeyEvent.META_ALT_ON);
        int dist = 0;

        if (caps != 0 || fn != 0) {
            dist = (bottom - top) >> 2;

            if (fn != 0)
                top += dist;
            if (caps != 0)
                bottom -= dist;
        }

        if (h1 < 0.5f)
            h1 = 0.5f;
        if (h2 < 0.5f)
            h2 = 0.5f;

        if (h1 == h2) {
            dest.moveTo(h1, top);
            dest.lineTo(h1, bottom);
        } else {
            dest.moveTo(h1, top);
            dest.lineTo(h1, (top + bottom) >> 1);

            dest.moveTo(h2, (top + bottom) >> 1);
            dest.lineTo(h2, bottom);
        }

        if (caps == 2) {
            dest.moveTo(h2, bottom);
            dest.lineTo(h2 - dist, bottom + dist);
            dest.lineTo(h2, bottom);
            dest.lineTo(h2 + dist, bottom + dist);
        } else if (caps == 1) {
            dest.moveTo(h2, bottom);
            dest.lineTo(h2 - dist, bottom + dist);

            dest.moveTo(h2 - dist, bottom + dist - 0.5f);
            dest.lineTo(h2 + dist, bottom + dist - 0.5f);

            dest.moveTo(h2 + dist, bottom + dist);
            dest.lineTo(h2, bottom);
        }

        if (fn == 2) {
            dest.moveTo(h1, top);
            dest.lineTo(h1 - dist, top - dist);
            dest.lineTo(h1, top);
            dest.lineTo(h1 + dist, top - dist);
        } else if (fn == 1) {
            dest.moveTo(h1, top);
            dest.lineTo(h1 - dist, top - dist);

            dest.moveTo(h1 - dist, top - dist + 0.5f);
            dest.lineTo(h1 + dist, top - dist + 0.5f);

            dest.moveTo(h1 + dist, top - dist);
            dest.lineTo(h1, top);
        }
    }

    private void addSelection(int line, int start, int end,
                              int top, int bottom, Path dest) {
        int linestart = getLineStart(line);
        int lineend = getLineEnd(line);
        Directions dirs = getLineDirections(line);

        if (lineend > linestart && mText.charAt(lineend - 1) == '\n')
            lineend--;

        for (int i = 0; i < dirs.mDirections.length; i += 2) {
            int here = linestart + dirs.mDirections[i];
            int there = here + (dirs.mDirections[i+1] & RUN_LENGTH_MASK);

            if (there > lineend)
                there = lineend;

            if (start <= there && end >= here) {
                int st = Math.max(start, here);
                int en = Math.min(end, there);

                if (st != en) {
                    float h1 = getHorizontal(st, false, line);
                    float h2 = getHorizontal(en, true, line);

                    dest.addRect(h1, top, h2, bottom, Path.Direction.CW);
                }
            }
        }
    }

    /**
     * Fills in the specified Path with a representation of a highlight
     * between the specified offsets.  This will often be a rectangle
     * or a potentially discontinuous set of rectangles.  If the start
     * and end are the same, the returned path is empty.
     */
    public void getSelectionPath(int start, int end, Path dest) {
        dest.reset();

        if (start == end)
            return;

        if (end < start) {
            int temp = end;
            end = start;
            start = temp;
        }

        int startline = getLineForOffset(start);
        int endline = getLineForOffset(end);

        int top = getLineTop(startline);
        int bottom = getLineBottom(endline);

        if (startline == endline) {
            addSelection(startline, start, end, top, bottom, dest);
        } else {
            final float width = mWidth;

            addSelection(startline, start, getLineEnd(startline),
                         top, getLineBottom(startline), dest);

            if (getParagraphDirection(startline) == DIR_RIGHT_TO_LEFT)
                dest.addRect(getLineLeft(startline), top,
                              0, getLineBottom(startline), Path.Direction.CW);
            else
                dest.addRect(getLineRight(startline), top,
                              width, getLineBottom(startline), Path.Direction.CW);

            for (int i = startline + 1; i < endline; i++) {
                top = getLineTop(i);
                bottom = getLineBottom(i);
                dest.addRect(0, top, width, bottom, Path.Direction.CW);
            }

            top = getLineTop(endline);
            bottom = getLineBottom(endline);

            addSelection(endline, getLineStart(endline), end,
                         top, bottom, dest);

            if (getParagraphDirection(endline) == DIR_RIGHT_TO_LEFT)
                dest.addRect(width, top, getLineRight(endline), bottom, Path.Direction.CW);
            else
                dest.addRect(0, top, getLineLeft(endline), bottom, Path.Direction.CW);
        }
    }

    /**
     * Get the alignment of the specified paragraph, taking into account
     * markup attached to it.
     */
    public final Alignment getParagraphAlignment(int line) {
        Alignment align = mAlignment;

        if (mSpannedText) {
            Spanned sp = (Spanned) mText;
            AlignmentSpan[] spans = sp.getSpans(getLineStart(line),
                                                getLineEnd(line),
                                                AlignmentSpan.class);

            int spanLength = spans.length;
            if (spanLength > 0) {
                align = spans[spanLength-1].getAlignment();
            }
        }

        return align;
    }

    /**
     * Get the left edge of the specified paragraph, inset by left margins.
     */
    public final int getParagraphLeft(int line) {
        int dir = getParagraphDirection(line);

        int left = 0;

        boolean par = false;
        int off = getLineStart(line);
        if (off == 0 || mText.charAt(off - 1) == '\n')
            par = true;

        if (dir == DIR_LEFT_TO_RIGHT) {
            if (mSpannedText) {
                Spanned sp = (Spanned) mText;
                LeadingMarginSpan[] spans = sp.getSpans(getLineStart(line),
                                                        getLineEnd(line),
                                                        LeadingMarginSpan.class);

                for (int i = 0; i < spans.length; i++) {
                    boolean margin = par;
                    LeadingMarginSpan span = spans[i];
                    if (span instanceof LeadingMarginSpan.LeadingMarginSpan2) {
                        int count = ((LeadingMarginSpan.LeadingMarginSpan2)span).getLeadingMarginLineCount();
                        margin = count >= line;
                    }
                    left += span.getLeadingMargin(margin);
                }
            }
        }

        return left;
    }

    /**
     * Get the right edge of the specified paragraph, inset by right margins.
     */
    public final int getParagraphRight(int line) {
        int dir = getParagraphDirection(line);

        int right = mWidth;

        boolean par = false;
        int off = getLineStart(line);
        if (off == 0 || mText.charAt(off - 1) == '\n')
            par = true;


        if (dir == DIR_RIGHT_TO_LEFT) {
            if (mSpannedText) {
                Spanned sp = (Spanned) mText;
                LeadingMarginSpan[] spans = sp.getSpans(getLineStart(line),
                                                        getLineEnd(line),
                                                        LeadingMarginSpan.class);

                for (int i = 0; i < spans.length; i++) {
                    right -= spans[i].getLeadingMargin(par);
                }
            }
        }

        return right;
    }

    private void drawText(Canvas canvas,
                                 CharSequence text, int start, int end,
                                 int dir, Directions directions,
                                 float x, int top, int y, int bottom,
                                 TextPaint paint,
                                 TextPaint workPaint,
                                 boolean hasTabs, Object[] parspans) {
        char[] buf;
        if (!hasTabs) {
            if (directions == DIRS_ALL_LEFT_TO_RIGHT) {
                if (DEBUG) {
                    Assert.assertTrue(DIR_LEFT_TO_RIGHT == dir);
                }
                Styled.drawText(canvas, text, start, end, dir, false, x, top, y, bottom, paint, workPaint, false);
                return;
            }
            buf = null;
        } else {
            buf = TextUtils.obtain(end - start);
            TextUtils.getChars(text, start, end, buf, 0);
        }

        float h = 0;

        int lastRunIndex = directions.mDirections.length - 2;
        for (int i = 0; i < directions.mDirections.length; i += 2) {
            int here = start + directions.mDirections[i];
            int there = here + (directions.mDirections[i+1] & RUN_LENGTH_MASK);
            boolean runIsRtl = (directions.mDirections[i+1] & RUN_RTL_FLAG) != 0;

            if (there > end)
                there = end;

            int segstart = here;
            for (int j = hasTabs ? here : there; j <= there; j++) {
                int pj = j - start;
                if (j == there || buf[pj] == '\t') {
                    h += Styled.drawText(canvas, text,
                                         segstart, j,
                                         dir, runIsRtl, x + h,
                                         top, y, bottom, paint, workPaint,
                                         i != lastRunIndex || j != end);

                    if (j != there)
                        h = dir * nextTab(text, start, end, h * dir, parspans);

                    segstart = j + 1;
                } else if (hasTabs && buf[pj] >= 0xD800 && buf[pj] <= 0xDFFF && j + 1 < there) {
                    int emoji = Character.codePointAt(buf, pj);

                    if (emoji >= MIN_EMOJI && emoji <= MAX_EMOJI) {
                        Bitmap bm = EMOJI_FACTORY.
                            getBitmapFromAndroidPua(emoji);

                        if (bm != null) {
                            h += Styled.drawText(canvas, text,
                                                 segstart, j,
                                                 dir, runIsRtl, x + h,
                                                 top, y, bottom, paint, workPaint,
                                                 i != lastRunIndex || j != end);

                            if (mEmojiRect == null) {
                                mEmojiRect = new RectF();
                            }

                            workPaint.set(paint);
                            Styled.measureText(paint, workPaint, text,
                                               j, j + 1,
                                               null);

                            float bitmapHeight = bm.getHeight();
                            float textHeight = -workPaint.ascent();
                            float scale = textHeight / bitmapHeight;
                            float width = bm.getWidth() * scale;

                            mEmojiRect.set(x + h, y - textHeight,
                                           x + h + width, y);

                            canvas.drawBitmap(bm, null, mEmojiRect, paint);
                            h += width;

                            j++;
                            segstart = j + 1;
                        }
                    }
                }
            }
        }

        if (hasTabs)
            TextUtils.recycle(buf);
    }

    /**
     * Get the distance from the margin to the requested edge of the character
     * at offset on the line from start to end.  Trailing indicates the edge
     * should be the trailing edge of the character at offset-1.
     */
    /* package */ static float measureText(TextPaint paint,
                                     TextPaint workPaint,
                                     CharSequence text,
                                     int start, int offset, int end,
                                     int dir, Directions directions,
                                     boolean trailing, boolean hasTabs,
                                     Object[] tabs) {
        char[] buf = null;

        if (hasTabs) {
            buf = TextUtils.obtain(end - start);
            TextUtils.getChars(text, start, end, buf, 0);
        }

        float h = 0;

        int target = trailing ? offset - 1 : offset;
        if (target < start) {
            return 0;
        }

        int[] runs = directions.mDirections;
        for (int i = 0; i < runs.length; i += 2) {
            int here = start + runs[i];
            int there = here + (runs[i+1] & RUN_LENGTH_MASK);
            if (there > end) {
                there = end;
            }
            boolean runIsRtl = (runs[i+1] & RUN_RTL_FLAG) != 0;

            int segstart = here;
            for (int j = hasTabs ? here : there; j <= there; j++) {
                int codept = 0;
                Bitmap bm = null;

                if (hasTabs && j < there) {
                    codept = buf[j - start];
                }

                if (codept >= 0xD800 && codept <= 0xDFFF && j + 1 < there) {
                    codept = Character.codePointAt(buf, j - start);

                    if (codept >= MIN_EMOJI && codept <= MAX_EMOJI) {
                        bm = EMOJI_FACTORY.getBitmapFromAndroidPua(codept);
                    }
                }

                if (j == there || codept == '\t' || bm != null) {
                    float segw;

                    boolean inSegment = target >= segstart && target < j;

                    if (inSegment) {
                        if (dir == DIR_LEFT_TO_RIGHT && !runIsRtl) {
                            h += Styled.measureText(paint, workPaint, text,
                                                    segstart, offset,
                                                    null);
                            return h;
                        }

                        if (dir == DIR_RIGHT_TO_LEFT && runIsRtl) {
                            h -= Styled.measureText(paint, workPaint, text,
                                                    segstart, offset,
                                                    null);
                            return h;
                        }
                    }

                    // XXX Style.measureText assumes LTR?
                    segw = Styled.measureText(paint, workPaint, text,
                                              segstart, j,
                                              null);

                    if (inSegment) {
                        if (dir == DIR_LEFT_TO_RIGHT) {
                            h += segw - Styled.measureText(paint, workPaint,
                                                           text,
                                                           segstart,
                                                           offset, null);
                            return h;
                        }

                        if (dir == DIR_RIGHT_TO_LEFT) {
                            h -= segw - Styled.measureText(paint, workPaint,
                                                           text,
                                                           segstart,
                                                           offset, null);
                            return h;
                        }
                    }

                    if (dir == DIR_RIGHT_TO_LEFT)
                        h -= segw;
                    else
                        h += segw;

                    if (j != there && buf[j - start] == '\t') {
                        if (offset == j)
                            return h;

                        h = dir * nextTab(text, start, end, h * dir, tabs);

                        if (target == j) {
                            return h;
                        }
                    }

                    if (bm != null) {
                        workPaint.set(paint);
                        Styled.measureText(paint, workPaint, text,
                                           j, j + 2, null);

                        float wid = bm.getWidth() *
                                    -workPaint.ascent() / bm.getHeight();

                        if (dir == DIR_RIGHT_TO_LEFT) {
                            h -= wid;
                        } else {
                            h += wid;
                        }

                        j++;
                    }

                    segstart = j + 1;
                }
            }
        }

        if (hasTabs)
            TextUtils.recycle(buf);

        return h;
    }

    /**
     * Measure width of a run of text on a single line that is known to all be
     * in the same direction as the paragraph base direction. Returns the width,
     * and the line metrics in fm if fm is not null.
     *
     * @param paint the paint for the text; will not be modified
     * @param workPaint paint available for modification
     * @param text text
     * @param start start of the line
     * @param end limit of the line
     * @param fm object to return integer metrics in, can be null
     * @param hasTabs true if it is known that the line has tabs
     * @param tabs tab position information
     * @return the width of the text from start to end
     */
    /* package */ static float measureText(TextPaint paint,
                                           TextPaint workPaint,
                                           CharSequence text,
                                           int start, int end,
                                           Paint.FontMetricsInt fm,
                                           boolean hasTabs, Object[] tabs) {
        char[] buf = null;

        if (hasTabs) {
            buf = TextUtils.obtain(end - start);
            TextUtils.getChars(text, start, end, buf, 0);
        }

        int len = end - start;

        int lastPos = 0;
        float width = 0;
        int ascent = 0, descent = 0, top = 0, bottom = 0;

        if (fm != null) {
            fm.ascent = 0;
            fm.descent = 0;
        }

        for (int pos = hasTabs ? 0 : len; pos <= len; pos++) {
            int codept = 0;
            Bitmap bm = null;

            if (hasTabs && pos < len) {
                codept = buf[pos];
            }

            if (codept >= 0xD800 && codept <= 0xDFFF && pos < len) {
                codept = Character.codePointAt(buf, pos);

                if (codept >= MIN_EMOJI && codept <= MAX_EMOJI) {
                    bm = EMOJI_FACTORY.getBitmapFromAndroidPua(codept);
                }
            }

            if (pos == len || codept == '\t' || bm != null) {
                workPaint.baselineShift = 0;

                // XXX Styled.measureText assumes the run direction is LTR,
                // but it might not be.  Check this.
                width += Styled.measureText(paint, workPaint, text,
                                        start + lastPos, start + pos,
                                        fm);

                if (fm != null) {
                    if (workPaint.baselineShift < 0) {
                        fm.ascent += workPaint.baselineShift;
                        fm.top += workPaint.baselineShift;
                    } else {
                        fm.descent += workPaint.baselineShift;
                        fm.bottom += workPaint.baselineShift;
                    }
                }

                if (pos != len) {
                    if (bm == null) {
                        // no emoji, must have hit a tab
                        width = nextTab(text, start, end, width, tabs);
                    } else {
                        // This sets up workPaint with the font on the emoji
                        // text, so that we can extract the ascent and scale.

                        // We can't use the result of the previous call to
                        // measureText because the emoji might have its own style.
                        // We have to initialize workPaint here because if the
                        // text is unstyled measureText might not use workPaint
                        // at all.
                        workPaint.set(paint);
                        Styled.measureText(paint, workPaint, text,
                                           start + pos, start + pos + 1, null);

                        width += bm.getWidth() *
                                    -workPaint.ascent() / bm.getHeight();

                        // Since we had an emoji, we bump past the second half
                        // of the surrogate pair.
                        pos++;
                    }
                }

                if (fm != null) {
                    if (fm.ascent < ascent) {
                        ascent = fm.ascent;
                    }
                    if (fm.descent > descent) {
                        descent = fm.descent;
                    }

                    if (fm.top < top) {
                        top = fm.top;
                    }
                    if (fm.bottom > bottom) {
                        bottom = fm.bottom;
                    }

                    // No need to take bitmap height into account here,
                    // since it is scaled to match the text height.
                }

                lastPos = pos + 1;
            }
        }

        if (fm != null) {
            fm.ascent = ascent;
            fm.descent = descent;
            fm.top = top;
            fm.bottom = bottom;
        }

        if (hasTabs)
            TextUtils.recycle(buf);

        return width;
    }

    /**
     * Returns the position of the next tab stop after h on the line.
     *
     * @param text the text
     * @param start start of the line
     * @param end limit of the line
     * @param h the current horizontal offset
     * @param tabs the tabs, can be null.  If it is null, any tabs in effect
     * on the line will be used.  If there are no tabs, a default offset
     * will be used to compute the tab stop.
     * @return the offset of the next tab stop.
     */
    /* package */ static float nextTab(CharSequence text, int start, int end,
                                       float h, Object[] tabs) {
        float nh = Float.MAX_VALUE;
        boolean alltabs = false;

        if (text instanceof Spanned) {
            if (tabs == null) {
                tabs = ((Spanned) text).getSpans(start, end, TabStopSpan.class);
                alltabs = true;
            }

            for (int i = 0; i < tabs.length; i++) {
                if (!alltabs) {
                    if (!(tabs[i] instanceof TabStopSpan))
                        continue;
                }

                int where = ((TabStopSpan) tabs[i]).getTabStop();

                if (where < nh && where > h)
                    nh = where;
            }

            if (nh != Float.MAX_VALUE)
                return nh;
        }

        return ((int) ((h + TAB_INCREMENT) / TAB_INCREMENT)) * TAB_INCREMENT;
    }

    protected final boolean isSpanned() {
        return mSpannedText;
    }

    private void ellipsize(int start, int end, int line,
                           char[] dest, int destoff) {
        int ellipsisCount = getEllipsisCount(line);

        if (ellipsisCount == 0) {
            return;
        }

        int ellipsisStart = getEllipsisStart(line);
        int linestart = getLineStart(line);

        for (int i = ellipsisStart; i < ellipsisStart + ellipsisCount; i++) {
            char c;

            if (i == ellipsisStart) {
                c = '\u2026'; // ellipsis
            } else {
                c = '\uFEFF'; // 0-width space
            }

            int a = i + linestart;

            if (a >= start && a < end) {
                dest[destoff + a - start] = c;
            }
        }
    }

    /**
     * Stores information about bidirectional (left-to-right or right-to-left)
     * text within the layout of a line.
     */
    public static class Directions {
        // Directions represents directional runs within a line of text.
        // Runs are pairs of ints listed in visual order, starting from the
        // leading margin.  The first int of each pair is the offset from
        // the first character of the line to the start of the run.  The
        // second int represents both the length and level of the run.
        // The length is in the lower bits, accessed by masking with
        // DIR_LENGTH_MASK.  The level is in the higher bits, accessed
        // by shifting by DIR_LEVEL_SHIFT and masking by DIR_LEVEL_MASK.
        // To simply test for an RTL direction, test the bit using
        // DIR_RTL_FLAG, if set then the direction is rtl.

        /* package */ int[] mDirections;
        /* package */ Directions(int[] dirs) {
            mDirections = dirs;
        }
    }

    /**
     * Return the offset of the first character to be ellipsized away,
     * relative to the start of the line.  (So 0 if the beginning of the
     * line is ellipsized, not getLineStart().)
     */
    public abstract int getEllipsisStart(int line);
    /**
     * Returns the number of characters to be ellipsized away, or 0 if
     * no ellipsis is to take place.
     */
    public abstract int getEllipsisCount(int line);

    /* package */ static class Ellipsizer implements CharSequence, GetChars {
        /* package */ CharSequence mText;
        /* package */ Layout mLayout;
        /* package */ int mWidth;
        /* package */ TextUtils.TruncateAt mMethod;

        public Ellipsizer(CharSequence s) {
            mText = s;
        }

        public char charAt(int off) {
            char[] buf = TextUtils.obtain(1);
            getChars(off, off + 1, buf, 0);
            char ret = buf[0];

            TextUtils.recycle(buf);
            return ret;
        }

        public void getChars(int start, int end, char[] dest, int destoff) {
            int line1 = mLayout.getLineForOffset(start);
            int line2 = mLayout.getLineForOffset(end);

            TextUtils.getChars(mText, start, end, dest, destoff);

            for (int i = line1; i <= line2; i++) {
                mLayout.ellipsize(start, end, i, dest, destoff);
            }
        }

        public int length() {
            return mText.length();
        }

        public CharSequence subSequence(int start, int end) {
            char[] s = new char[end - start];
            getChars(start, end, s, 0);
            return new String(s);
        }

        public String toString() {
            char[] s = new char[length()];
            getChars(0, length(), s, 0);
            return new String(s);
        }

    }

    /* package */ static class SpannedEllipsizer
                    extends Ellipsizer implements Spanned {
        private Spanned mSpanned;

        public SpannedEllipsizer(CharSequence display) {
            super(display);
            mSpanned = (Spanned) display;
        }

        public <T> T[] getSpans(int start, int end, Class<T> type) {
            return mSpanned.getSpans(start, end, type);
        }

        public int getSpanStart(Object tag) {
            return mSpanned.getSpanStart(tag);
        }

        public int getSpanEnd(Object tag) {
            return mSpanned.getSpanEnd(tag);
        }

        public int getSpanFlags(Object tag) {
            return mSpanned.getSpanFlags(tag);
        }

        public int nextSpanTransition(int start, int limit, Class type) {
            return mSpanned.nextSpanTransition(start, limit, type);
        }

        public CharSequence subSequence(int start, int end) {
            char[] s = new char[end - start];
            getChars(start, end, s, 0);

            SpannableString ss = new SpannableString(new String(s));
            TextUtils.copySpansFrom(mSpanned, start, end, Object.class, ss, 0);
            return ss;
        }
    }

    private CharSequence mText;
    private TextPaint mPaint;
    /* package */ TextPaint mWorkPaint;
    private int mWidth;
    private Alignment mAlignment = Alignment.ALIGN_NORMAL;
    private float mSpacingMult;
    private float mSpacingAdd;
    private static Rect sTempRect = new Rect();
    private boolean mSpannedText;

    public static final int DIR_LEFT_TO_RIGHT = 1;
    public static final int DIR_RIGHT_TO_LEFT = -1;

    /* package */ static final int DIR_REQUEST_LTR = 1;
    /* package */ static final int DIR_REQUEST_RTL = -1;
    /* package */ static final int DIR_REQUEST_DEFAULT_LTR = 2;
    /* package */ static final int DIR_REQUEST_DEFAULT_RTL = -2;

    /* package */ static final int RUN_LENGTH_MASK = 0x03ffffff;
    /* package */ static final int RUN_LEVEL_SHIFT = 26;
    /* package */ static final int RUN_LEVEL_MASK = 0x3f;
    /* package */ static final int RUN_RTL_FLAG = 1 << RUN_LEVEL_SHIFT;

    public enum Alignment {
        ALIGN_NORMAL,
        ALIGN_OPPOSITE,
        ALIGN_CENTER,
        // XXX ALIGN_LEFT,
        // XXX ALIGN_RIGHT,
    }

    private static final int TAB_INCREMENT = 20;

    /* package */ static final Directions DIRS_ALL_LEFT_TO_RIGHT =
        new Directions(new int[] { 0, RUN_LENGTH_MASK });
    /* package */ static final Directions DIRS_ALL_RIGHT_TO_LEFT =
        new Directions(new int[] { 0, RUN_LENGTH_MASK | RUN_RTL_FLAG });
}
<|MERGE_RESOLUTION|>--- conflicted
+++ resolved
@@ -530,28 +530,6 @@
      */
     public abstract int getBottomPadding();
 
-<<<<<<< HEAD
-    // return the level of the character at offset.
-    // XXX remove if not needed
-    private int getRunLevelAtOffset(int offset) {
-        int line = getLineForOffset(offset);
-        int lineStart = getLineStart(line);
-        int lineEnd = getLineVisibleEnd(line);
-        int[] runs = getLineDirections(line).mDirections;
-        for (int i = 0; i < runs.length; i += 2) {
-            int start = runs[i];
-            if (offset >= start) {
-               int limit = start + (runs[i+1] & RUN_LENGTH_MASK);
-               if (limit > lineEnd) {
-                   limit = lineEnd;
-               }
-               if (offset < limit) {
-                   return (runs[i+1] >>> RUN_LEVEL_SHIFT) & RUN_LEVEL_MASK;
-               }
-            }
-        }
-        return getParagraphDirection(line) == 1 ? 0 : 1;
-=======
 
     /**
      * Returns true if the character at offset and the preceding character
@@ -582,17 +560,12 @@
             }
         }
         return false;
->>>>>>> 4e0c5e55
     }
 
     private boolean primaryIsTrailingPrevious(int offset) {
         int line = getLineForOffset(offset);
         int lineStart = getLineStart(line);
-<<<<<<< HEAD
-        int lineEnd = getLineVisibleEnd(line);
-=======
         int lineEnd = getLineEnd(line);
->>>>>>> 4e0c5e55
         int[] runs = getLineDirections(line).mDirections;
 
         int levelAt = -1;
