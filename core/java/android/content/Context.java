/*
 * Copyright (C) 2006 The Android Open Source Project
 *
 * Licensed under the Apache License, Version 2.0 (the "License");
 * you may not use this file except in compliance with the License.
 * You may obtain a copy of the License at
 *
 *      http://www.apache.org/licenses/LICENSE-2.0
 *
 * Unless required by applicable law or agreed to in writing, software
 * distributed under the License is distributed on an "AS IS" BASIS,
 * WITHOUT WARRANTIES OR CONDITIONS OF ANY KIND, either express or implied.
 * See the License for the specific language governing permissions and
 * limitations under the License.
 */

package android.content;

import android.content.pm.ApplicationInfo;
import android.content.pm.PackageManager;
import android.content.res.AssetManager;
import android.content.res.Resources;
import android.content.res.TypedArray;
import android.database.DatabaseErrorHandler;
<<<<<<< HEAD
import android.database.DefaultDatabaseErrorHandler;
=======
>>>>>>> 03acd51b
import android.database.sqlite.SQLiteDatabase;
import android.database.sqlite.SQLiteDatabase.CursorFactory;
import android.graphics.Bitmap;
import android.graphics.drawable.Drawable;
import android.net.Uri;
import android.os.Bundle;
import android.os.Handler;
import android.os.Looper;
import android.util.AttributeSet;

import java.io.File;
import java.io.FileInputStream;
import java.io.FileNotFoundException;
import java.io.FileOutputStream;
import java.io.IOException;
import java.io.InputStream;

/**
 * Interface to global information about an application environment.  This is
 * an abstract class whose implementation is provided by
 * the Android system.  It
 * allows access to application-specific resources and classes, as well as
 * up-calls for application-level operations such as launching activities,
 * broadcasting and receiving intents, etc.
 */
public abstract class Context {
    /**
     * File creation mode: the default mode, where the created file can only
     * be accessed by the calling application (or all applications sharing the
     * same user ID).
     * @see #MODE_WORLD_READABLE
     * @see #MODE_WORLD_WRITEABLE
     */
    public static final int MODE_PRIVATE = 0x0000;
    /**
     * File creation mode: allow all other applications to have read access
     * to the created file.
     * @see #MODE_PRIVATE
     * @see #MODE_WORLD_WRITEABLE
     */
    public static final int MODE_WORLD_READABLE = 0x0001;
    /**
     * File creation mode: allow all other applications to have write access
     * to the created file.
     * @see #MODE_PRIVATE
     * @see #MODE_WORLD_READABLE
     */
    public static final int MODE_WORLD_WRITEABLE = 0x0002;
    /**
     * File creation mode: for use with {@link #openFileOutput}, if the file
     * already exists then write data to the end of the existing file
     * instead of erasing it.
     * @see #openFileOutput
     */
    public static final int MODE_APPEND = 0x8000;

    /**
     * Flag for {@link #bindService}: automatically create the service as long
     * as the binding exists.  Note that while this will create the service,
     * its {@link android.app.Service#onStartCommand}
     * method will still only be called due to an
     * explicit call to {@link #startService}.  Even without that, though,
     * this still provides you with access to the service object while the
     * service is created.
     *
     * <p>Specifying this flag also tells the system to treat the service
     * as being as important as your own process -- that is, when deciding
     * which process should be killed to free memory, the service will only
     * be considered a candidate as long as the processes of any such bindings
     * is also a candidate to be killed.  This is to avoid situations where
     * the service is being continually created and killed due to low memory.
     */
    public static final int BIND_AUTO_CREATE = 0x0001;

    /**
     * Flag for {@link #bindService}: include debugging help for mismatched
     * calls to unbind.  When this flag is set, the callstack of the following
     * {@link #unbindService} call is retained, to be printed if a later
     * incorrect unbind call is made.  Note that doing this requires retaining
     * information about the binding that was made for the lifetime of the app,
     * resulting in a leak -- this should only be used for debugging.
     */
    public static final int BIND_DEBUG_UNBIND = 0x0002;

    /**
     * Flag for {@link #bindService}: don't allow this binding to raise
     * the target service's process to the foreground scheduling priority.
     * It will still be raised to the at least the same memory priority
     * as the client (so that its process will not be killable in any
     * situation where the client is not killable), but for CPU scheduling
     * purposes it may be left in the background.  This only has an impact
     * in the situation where the binding client is a foreground process
     * and the target service is in a background process.
     */
    public static final int BIND_NOT_FOREGROUND = 0x0004;

    /** Return an AssetManager instance for your application's package. */
    public abstract AssetManager getAssets();

    /** Return a Resources instance for your application's package. */
    public abstract Resources getResources();

    /** Return PackageManager instance to find global package information. */
    public abstract PackageManager getPackageManager();

    /** Return a ContentResolver instance for your application's package. */
    public abstract ContentResolver getContentResolver();

    /**
     * Return the Looper for the main thread of the current process.  This is
     * the thread used to dispatch calls to application components (activities,
     * services, etc).
     */
    public abstract Looper getMainLooper();

    /**
     * Return the context of the single, global Application object of the
     * current process.  This generally should only be used if you need a
     * Context whose lifecycle is separate from the current context, that is
     * tied to the lifetime of the process rather than the current component.
     *
     * <p>Consider for example how this interacts with
     * {@link #registerReceiver(BroadcastReceiver, IntentFilter)}:
     * <ul>
     * <li> <p>If used from an Activity context, the receiver is being registered
     * within that activity.  This means that you are expected to unregister
     * before the activity is done being destroyed; in fact if you do not do
     * so, the framework will clean up your leaked registration as it removes
     * the activity and log an error.  Thus, if you use the Activity context
     * to register a receiver that is static (global to the process, not
     * associated with an Activity instance) then that registration will be
     * removed on you at whatever point the activity you used is destroyed.
     * <li> <p>If used from the Context returned here, the receiver is being
     * registered with the global state associated with your application.  Thus
     * it will never be unregistered for you.  This is necessary if the receiver
     * is associated with static data, not a particular component.  However
     * using the ApplicationContext elsewhere can easily lead to serious leaks
     * if you forget to unregister, unbind, etc.
     * </ul>
     */
    public abstract Context getApplicationContext();

    /**
     * Return a localized, styled CharSequence from the application's package's
     * default string table.
     *
     * @param resId Resource id for the CharSequence text
     */
    public final CharSequence getText(int resId) {
        return getResources().getText(resId);
    }

    /**
     * Return a localized string from the application's package's
     * default string table.
     *
     * @param resId Resource id for the string
     */
    public final String getString(int resId) {
        return getResources().getString(resId);
    }

    /**
     * Return a localized formatted string from the application's package's
     * default string table, substituting the format arguments as defined in
     * {@link java.util.Formatter} and {@link java.lang.String#format}.
     *
     * @param resId Resource id for the format string
     * @param formatArgs The format arguments that will be used for substitution.
     */

    public final String getString(int resId, Object... formatArgs) {
        return getResources().getString(resId, formatArgs);
    }

     /**
     * Set the base theme for this context.  Note that this should be called
     * before any views are instantiated in the Context (for example before
     * calling {@link android.app.Activity#setContentView} or
     * {@link android.view.LayoutInflater#inflate}).
     *
     * @param resid The style resource describing the theme.
     */
    public abstract void setTheme(int resid);

    /**
     * Return the Theme object associated with this Context.
     */
    public abstract Resources.Theme getTheme();

    /**
     * Retrieve styled attribute information in this Context's theme.  See
     * {@link Resources.Theme#obtainStyledAttributes(int[])}
     * for more information.
     *
     * @see Resources.Theme#obtainStyledAttributes(int[])
     */
    public final TypedArray obtainStyledAttributes(
            int[] attrs) {
        return getTheme().obtainStyledAttributes(attrs);
    }

    /**
     * Retrieve styled attribute information in this Context's theme.  See
     * {@link Resources.Theme#obtainStyledAttributes(int, int[])}
     * for more information.
     *
     * @see Resources.Theme#obtainStyledAttributes(int, int[])
     */
    public final TypedArray obtainStyledAttributes(
            int resid, int[] attrs) throws Resources.NotFoundException {
        return getTheme().obtainStyledAttributes(resid, attrs);
    }

    /**
     * Retrieve styled attribute information in this Context's theme.  See
     * {@link Resources.Theme#obtainStyledAttributes(AttributeSet, int[], int, int)}
     * for more information.
     *
     * @see Resources.Theme#obtainStyledAttributes(AttributeSet, int[], int, int)
     */
    public final TypedArray obtainStyledAttributes(
            AttributeSet set, int[] attrs) {
        return getTheme().obtainStyledAttributes(set, attrs, 0, 0);
    }

    /**
     * Retrieve styled attribute information in this Context's theme.  See
     * {@link Resources.Theme#obtainStyledAttributes(AttributeSet, int[], int, int)}
     * for more information.
     *
     * @see Resources.Theme#obtainStyledAttributes(AttributeSet, int[], int, int)
     */
    public final TypedArray obtainStyledAttributes(
            AttributeSet set, int[] attrs, int defStyleAttr, int defStyleRes) {
        return getTheme().obtainStyledAttributes(
            set, attrs, defStyleAttr, defStyleRes);
    }

    /**
     * Return a class loader you can use to retrieve classes in this package.
     */
    public abstract ClassLoader getClassLoader();

    /** Return the name of this application's package. */
    public abstract String getPackageName();

    /** Return the full application info for this context's package. */
    public abstract ApplicationInfo getApplicationInfo();

    /**
     * Return the full path to this context's primary Android package.
     * The Android package is a ZIP file which contains the application's
     * primary resources.
     *
     * <p>Note: this is not generally useful for applications, since they should
     * not be directly accessing the file system.
     *
     * @return String Path to the resources.
     */
    public abstract String getPackageResourcePath();

    /**
     * Return the full path to this context's primary Android package.
     * The Android package is a ZIP file which contains application's
     * primary code and assets.
     *
     * <p>Note: this is not generally useful for applications, since they should
     * not be directly accessing the file system.
     *
     * @return String Path to the code and assets.
     */
    public abstract String getPackageCodePath();

    /**
     * {@hide}
     * Return the full path to the shared prefs file for the given prefs group name.
     *
     * <p>Note: this is not generally useful for applications, since they should
     * not be directly accessing the file system.
     */
    public abstract File getSharedPrefsFile(String name);

    /**
     * Retrieve and hold the contents of the preferences file 'name', returning
     * a SharedPreferences through which you can retrieve and modify its
     * values.  Only one instance of the SharedPreferences object is returned
     * to any callers for the same name, meaning they will see each other's
     * edits as soon as they are made.
     *
     * @param name Desired preferences file. If a preferences file by this name
     * does not exist, it will be created when you retrieve an
     * editor (SharedPreferences.edit()) and then commit changes (Editor.commit()).
     * @param mode Operating mode.  Use 0 or {@link #MODE_PRIVATE} for the
     * default operation, {@link #MODE_WORLD_READABLE}
     * and {@link #MODE_WORLD_WRITEABLE} to control permissions.
     *
     * @return Returns the single SharedPreferences instance that can be used
     *         to retrieve and modify the preference values.
     *
     * @see #MODE_PRIVATE
     * @see #MODE_WORLD_READABLE
     * @see #MODE_WORLD_WRITEABLE
     */
    public abstract SharedPreferences getSharedPreferences(String name,
            int mode);

    /**
     * Open a private file associated with this Context's application package
     * for reading.
     *
     * @param name The name of the file to open; can not contain path
     *             separators.
     *
     * @return FileInputStream Resulting input stream.
     *
     * @see #openFileOutput
     * @see #fileList
     * @see #deleteFile
     * @see java.io.FileInputStream#FileInputStream(String)
     */
    public abstract FileInputStream openFileInput(String name)
        throws FileNotFoundException;

    /**
     * Open a private file associated with this Context's application package
     * for writing.  Creates the file if it doesn't already exist.
     *
     * @param name The name of the file to open; can not contain path
     *             separators.
     * @param mode Operating mode.  Use 0 or {@link #MODE_PRIVATE} for the
     * default operation, {@link #MODE_APPEND} to append to an existing file,
     * {@link #MODE_WORLD_READABLE} and {@link #MODE_WORLD_WRITEABLE} to control
     * permissions.
     *
     * @return FileOutputStream Resulting output stream.
     *
     * @see #MODE_APPEND
     * @see #MODE_PRIVATE
     * @see #MODE_WORLD_READABLE
     * @see #MODE_WORLD_WRITEABLE
     * @see #openFileInput
     * @see #fileList
     * @see #deleteFile
     * @see java.io.FileOutputStream#FileOutputStream(String)
     */
    public abstract FileOutputStream openFileOutput(String name, int mode)
        throws FileNotFoundException;

    /**
     * Delete the given private file associated with this Context's
     * application package.
     *
     * @param name The name of the file to delete; can not contain path
     *             separators.
     *
     * @return True if the file was successfully deleted; else
     *         false.
     *
     * @see #openFileInput
     * @see #openFileOutput
     * @see #fileList
     * @see java.io.File#delete()
     */
    public abstract boolean deleteFile(String name);

    /**
     * Returns the absolute path on the filesystem where a file created with
     * {@link #openFileOutput} is stored.
     *
     * @param name The name of the file for which you would like to get
     *          its path.
     *
     * @return Returns an absolute path to the given file.
     *
     * @see #openFileOutput
     * @see #getFilesDir
     * @see #getDir
     */
    public abstract File getFileStreamPath(String name);

    /**
     * Returns the absolute path to the directory on the filesystem where
     * files created with {@link #openFileOutput} are stored.
     *
     * @return Returns the path of the directory holding application files.
     *
     * @see #openFileOutput
     * @see #getFileStreamPath
     * @see #getDir
     */
    public abstract File getFilesDir();

    /**
     * Returns the absolute path to the directory on the external filesystem
     * (that is somewhere on {@link android.os.Environment#getExternalStorageDirectory()
     * Environment.getExternalStorageDirectory()}) where the application can
     * place persistent files it owns.  These files are private to the
     * applications, and not typically visible to the user as media.
     *
     * <p>This is like {@link #getFilesDir()} in that these
     * files will be deleted when the application is uninstalled, however there
     * are some important differences:
     *
     * <ul>
     * <li>External files are not always available: they will disappear if the
     * user mounts the external storage on a computer or removes it.  See the
     * APIs on {@link android.os.Environment} for information in the storage state.
     * <li>There is no security enforced with these files.  All applications
     * can read and write files placed here.
     * </ul>
     *
     * <p>Here is an example of typical code to manipulate a file in
     * an application's private storage:</p>
     *
     * {@sample development/samples/ApiDemos/src/com/example/android/apis/content/ExternalStorage.java
     * private_file}
     *
     * <p>If you supply a non-null <var>type</var> to this function, the returned
     * file will be a path to a sub-directory of the given type.  Though these files
     * are not automatically scanned by the media scanner, you can explicitly
     * add them to the media database with
     * {@link android.media.MediaScannerConnection#scanFile(Context, String[], String[],
     *      OnScanCompletedListener) MediaScannerConnection.scanFile}.
     * Note that this is not the same as
     * {@link android.os.Environment#getExternalStoragePublicDirectory
     * Environment.getExternalStoragePublicDirectory()}, which provides
     * directories of media shared by all applications.  The
     * directories returned here are
     * owned by the application, and their contents will be removed when the
     * application is uninstalled.  Unlike
     * {@link android.os.Environment#getExternalStoragePublicDirectory
     * Environment.getExternalStoragePublicDirectory()}, the directory
     * returned here will be automatically created for you.
     *
     * <p>Here is an example of typical code to manipulate a picture in
     * an application's private storage and add it to the media database:</p>
     *
     * {@sample development/samples/ApiDemos/src/com/example/android/apis/content/ExternalStorage.java
     * private_picture}
     *
     * @param type The type of files directory to return.  May be null for
     * the root of the files directory or one of
     * the following Environment constants for a subdirectory:
     * {@link android.os.Environment#DIRECTORY_MUSIC},
     * {@link android.os.Environment#DIRECTORY_PODCASTS},
     * {@link android.os.Environment#DIRECTORY_RINGTONES},
     * {@link android.os.Environment#DIRECTORY_ALARMS},
     * {@link android.os.Environment#DIRECTORY_NOTIFICATIONS},
     * {@link android.os.Environment#DIRECTORY_PICTURES}, or
     * {@link android.os.Environment#DIRECTORY_MOVIES}.
     *
     * @return Returns the path of the directory holding application files
     * on external storage.  Returns null if external storage is not currently
     * mounted so it could not ensure the path exists; you will need to call
     * this method again when it is available.
     *
     * @see #getFilesDir
     * @see android.os.Environment#getExternalStoragePublicDirectory
     */
    public abstract File getExternalFilesDir(String type);

    /**
     * Returns the absolute path to the application specific cache directory
     * on the filesystem. These files will be ones that get deleted first when the
     * device runs low on storage.
     * There is no guarantee when these files will be deleted.
     *
     * <strong>Note: you should not <em>rely</em> on the system deleting these
     * files for you; you should always have a reasonable maximum, such as 1 MB,
     * for the amount of space you consume with cache files, and prune those
     * files when exceeding that space.</strong>
     *
     * @return Returns the path of the directory holding application cache files.
     *
     * @see #openFileOutput
     * @see #getFileStreamPath
     * @see #getDir
     */
    public abstract File getCacheDir();

    /**
     * Returns the absolute path to the directory on the external filesystem
     * (that is somewhere on {@link android.os.Environment#getExternalStorageDirectory()
     * Environment.getExternalStorageDirectory()} where the application can
     * place cache files it owns.
     *
     * <p>This is like {@link #getCacheDir()} in that these
     * files will be deleted when the application is uninstalled, however there
     * are some important differences:
     *
     * <ul>
     * <li>The platform does not monitor the space available in external storage,
     * and thus will not automatically delete these files.  Note that you should
     * be managing the maximum space you will use for these anyway, just like
     * with {@link #getCacheDir()}.
     * <li>External files are not always available: they will disappear if the
     * user mounts the external storage on a computer or removes it.  See the
     * APIs on {@link android.os.Environment} for information in the storage state.
     * <li>There is no security enforced with these files.  All applications
     * can read and write files placed here.
     * </ul>
     *
     * @return Returns the path of the directory holding application cache files
     * on external storage.  Returns null if external storage is not currently
     * mounted so it could not ensure the path exists; you will need to call
     * this method again when it is available.
     *
     * @see #getCacheDir
     */
    public abstract File getExternalCacheDir();

    /**
     * Returns an array of strings naming the private files associated with
     * this Context's application package.
     *
     * @return Array of strings naming the private files.
     *
     * @see #openFileInput
     * @see #openFileOutput
     * @see #deleteFile
     */
    public abstract String[] fileList();

    /**
     * Retrieve, creating if needed, a new directory in which the application
     * can place its own custom data files.  You can use the returned File
     * object to create and access files in this directory.  Note that files
     * created through a File object will only be accessible by your own
     * application; you can only set the mode of the entire directory, not
     * of individual files.
     *
     * @param name Name of the directory to retrieve.  This is a directory
     * that is created as part of your application data.
     * @param mode Operating mode.  Use 0 or {@link #MODE_PRIVATE} for the
     * default operation, {@link #MODE_WORLD_READABLE} and
     * {@link #MODE_WORLD_WRITEABLE} to control permissions.
     *
     * @return Returns a File object for the requested directory.  The directory
     * will have been created if it does not already exist.
     *
     * @see #openFileOutput(String, int)
     */
    public abstract File getDir(String name, int mode);

    /**
     * Open a new private SQLiteDatabase associated with this Context's
     * application package.  Create the database file if it doesn't exist.
     *
     * @param name The name (unique in the application package) of the database.
     * @param mode Operating mode.  Use 0 or {@link #MODE_PRIVATE} for the
     *     default operation, {@link #MODE_WORLD_READABLE}
     *     and {@link #MODE_WORLD_WRITEABLE} to control permissions.
     * @param factory An optional factory class that is called to instantiate a
     *     cursor when query is called.
     *
     * @return The contents of a newly created database with the given name.
     * @throws android.database.sqlite.SQLiteException if the database file could not be opened.
     *
     * @see #MODE_PRIVATE
     * @see #MODE_WORLD_READABLE
     * @see #MODE_WORLD_WRITEABLE
     * @see #deleteDatabase
     */
    public abstract SQLiteDatabase openOrCreateDatabase(String name,
            int mode, CursorFactory factory);

    /**
     * Open a new private SQLiteDatabase associated with this Context's
     * application package.  Creates the database file if it doesn't exist.
     *
     * <p>Accepts input param: a concrete instance of {@link DatabaseErrorHandler} to be
     * used to handle corruption when sqlite reports database corruption.</p>
     *
     * @param name The name (unique in the application package) of the database.
     * @param mode Operating mode.  Use 0 or {@link #MODE_PRIVATE} for the
     *     default operation, {@link #MODE_WORLD_READABLE}
     *     and {@link #MODE_WORLD_WRITEABLE} to control permissions.
     * @param factory An optional factory class that is called to instantiate a
     *     cursor when query is called.
     * @param errorHandler the {@link DatabaseErrorHandler} to be used when sqlite reports database
<<<<<<< HEAD
     * corruption. if null, {@link DefaultDatabaseErrorHandler} is assumed.
=======
     * corruption. if null, {@link android.database.DefaultDatabaseErrorHandler} is assumed.
>>>>>>> 03acd51b
     * @return The contents of a newly created database with the given name.
     * @throws android.database.sqlite.SQLiteException if the database file could not be opened.
     *
     * @see #MODE_PRIVATE
     * @see #MODE_WORLD_READABLE
     * @see #MODE_WORLD_WRITEABLE
     * @see #deleteDatabase
     */
    public abstract SQLiteDatabase openOrCreateDatabase(String name,
            int mode, CursorFactory factory, DatabaseErrorHandler errorHandler);

    /**
     * Delete an existing private SQLiteDatabase associated with this Context's
     * application package.
     *
     * @param name The name (unique in the application package) of the
     *             database.
     *
     * @return True if the database was successfully deleted; else false.
     *
     * @see #openOrCreateDatabase
     */
    public abstract boolean deleteDatabase(String name);

    /**
     * Returns the absolute path on the filesystem where a database created with
     * {@link #openOrCreateDatabase} is stored.
     *
     * @param name The name of the database for which you would like to get
     *          its path.
     *
     * @return Returns an absolute path to the given database.
     *
     * @see #openOrCreateDatabase
     */
    public abstract File getDatabasePath(String name);

    /**
     * Returns an array of strings naming the private databases associated with
     * this Context's application package.
     *
     * @return Array of strings naming the private databases.
     *
     * @see #openOrCreateDatabase
     * @see #deleteDatabase
     */
    public abstract String[] databaseList();

    /**
     * @deprecated Use {@link android.app.WallpaperManager#getDrawable
     * WallpaperManager.get()} instead.
     */
    @Deprecated
    public abstract Drawable getWallpaper();

    /**
     * @deprecated Use {@link android.app.WallpaperManager#peekDrawable
     * WallpaperManager.peek()} instead.
     */
    @Deprecated
    public abstract Drawable peekWallpaper();

    /**
     * @deprecated Use {@link android.app.WallpaperManager#getDesiredMinimumWidth()
     * WallpaperManager.getDesiredMinimumWidth()} instead.
     */
    @Deprecated
    public abstract int getWallpaperDesiredMinimumWidth();

    /**
     * @deprecated Use {@link android.app.WallpaperManager#getDesiredMinimumHeight()
     * WallpaperManager.getDesiredMinimumHeight()} instead.
     */
    @Deprecated
    public abstract int getWallpaperDesiredMinimumHeight();

    /**
     * @deprecated Use {@link android.app.WallpaperManager#setBitmap(Bitmap)
     * WallpaperManager.set()} instead.
     */
    @Deprecated
    public abstract void setWallpaper(Bitmap bitmap) throws IOException;

    /**
     * @deprecated Use {@link android.app.WallpaperManager#setStream(InputStream)
     * WallpaperManager.set()} instead.
     */
    @Deprecated
    public abstract void setWallpaper(InputStream data) throws IOException;

    /**
     * @deprecated Use {@link android.app.WallpaperManager#clear
     * WallpaperManager.clear()} instead.
     */
    @Deprecated
    public abstract void clearWallpaper() throws IOException;

    /**
     * Launch a new activity.  You will not receive any information about when
     * the activity exits.
     *
     * <p>Note that if this method is being called from outside of an
     * {@link android.app.Activity} Context, then the Intent must include
     * the {@link Intent#FLAG_ACTIVITY_NEW_TASK} launch flag.  This is because,
     * without being started from an existing Activity, there is no existing
     * task in which to place the new activity and thus it needs to be placed
     * in its own separate task.
     *
     * <p>This method throws {@link ActivityNotFoundException}
     * if there was no Activity found to run the given Intent.
     *
     * @param intent The description of the activity to start.
     *
     * @throws ActivityNotFoundException
     *
     * @see PackageManager#resolveActivity
     */
    public abstract void startActivity(Intent intent);

    /**
     * Like {@link #startActivity(Intent)}, but taking a IntentSender
     * to start.  If the IntentSender is for an activity, that activity will be started
     * as if you had called the regular {@link #startActivity(Intent)}
     * here; otherwise, its associated action will be executed (such as
     * sending a broadcast) as if you had called
     * {@link IntentSender#sendIntent IntentSender.sendIntent} on it.
     *
     * @param intent The IntentSender to launch.
     * @param fillInIntent If non-null, this will be provided as the
     * intent parameter to {@link IntentSender#sendIntent}.
     * @param flagsMask Intent flags in the original IntentSender that you
     * would like to change.
     * @param flagsValues Desired values for any bits set in
     * <var>flagsMask</var>
     * @param extraFlags Always set to 0.
     */
    public abstract void startIntentSender(IntentSender intent,
            Intent fillInIntent, int flagsMask, int flagsValues, int extraFlags)
            throws IntentSender.SendIntentException;

    /**
     * Broadcast the given intent to all interested BroadcastReceivers.  This
     * call is asynchronous; it returns immediately, and you will continue
     * executing while the receivers are run.  No results are propagated from
     * receivers and receivers can not abort the broadcast. If you want
     * to allow receivers to propagate results or abort the broadcast, you must
     * send an ordered broadcast using
     * {@link #sendOrderedBroadcast(Intent, String)}.
     *
     * <p>See {@link BroadcastReceiver} for more information on Intent broadcasts.
     *
     * @param intent The Intent to broadcast; all receivers matching this
     *               Intent will receive the broadcast.
     *
     * @see android.content.BroadcastReceiver
     * @see #registerReceiver
     * @see #sendBroadcast(Intent, String)
     * @see #sendOrderedBroadcast(Intent, String)
     * @see #sendOrderedBroadcast(Intent, String, BroadcastReceiver, Handler, int, String, Bundle)
     */
    public abstract void sendBroadcast(Intent intent);

    /**
     * Broadcast the given intent to all interested BroadcastReceivers, allowing
     * an optional required permission to be enforced.  This
     * call is asynchronous; it returns immediately, and you will continue
     * executing while the receivers are run.  No results are propagated from
     * receivers and receivers can not abort the broadcast. If you want
     * to allow receivers to propagate results or abort the broadcast, you must
     * send an ordered broadcast using
     * {@link #sendOrderedBroadcast(Intent, String)}.
     *
     * <p>See {@link BroadcastReceiver} for more information on Intent broadcasts.
     *
     * @param intent The Intent to broadcast; all receivers matching this
     *               Intent will receive the broadcast.
     * @param receiverPermission (optional) String naming a permissions that
     *               a receiver must hold in order to receive your broadcast.
     *               If null, no permission is required.
     *
     * @see android.content.BroadcastReceiver
     * @see #registerReceiver
     * @see #sendBroadcast(Intent)
     * @see #sendOrderedBroadcast(Intent, String)
     * @see #sendOrderedBroadcast(Intent, String, BroadcastReceiver, Handler, int, String, Bundle)
     */
    public abstract void sendBroadcast(Intent intent,
            String receiverPermission);

    /**
     * Broadcast the given intent to all interested BroadcastReceivers, delivering
     * them one at a time to allow more preferred receivers to consume the
     * broadcast before it is delivered to less preferred receivers.  This
     * call is asynchronous; it returns immediately, and you will continue
     * executing while the receivers are run.
     *
     * <p>See {@link BroadcastReceiver} for more information on Intent broadcasts.
     *
     * @param intent The Intent to broadcast; all receivers matching this
     *               Intent will receive the broadcast.
     * @param receiverPermission (optional) String naming a permissions that
     *               a receiver must hold in order to receive your broadcast.
     *               If null, no permission is required.
     *
     * @see android.content.BroadcastReceiver
     * @see #registerReceiver
     * @see #sendBroadcast(Intent)
     * @see #sendOrderedBroadcast(Intent, String, BroadcastReceiver, Handler, int, String, Bundle)
     */
    public abstract void sendOrderedBroadcast(Intent intent,
            String receiverPermission);

    /**
     * Version of {@link #sendBroadcast(Intent)} that allows you to
     * receive data back from the broadcast.  This is accomplished by
     * supplying your own BroadcastReceiver when calling, which will be
     * treated as a final receiver at the end of the broadcast -- its
     * {@link BroadcastReceiver#onReceive} method will be called with
     * the result values collected from the other receivers.  The broadcast will
     * be serialized in the same way as calling
     * {@link #sendOrderedBroadcast(Intent, String)}.
     *
     * <p>Like {@link #sendBroadcast(Intent)}, this method is
     * asynchronous; it will return before
     * resultReceiver.onReceive() is called.
     *
     * <p>See {@link BroadcastReceiver} for more information on Intent broadcasts.
     *
     * @param intent The Intent to broadcast; all receivers matching this
     *               Intent will receive the broadcast.
     * @param receiverPermission String naming a permissions that
     *               a receiver must hold in order to receive your broadcast.
     *               If null, no permission is required.
     * @param resultReceiver Your own BroadcastReceiver to treat as the final
     *                       receiver of the broadcast.
     * @param scheduler A custom Handler with which to schedule the
     *                  resultReceiver callback; if null it will be
     *                  scheduled in the Context's main thread.
     * @param initialCode An initial value for the result code.  Often
     *                    Activity.RESULT_OK.
     * @param initialData An initial value for the result data.  Often
     *                    null.
     * @param initialExtras An initial value for the result extras.  Often
     *                      null.
     *
     * @see #sendBroadcast(Intent)
     * @see #sendBroadcast(Intent, String)
     * @see #sendOrderedBroadcast(Intent, String)
     * @see #sendStickyBroadcast(Intent)
     * @see #sendStickyOrderedBroadcast(Intent, BroadcastReceiver, Handler, int, String, Bundle)
     * @see android.content.BroadcastReceiver
     * @see #registerReceiver
     * @see android.app.Activity#RESULT_OK
     */
    public abstract void sendOrderedBroadcast(Intent intent,
            String receiverPermission, BroadcastReceiver resultReceiver,
            Handler scheduler, int initialCode, String initialData,
            Bundle initialExtras);

    /**
     * Perform a {@link #sendBroadcast(Intent)} that is "sticky," meaning the
     * Intent you are sending stays around after the broadcast is complete,
     * so that others can quickly retrieve that data through the return
     * value of {@link #registerReceiver(BroadcastReceiver, IntentFilter)}.  In
     * all other ways, this behaves the same as
     * {@link #sendBroadcast(Intent)}.
     *
     * <p>You must hold the {@link android.Manifest.permission#BROADCAST_STICKY}
     * permission in order to use this API.  If you do not hold that
     * permission, {@link SecurityException} will be thrown.
     *
     * @param intent The Intent to broadcast; all receivers matching this
     * Intent will receive the broadcast, and the Intent will be held to
     * be re-broadcast to future receivers.
     *
     * @see #sendBroadcast(Intent)
     * @see #sendStickyOrderedBroadcast(Intent, BroadcastReceiver, Handler, int, String, Bundle)
     */
    public abstract void sendStickyBroadcast(Intent intent);

    /**
     * Version of {@link #sendStickyBroadcast} that allows you to
     * receive data back from the broadcast.  This is accomplished by
     * supplying your own BroadcastReceiver when calling, which will be
     * treated as a final receiver at the end of the broadcast -- its
     * {@link BroadcastReceiver#onReceive} method will be called with
     * the result values collected from the other receivers.  The broadcast will
     * be serialized in the same way as calling
     * {@link #sendOrderedBroadcast(Intent, String)}.
     *
     * <p>Like {@link #sendBroadcast(Intent)}, this method is
     * asynchronous; it will return before
     * resultReceiver.onReceive() is called.  Note that the sticky data
     * stored is only the data you initially supply to the broadcast, not
     * the result of any changes made by the receivers.
     *
     * <p>See {@link BroadcastReceiver} for more information on Intent broadcasts.
     *
     * @param intent The Intent to broadcast; all receivers matching this
     *               Intent will receive the broadcast.
     * @param resultReceiver Your own BroadcastReceiver to treat as the final
     *                       receiver of the broadcast.
     * @param scheduler A custom Handler with which to schedule the
     *                  resultReceiver callback; if null it will be
     *                  scheduled in the Context's main thread.
     * @param initialCode An initial value for the result code.  Often
     *                    Activity.RESULT_OK.
     * @param initialData An initial value for the result data.  Often
     *                    null.
     * @param initialExtras An initial value for the result extras.  Often
     *                      null.
     *
     * @see #sendBroadcast(Intent)
     * @see #sendBroadcast(Intent, String)
     * @see #sendOrderedBroadcast(Intent, String)
     * @see #sendStickyBroadcast(Intent)
     * @see android.content.BroadcastReceiver
     * @see #registerReceiver
     * @see android.app.Activity#RESULT_OK
     */
    public abstract void sendStickyOrderedBroadcast(Intent intent,
            BroadcastReceiver resultReceiver,
            Handler scheduler, int initialCode, String initialData,
            Bundle initialExtras);


    /**
     * Remove the data previously sent with {@link #sendStickyBroadcast},
     * so that it is as if the sticky broadcast had never happened.
     *
     * <p>You must hold the {@link android.Manifest.permission#BROADCAST_STICKY}
     * permission in order to use this API.  If you do not hold that
     * permission, {@link SecurityException} will be thrown.
     *
     * @param intent The Intent that was previously broadcast.
     *
     * @see #sendStickyBroadcast
     */
    public abstract void removeStickyBroadcast(Intent intent);

    /**
     * Register a BroadcastReceiver to be run in the main activity thread.  The
     * <var>receiver</var> will be called with any broadcast Intent that
     * matches <var>filter</var>, in the main application thread.
     *
     * <p>The system may broadcast Intents that are "sticky" -- these stay
     * around after the broadcast as finished, to be sent to any later
     * registrations. If your IntentFilter matches one of these sticky
     * Intents, that Intent will be returned by this function
     * <strong>and</strong> sent to your <var>receiver</var> as if it had just
     * been broadcast.
     *
     * <p>There may be multiple sticky Intents that match <var>filter</var>,
     * in which case each of these will be sent to <var>receiver</var>.  In
     * this case, only one of these can be returned directly by the function;
     * which of these that is returned is arbitrarily decided by the system.
     *
     * <p>If you know the Intent your are registering for is sticky, you can
     * supply null for your <var>receiver</var>.  In this case, no receiver is
     * registered -- the function simply returns the sticky Intent that
     * matches <var>filter</var>.  In the case of multiple matches, the same
     * rules as described above apply.
     *
     * <p>See {@link BroadcastReceiver} for more information on Intent broadcasts.
     *
     * <p class="note">Note: this method <em>cannot be called from a
     * {@link BroadcastReceiver} component;</em> that is, from a BroadcastReceiver
     * that is declared in an application's manifest.  It is okay, however, to call
     * this method from another BroadcastReceiver that has itself been registered
     * at run time with {@link #registerReceiver}, since the lifetime of such a
     * registered BroadcastReceiver is tied to the object that registered it.</p>
     *
     * @param receiver The BroadcastReceiver to handle the broadcast.
     * @param filter Selects the Intent broadcasts to be received.
     *
     * @return The first sticky intent found that matches <var>filter</var>,
     *         or null if there are none.
     *
     * @see #registerReceiver(BroadcastReceiver, IntentFilter, String, Handler)
     * @see #sendBroadcast
     * @see #unregisterReceiver
     */
    public abstract Intent registerReceiver(BroadcastReceiver receiver,
                                            IntentFilter filter);

    /**
     * Register to receive intent broadcasts, to run in the context of
     * <var>scheduler</var>.  See
     * {@link #registerReceiver(BroadcastReceiver, IntentFilter)} for more
     * information.  This allows you to enforce permissions on who can
     * broadcast intents to your receiver, or have the receiver run in
     * a different thread than the main application thread.
     *
     * <p>See {@link BroadcastReceiver} for more information on Intent broadcasts.
     *
     * @param receiver The BroadcastReceiver to handle the broadcast.
     * @param filter Selects the Intent broadcasts to be received.
     * @param broadcastPermission String naming a permissions that a
     *      broadcaster must hold in order to send an Intent to you.  If null,
     *      no permission is required.
     * @param scheduler Handler identifying the thread that will receive
     *      the Intent.  If null, the main thread of the process will be used.
     *
     * @return The first sticky intent found that matches <var>filter</var>,
     *         or null if there are none.
     *
     * @see #registerReceiver(BroadcastReceiver, IntentFilter)
     * @see #sendBroadcast
     * @see #unregisterReceiver
     */
    public abstract Intent registerReceiver(BroadcastReceiver receiver,
                                            IntentFilter filter,
                                            String broadcastPermission,
                                            Handler scheduler);

    /**
     * Unregister a previously registered BroadcastReceiver.  <em>All</em>
     * filters that have been registered for this BroadcastReceiver will be
     * removed.
     *
     * @param receiver The BroadcastReceiver to unregister.
     *
     * @see #registerReceiver
     */
    public abstract void unregisterReceiver(BroadcastReceiver receiver);

    /**
     * Request that a given application service be started.  The Intent
     * can either contain the complete class name of a specific service
     * implementation to start, or an abstract definition through the
     * action and other fields of the kind of service to start.  If this service
     * is not already running, it will be instantiated and started (creating a
     * process for it if needed); if it is running then it remains running.
     *
     * <p>Every call to this method will result in a corresponding call to
     * the target service's {@link android.app.Service#onStartCommand} method,
     * with the <var>intent</var> given here.  This provides a convenient way
     * to submit jobs to a service without having to bind and call on to its
     * interface.
     *
     * <p>Using startService() overrides the default service lifetime that is
     * managed by {@link #bindService}: it requires the service to remain
     * running until {@link #stopService} is called, regardless of whether
     * any clients are connected to it.  Note that calls to startService()
     * are not nesting: no matter how many times you call startService(),
     * a single call to {@link #stopService} will stop it.
     *
     * <p>The system attempts to keep running services around as much as
     * possible.  The only time they should be stopped is if the current
     * foreground application is using so many resources that the service needs
     * to be killed.  If any errors happen in the service's process, it will
     * automatically be restarted.
     *
     * <p>This function will throw {@link SecurityException} if you do not
     * have permission to start the given service.
     *
     * @param service Identifies the service to be started.  The Intent may
     *      specify either an explicit component name to start, or a logical
     *      description (action, category, etc) to match an
     *      {@link IntentFilter} published by a service.  Additional values
     *      may be included in the Intent extras to supply arguments along with
     *      this specific start call.
     *
     * @return If the service is being started or is already running, the
     * {@link ComponentName} of the actual service that was started is
     * returned; else if the service does not exist null is returned.
     *
     * @throws SecurityException
     *
     * @see #stopService
     * @see #bindService
     */
    public abstract ComponentName startService(Intent service);

    /**
     * Request that a given application service be stopped.  If the service is
     * not running, nothing happens.  Otherwise it is stopped.  Note that calls
     * to startService() are not counted -- this stops the service no matter
     * how many times it was started.
     *
     * <p>Note that if a stopped service still has {@link ServiceConnection}
     * objects bound to it with the {@link #BIND_AUTO_CREATE} set, it will
     * not be destroyed until all of these bindings are removed.  See
     * the {@link android.app.Service} documentation for more details on a
     * service's lifecycle.
     *
     * <p>This function will throw {@link SecurityException} if you do not
     * have permission to stop the given service.
     *
     * @param service Description of the service to be stopped.  The Intent may
     *      specify either an explicit component name to start, or a logical
     *      description (action, category, etc) to match an
     *      {@link IntentFilter} published by a service.
     *
     * @return If there is a service matching the given Intent that is already
     * running, then it is stopped and true is returned; else false is returned.
     *
     * @throws SecurityException
     *
     * @see #startService
     */
    public abstract boolean stopService(Intent service);

    /**
     * Connect to an application service, creating it if needed.  This defines
     * a dependency between your application and the service.  The given
     * <var>conn</var> will receive the service object when its created and be
     * told if it dies and restarts.  The service will be considered required
     * by the system only for as long as the calling context exists.  For
     * example, if this Context is an Activity that is stopped, the service will
     * not be required to continue running until the Activity is resumed.
     *
     * <p>This function will throw {@link SecurityException} if you do not
     * have permission to bind to the given service.
     *
     * <p class="note">Note: this method <em>can not be called from an
     * {@link BroadcastReceiver} component</em>.  A pattern you can use to
     * communicate from an BroadcastReceiver to a Service is to call
     * {@link #startService} with the arguments containing the command to be
     * sent, with the service calling its
     * {@link android.app.Service#stopSelf(int)} method when done executing
     * that command.  See the API demo App/Service/Service Start Arguments
     * Controller for an illustration of this.  It is okay, however, to use
     * this method from an BroadcastReceiver that has been registered with
     * {@link #registerReceiver}, since the lifetime of this BroadcastReceiver
     * is tied to another object (the one that registered it).</p>
     *
     * @param service Identifies the service to connect to.  The Intent may
     *      specify either an explicit component name, or a logical
     *      description (action, category, etc) to match an
     *      {@link IntentFilter} published by a service.
     * @param conn Receives information as the service is started and stopped.
     * @param flags Operation options for the binding.  May be 0,
     *          {@link #BIND_AUTO_CREATE}, {@link #BIND_DEBUG_UNBIND}, or
     *          {@link #BIND_NOT_FOREGROUND}.
     * @return If you have successfully bound to the service, true is returned;
     *         false is returned if the connection is not made so you will not
     *         receive the service object.
     *
     * @throws SecurityException
     *
     * @see #unbindService
     * @see #startService
     * @see #BIND_AUTO_CREATE
     * @see #BIND_DEBUG_UNBIND
     * @see #BIND_NOT_FOREGROUND
     */
    public abstract boolean bindService(Intent service, ServiceConnection conn,
            int flags);

    /**
     * Disconnect from an application service.  You will no longer receive
     * calls as the service is restarted, and the service is now allowed to
     * stop at any time.
     *
     * @param conn The connection interface previously supplied to
     *             bindService().
     *
     * @see #bindService
     */
    public abstract void unbindService(ServiceConnection conn);

    /**
     * Start executing an {@link android.app.Instrumentation} class.  The given
     * Instrumentation component will be run by killing its target application
     * (if currently running), starting the target process, instantiating the
     * instrumentation component, and then letting it drive the application.
     *
     * <p>This function is not synchronous -- it returns as soon as the
     * instrumentation has started and while it is running.
     *
     * <p>Instrumentation is normally only allowed to run against a package
     * that is either unsigned or signed with a signature that the
     * the instrumentation package is also signed with (ensuring the target
     * trusts the instrumentation).
     *
     * @param className Name of the Instrumentation component to be run.
     * @param profileFile Optional path to write profiling data as the
     * instrumentation runs, or null for no profiling.
     * @param arguments Additional optional arguments to pass to the
     * instrumentation, or null.
     *
     * @return Returns true if the instrumentation was successfully started,
     * else false if it could not be found.
     */
    public abstract boolean startInstrumentation(ComponentName className,
            String profileFile, Bundle arguments);

    /**
     * Return the handle to a system-level service by name. The class of the
     * returned object varies by the requested name. Currently available names
     * are:
     *
     * <dl>
     *  <dt> {@link #WINDOW_SERVICE} ("window")
     *  <dd> The top-level window manager in which you can place custom
     *  windows.  The returned object is a {@link android.view.WindowManager}.
     *  <dt> {@link #LAYOUT_INFLATER_SERVICE} ("layout_inflater")
     *  <dd> A {@link android.view.LayoutInflater} for inflating layout resources
     *  in this context.
     *  <dt> {@link #ACTIVITY_SERVICE} ("activity")
     *  <dd> A {@link android.app.ActivityManager} for interacting with the
     *  global activity state of the system.
     *  <dt> {@link #POWER_SERVICE} ("power")
     *  <dd> A {@link android.os.PowerManager} for controlling power
     *  management.
     *  <dt> {@link #ALARM_SERVICE} ("alarm")
     *  <dd> A {@link android.app.AlarmManager} for receiving intents at the
     *  time of your choosing.
     *  <dt> {@link #NOTIFICATION_SERVICE} ("notification")
     *  <dd> A {@link android.app.NotificationManager} for informing the user
     *   of background events.
     *  <dt> {@link #KEYGUARD_SERVICE} ("keyguard")
     *  <dd> A {@link android.app.KeyguardManager} for controlling keyguard.
     *  <dt> {@link #LOCATION_SERVICE} ("location")
     *  <dd> A {@link android.location.LocationManager} for controlling location
     *   (e.g., GPS) updates.
     *  <dt> {@link #SEARCH_SERVICE} ("search")
     *  <dd> A {@link android.app.SearchManager} for handling search.
     *  <dt> {@link #VIBRATOR_SERVICE} ("vibrator")
     *  <dd> A {@link android.os.Vibrator} for interacting with the vibrator
     *  hardware.
     *  <dt> {@link #CONNECTIVITY_SERVICE} ("connection")
     *  <dd> A {@link android.net.ConnectivityManager ConnectivityManager} for
     *  handling management of network connections.
     *  <dt> {@link #WIFI_SERVICE} ("wifi")
     *  <dd> A {@link android.net.wifi.WifiManager WifiManager} for management of
     * Wi-Fi connectivity.
     * <dt> {@link #INPUT_METHOD_SERVICE} ("input_method")
     * <dd> An {@link android.view.inputmethod.InputMethodManager InputMethodManager}
     * for management of input methods.
     * <dt> {@link #UI_MODE_SERVICE} ("uimode")
     * <dd> An {@link android.app.UiModeManager} for controlling UI modes.
     * <dt> {@link #DOWNLOAD_SERVICE} ("download")
     * <dd> A {@link android.app.DownloadManager} for requesting HTTP downloads
     * </dl>
     *
     * <p>Note:  System services obtained via this API may be closely associated with
     * the Context in which they are obtained from.  In general, do not share the
     * service objects between various different contexts (Activities, Applications,
     * Services, Providers, etc.)
     *
     * @param name The name of the desired service.
     *
     * @return The service or null if the name does not exist.
     *
     * @see #WINDOW_SERVICE
     * @see android.view.WindowManager
     * @see #LAYOUT_INFLATER_SERVICE
     * @see android.view.LayoutInflater
     * @see #ACTIVITY_SERVICE
     * @see android.app.ActivityManager
     * @see #POWER_SERVICE
     * @see android.os.PowerManager
     * @see #ALARM_SERVICE
     * @see android.app.AlarmManager
     * @see #NOTIFICATION_SERVICE
     * @see android.app.NotificationManager
     * @see #KEYGUARD_SERVICE
     * @see android.app.KeyguardManager
     * @see #LOCATION_SERVICE
     * @see android.location.LocationManager
     * @see #SEARCH_SERVICE
     * @see android.app.SearchManager
     * @see #SENSOR_SERVICE
     * @see android.hardware.SensorManager
     * @see #STORAGE_SERVICE
     * @see android.os.storage.StorageManager
     * @see #VIBRATOR_SERVICE
     * @see android.os.Vibrator
     * @see #CONNECTIVITY_SERVICE
     * @see android.net.ConnectivityManager
     * @see #WIFI_SERVICE
     * @see android.net.wifi.WifiManager
     * @see #AUDIO_SERVICE
     * @see android.media.AudioManager
     * @see #TELEPHONY_SERVICE
     * @see android.telephony.TelephonyManager
     * @see #INPUT_METHOD_SERVICE
     * @see android.view.inputmethod.InputMethodManager
     * @see #UI_MODE_SERVICE
     * @see android.app.UiModeManager
     * @see #DOWNLOAD_SERVICE
     * @see android.app.DownloadManager
     */
    public abstract Object getSystemService(String name);

    /**
     * Use with {@link #getSystemService} to retrieve a
     * {@link android.os.PowerManager} for controlling power management,
     * including "wake locks," which let you keep the device on while
     * you're running long tasks.
     */
    public static final String POWER_SERVICE = "power";

    /**
     * Use with {@link #getSystemService} to retrieve a
     * {@link android.view.WindowManager} for accessing the system's window
     * manager.
     *
     * @see #getSystemService
     * @see android.view.WindowManager
     */
    public static final String WINDOW_SERVICE = "window";

    /**
     * Use with {@link #getSystemService} to retrieve a
     * {@link android.view.LayoutInflater} for inflating layout resources in this
     * context.
     *
     * @see #getSystemService
     * @see android.view.LayoutInflater
     */
    public static final String LAYOUT_INFLATER_SERVICE = "layout_inflater";

    /**
     * Use with {@link #getSystemService} to retrieve a
     * {@link android.accounts.AccountManager} for receiving intents at a
     * time of your choosing.
     *
     * @see #getSystemService
     * @see android.accounts.AccountManager
     */
    public static final String ACCOUNT_SERVICE = "account";

    /**
     * Use with {@link #getSystemService} to retrieve a
     * {@link android.app.ActivityManager} for interacting with the global
     * system state.
     *
     * @see #getSystemService
     * @see android.app.ActivityManager
     */
    public static final String ACTIVITY_SERVICE = "activity";

    /**
     * Use with {@link #getSystemService} to retrieve a
     * {@link android.app.AlarmManager} for receiving intents at a
     * time of your choosing.
     *
     * @see #getSystemService
     * @see android.app.AlarmManager
     */
    public static final String ALARM_SERVICE = "alarm";

    /**
     * Use with {@link #getSystemService} to retrieve a
     * {@link android.app.NotificationManager} for informing the user of
     * background events.
     *
     * @see #getSystemService
     * @see android.app.NotificationManager
     */
    public static final String NOTIFICATION_SERVICE = "notification";

    /**
     * Use with {@link #getSystemService} to retrieve a
     * {@link android.view.accessibility.AccessibilityManager} for giving the user
     * feedback for UI events through the registered event listeners.
     *
     * @see #getSystemService
     * @see android.view.accessibility.AccessibilityManager
     */
    public static final String ACCESSIBILITY_SERVICE = "accessibility";

    /**
     * Use with {@link #getSystemService} to retrieve a
     * {@link android.app.NotificationManager} for controlling keyguard.
     *
     * @see #getSystemService
     * @see android.app.KeyguardManager
     */
    public static final String KEYGUARD_SERVICE = "keyguard";

    /**
     * Use with {@link #getSystemService} to retrieve a {@link
     * android.location.LocationManager} for controlling location
     * updates.
     *
     * @see #getSystemService
     * @see android.location.LocationManager
     */
    public static final String LOCATION_SERVICE = "location";

    /**
     * Use with {@link #getSystemService} to retrieve a {@link
     * android.app.SearchManager} for handling searches.
     *
     * @see #getSystemService
     * @see android.app.SearchManager
     */
    public static final String SEARCH_SERVICE = "search";

    /**
     * Use with {@link #getSystemService} to retrieve a {@link
     * android.hardware.SensorManager} for accessing sensors.
     *
     * @see #getSystemService
     * @see android.hardware.SensorManager
     */
    public static final String SENSOR_SERVICE = "sensor";

    /**
     * Use with {@link #getSystemService} to retrieve a {@link
     * android.os.storage.StorageManager} for accessing system storage
     * functions.
     *
     * @see #getSystemService
     * @see android.os.storage.StorageManager
     */
    public static final String STORAGE_SERVICE = "storage";

    /**
     * Use with {@link #getSystemService} to retrieve a
     * com.android.server.WallpaperService for accessing wallpapers.
     *
     * @see #getSystemService
     */
    public static final String WALLPAPER_SERVICE = "wallpaper";

    /**
     * Use with {@link #getSystemService} to retrieve a {@link
     * android.os.Vibrator} for interacting with the vibration hardware.
     *
     * @see #getSystemService
     * @see android.os.Vibrator
     */
    public static final String VIBRATOR_SERVICE = "vibrator";

    /**
     * Use with {@link #getSystemService} to retrieve a {@link
     * android.app.StatusBarManager} for interacting with the status bar.
     *
     * @see #getSystemService
     * @see android.app.StatusBarManager
     * @hide
     */
    public static final String STATUS_BAR_SERVICE = "statusbar";

    /**
     * Use with {@link #getSystemService} to retrieve a {@link
     * android.net.ConnectivityManager} for handling management of
     * network connections.
     *
     * @see #getSystemService
     * @see android.net.ConnectivityManager
     */
    public static final String CONNECTIVITY_SERVICE = "connectivity";

    /**
     * Use with {@link #getSystemService} to retrieve a {@link
     * android.net.ThrottleManager} for handling management of
     * throttling.
     *
     * @hide
     * @see #getSystemService
     * @see android.net.ThrottleManager
     */
    public static final String THROTTLE_SERVICE = "throttle";

    /**
     * Use with {@link #getSystemService} to retrieve a {@link
     * android.net.NetworkManagementService} for handling management of
     * system network services
     *
     * @hide
     * @see #getSystemService
     * @see android.net.NetworkManagementService
     */
    public static final String NETWORKMANAGEMENT_SERVICE = "network_management";

    /**
     * Use with {@link #getSystemService} to retrieve a {@link
     * android.net.wifi.WifiManager} for handling management of
     * Wi-Fi access.
     *
     * @see #getSystemService
     * @see android.net.wifi.WifiManager
     */
    public static final String WIFI_SERVICE = "wifi";

    /**
     * Use with {@link #getSystemService} to retrieve a
     * {@link android.media.AudioManager} for handling management of volume,
     * ringer modes and audio routing.
     *
     * @see #getSystemService
     * @see android.media.AudioManager
     */
    public static final String AUDIO_SERVICE = "audio";

    /**
     * Use with {@link #getSystemService} to retrieve a
     * {@link android.telephony.TelephonyManager} for handling management the
     * telephony features of the device.
     *
     * @see #getSystemService
     * @see android.telephony.TelephonyManager
     */
    public static final String TELEPHONY_SERVICE = "phone";

    /**
     * Use with {@link #getSystemService} to retrieve a
     * {@link android.text.ClipboardManager} for accessing and modifying
     * the contents of the global clipboard.
     *
     * @see #getSystemService
     * @see android.text.ClipboardManager
     */
    public static final String CLIPBOARD_SERVICE = "clipboard";

    /**
     * Use with {@link #getSystemService} to retrieve a
     * {@link android.view.inputmethod.InputMethodManager} for accessing input
     * methods.
     *
     * @see #getSystemService
     */
    public static final String INPUT_METHOD_SERVICE = "input_method";

    /**
     * Use with {@link #getSystemService} to retrieve a
     * {@link android.appwidget.AppWidgetManager} for accessing AppWidgets.
     *
     * @hide
     * @see #getSystemService
     */
    public static final String APPWIDGET_SERVICE = "appwidget";

    /**
     * Use with {@link #getSystemService} to retrieve an
     * {@link android.app.backup.IBackupManager IBackupManager} for communicating
     * with the backup mechanism.
     * @hide
     *
     * @see #getSystemService
     */
    public static final String BACKUP_SERVICE = "backup";

    /**
     * Use with {@link #getSystemService} to retrieve a
     * {@link android.os.DropBoxManager} instance for recording
     * diagnostic logs.
     * @see #getSystemService
     */
    public static final String DROPBOX_SERVICE = "dropbox";

    /**
     * Use with {@link #getSystemService} to retrieve a
     * {@link android.app.admin.DevicePolicyManager} for working with global
     * device policy management.
     *
     * @see #getSystemService
     */
    public static final String DEVICE_POLICY_SERVICE = "device_policy";

    /**
     * Use with {@link #getSystemService} to retrieve a
     * {@link android.app.UiModeManager} for controlling UI modes.
     *
     * @see #getSystemService
     */
    public static final String UI_MODE_SERVICE = "uimode";

    /**
     * Use with {@link #getSystemService} to retrieve a
     * {@link android.app.DownloadManager} for requesting HTTP downloads.
     *
     * @see #getSystemService
     */
    public static final String DOWNLOAD_SERVICE = "download";

    /**
     * Use with {@link #getSystemService} to retrieve a
     * {@link android.nfc.NfcManager} for using NFC.
     *
     * @see #getSystemService
     */
    public static final String NFC_SERVICE = "nfc";

    /**
     * Use with {@link #getSystemService} to retrieve a
     * {@link android.net.sip.SipManager} for accessing the SIP related service.
     *
     * @see #getSystemService
     */
    /** @hide */
    public static final String SIP_SERVICE = "sip";

    /**
     * Use with {@link #getSystemService} to retrieve a {@link
     * android.hardware.usb.UsbManager} for access to USB devices (as a USB host)
     * and for controlling this device's behavior as a USB device.
     *
     * @see #getSystemService
     * @see android.harware.usb.UsbManager
     * @hide
     */
    public static final String USB_SERVICE = "usb";

    /**
     * Determine whether the given permission is allowed for a particular
     * process and user ID running in the system.
     *
     * @param permission The name of the permission being checked.
     * @param pid The process ID being checked against.  Must be > 0.
     * @param uid The user ID being checked against.  A uid of 0 is the root
     * user, which will pass every permission check.
     *
     * @return Returns {@link PackageManager#PERMISSION_GRANTED} if the given
     * pid/uid is allowed that permission, or
     * {@link PackageManager#PERMISSION_DENIED} if it is not.
     *
     * @see PackageManager#checkPermission(String, String)
     * @see #checkCallingPermission
     */
    public abstract int checkPermission(String permission, int pid, int uid);

    /**
     * Determine whether the calling process of an IPC you are handling has been
     * granted a particular permission.  This is basically the same as calling
     * {@link #checkPermission(String, int, int)} with the pid and uid returned
     * by {@link android.os.Binder#getCallingPid} and
     * {@link android.os.Binder#getCallingUid}.  One important difference
     * is that if you are not currently processing an IPC, this function
     * will always fail.  This is done to protect against accidentally
     * leaking permissions; you can use {@link #checkCallingOrSelfPermission}
     * to avoid this protection.
     *
     * @param permission The name of the permission being checked.
     *
     * @return Returns {@link PackageManager#PERMISSION_GRANTED} if the calling
     * pid/uid is allowed that permission, or
     * {@link PackageManager#PERMISSION_DENIED} if it is not.
     *
     * @see PackageManager#checkPermission(String, String)
     * @see #checkPermission
     * @see #checkCallingOrSelfPermission
     */
    public abstract int checkCallingPermission(String permission);

    /**
     * Determine whether the calling process of an IPC <em>or you</em> have been
     * granted a particular permission.  This is the same as
     * {@link #checkCallingPermission}, except it grants your own permissions
     * if you are not currently processing an IPC.  Use with care!
     *
     * @param permission The name of the permission being checked.
     *
     * @return Returns {@link PackageManager#PERMISSION_GRANTED} if the calling
     * pid/uid is allowed that permission, or
     * {@link PackageManager#PERMISSION_DENIED} if it is not.
     *
     * @see PackageManager#checkPermission(String, String)
     * @see #checkPermission
     * @see #checkCallingPermission
     */
    public abstract int checkCallingOrSelfPermission(String permission);

    /**
     * If the given permission is not allowed for a particular process
     * and user ID running in the system, throw a {@link SecurityException}.
     *
     * @param permission The name of the permission being checked.
     * @param pid The process ID being checked against.  Must be &gt; 0.
     * @param uid The user ID being checked against.  A uid of 0 is the root
     * user, which will pass every permission check.
     * @param message A message to include in the exception if it is thrown.
     *
     * @see #checkPermission(String, int, int)
     */
    public abstract void enforcePermission(
            String permission, int pid, int uid, String message);

    /**
     * If the calling process of an IPC you are handling has not been
     * granted a particular permission, throw a {@link
     * SecurityException}.  This is basically the same as calling
     * {@link #enforcePermission(String, int, int, String)} with the
     * pid and uid returned by {@link android.os.Binder#getCallingPid}
     * and {@link android.os.Binder#getCallingUid}.  One important
     * difference is that if you are not currently processing an IPC,
     * this function will always throw the SecurityException.  This is
     * done to protect against accidentally leaking permissions; you
     * can use {@link #enforceCallingOrSelfPermission} to avoid this
     * protection.
     *
     * @param permission The name of the permission being checked.
     * @param message A message to include in the exception if it is thrown.
     *
     * @see #checkCallingPermission(String)
     */
    public abstract void enforceCallingPermission(
            String permission, String message);

    /**
     * If neither you nor the calling process of an IPC you are
     * handling has been granted a particular permission, throw a
     * {@link SecurityException}.  This is the same as {@link
     * #enforceCallingPermission}, except it grants your own
     * permissions if you are not currently processing an IPC.  Use
     * with care!
     *
     * @param permission The name of the permission being checked.
     * @param message A message to include in the exception if it is thrown.
     *
     * @see #checkCallingOrSelfPermission(String)
     */
    public abstract void enforceCallingOrSelfPermission(
            String permission, String message);

    /**
     * Grant permission to access a specific Uri to another package, regardless
     * of whether that package has general permission to access the Uri's
     * content provider.  This can be used to grant specific, temporary
     * permissions, typically in response to user interaction (such as the
     * user opening an attachment that you would like someone else to
     * display).
     *
     * <p>Normally you should use {@link Intent#FLAG_GRANT_READ_URI_PERMISSION
     * Intent.FLAG_GRANT_READ_URI_PERMISSION} or
     * {@link Intent#FLAG_GRANT_WRITE_URI_PERMISSION
     * Intent.FLAG_GRANT_WRITE_URI_PERMISSION} with the Intent being used to
     * start an activity instead of this function directly.  If you use this
     * function directly, you should be sure to call
     * {@link #revokeUriPermission} when the target should no longer be allowed
     * to access it.
     *
     * <p>To succeed, the content provider owning the Uri must have set the
     * {@link android.R.styleable#AndroidManifestProvider_grantUriPermissions
     * grantUriPermissions} attribute in its manifest or included the
     * {@link android.R.styleable#AndroidManifestGrantUriPermission
     * &lt;grant-uri-permissions&gt;} tag.
     *
     * @param toPackage The package you would like to allow to access the Uri.
     * @param uri The Uri you would like to grant access to.
     * @param modeFlags The desired access modes.  Any combination of
     * {@link Intent#FLAG_GRANT_READ_URI_PERMISSION
     * Intent.FLAG_GRANT_READ_URI_PERMISSION} or
     * {@link Intent#FLAG_GRANT_WRITE_URI_PERMISSION
     * Intent.FLAG_GRANT_WRITE_URI_PERMISSION}.
     *
     * @see #revokeUriPermission
     */
    public abstract void grantUriPermission(String toPackage, Uri uri,
            int modeFlags);

    /**
     * Remove all permissions to access a particular content provider Uri
     * that were previously added with {@link #grantUriPermission}.  The given
     * Uri will match all previously granted Uris that are the same or a
     * sub-path of the given Uri.  That is, revoking "content://foo/one" will
     * revoke both "content://foo/target" and "content://foo/target/sub", but not
     * "content://foo".
     *
     * @param uri The Uri you would like to revoke access to.
     * @param modeFlags The desired access modes.  Any combination of
     * {@link Intent#FLAG_GRANT_READ_URI_PERMISSION
     * Intent.FLAG_GRANT_READ_URI_PERMISSION} or
     * {@link Intent#FLAG_GRANT_WRITE_URI_PERMISSION
     * Intent.FLAG_GRANT_WRITE_URI_PERMISSION}.
     *
     * @see #grantUriPermission
     */
    public abstract void revokeUriPermission(Uri uri, int modeFlags);

    /**
     * Determine whether a particular process and user ID has been granted
     * permission to access a specific URI.  This only checks for permissions
     * that have been explicitly granted -- if the given process/uid has
     * more general access to the URI's content provider then this check will
     * always fail.
     *
     * @param uri The uri that is being checked.
     * @param pid The process ID being checked against.  Must be &gt; 0.
     * @param uid The user ID being checked against.  A uid of 0 is the root
     * user, which will pass every permission check.
     * @param modeFlags The type of access to grant.  May be one or both of
     * {@link Intent#FLAG_GRANT_READ_URI_PERMISSION Intent.FLAG_GRANT_READ_URI_PERMISSION} or
     * {@link Intent#FLAG_GRANT_WRITE_URI_PERMISSION Intent.FLAG_GRANT_WRITE_URI_PERMISSION}.
     *
     * @return Returns {@link PackageManager#PERMISSION_GRANTED} if the given
     * pid/uid is allowed to access that uri, or
     * {@link PackageManager#PERMISSION_DENIED} if it is not.
     *
     * @see #checkCallingUriPermission
     */
    public abstract int checkUriPermission(Uri uri, int pid, int uid, int modeFlags);

    /**
     * Determine whether the calling process and user ID has been
     * granted permission to access a specific URI.  This is basically
     * the same as calling {@link #checkUriPermission(Uri, int, int,
     * int)} with the pid and uid returned by {@link
     * android.os.Binder#getCallingPid} and {@link
     * android.os.Binder#getCallingUid}.  One important difference is
     * that if you are not currently processing an IPC, this function
     * will always fail.
     *
     * @param uri The uri that is being checked.
     * @param modeFlags The type of access to grant.  May be one or both of
     * {@link Intent#FLAG_GRANT_READ_URI_PERMISSION Intent.FLAG_GRANT_READ_URI_PERMISSION} or
     * {@link Intent#FLAG_GRANT_WRITE_URI_PERMISSION Intent.FLAG_GRANT_WRITE_URI_PERMISSION}.
     *
     * @return Returns {@link PackageManager#PERMISSION_GRANTED} if the caller
     * is allowed to access that uri, or
     * {@link PackageManager#PERMISSION_DENIED} if it is not.
     *
     * @see #checkUriPermission(Uri, int, int, int)
     */
    public abstract int checkCallingUriPermission(Uri uri, int modeFlags);

    /**
     * Determine whether the calling process of an IPC <em>or you</em> has been granted
     * permission to access a specific URI.  This is the same as
     * {@link #checkCallingUriPermission}, except it grants your own permissions
     * if you are not currently processing an IPC.  Use with care!
     *
     * @param uri The uri that is being checked.
     * @param modeFlags The type of access to grant.  May be one or both of
     * {@link Intent#FLAG_GRANT_READ_URI_PERMISSION Intent.FLAG_GRANT_READ_URI_PERMISSION} or
     * {@link Intent#FLAG_GRANT_WRITE_URI_PERMISSION Intent.FLAG_GRANT_WRITE_URI_PERMISSION}.
     *
     * @return Returns {@link PackageManager#PERMISSION_GRANTED} if the caller
     * is allowed to access that uri, or
     * {@link PackageManager#PERMISSION_DENIED} if it is not.
     *
     * @see #checkCallingUriPermission
     */
    public abstract int checkCallingOrSelfUriPermission(Uri uri, int modeFlags);

    /**
     * Check both a Uri and normal permission.  This allows you to perform
     * both {@link #checkPermission} and {@link #checkUriPermission} in one
     * call.
     *
     * @param uri The Uri whose permission is to be checked, or null to not
     * do this check.
     * @param readPermission The permission that provides overall read access,
     * or null to not do this check.
     * @param writePermission The permission that provides overall write
     * acess, or null to not do this check.
     * @param pid The process ID being checked against.  Must be &gt; 0.
     * @param uid The user ID being checked against.  A uid of 0 is the root
     * user, which will pass every permission check.
     * @param modeFlags The type of access to grant.  May be one or both of
     * {@link Intent#FLAG_GRANT_READ_URI_PERMISSION Intent.FLAG_GRANT_READ_URI_PERMISSION} or
     * {@link Intent#FLAG_GRANT_WRITE_URI_PERMISSION Intent.FLAG_GRANT_WRITE_URI_PERMISSION}.
     *
     * @return Returns {@link PackageManager#PERMISSION_GRANTED} if the caller
     * is allowed to access that uri or holds one of the given permissions, or
     * {@link PackageManager#PERMISSION_DENIED} if it is not.
     */
    public abstract int checkUriPermission(Uri uri, String readPermission,
            String writePermission, int pid, int uid, int modeFlags);

    /**
     * If a particular process and user ID has not been granted
     * permission to access a specific URI, throw {@link
     * SecurityException}.  This only checks for permissions that have
     * been explicitly granted -- if the given process/uid has more
     * general access to the URI's content provider then this check
     * will always fail.
     *
     * @param uri The uri that is being checked.
     * @param pid The process ID being checked against.  Must be &gt; 0.
     * @param uid The user ID being checked against.  A uid of 0 is the root
     * user, which will pass every permission check.
     * @param modeFlags The type of access to grant.  May be one or both of
     * {@link Intent#FLAG_GRANT_READ_URI_PERMISSION Intent.FLAG_GRANT_READ_URI_PERMISSION} or
     * {@link Intent#FLAG_GRANT_WRITE_URI_PERMISSION Intent.FLAG_GRANT_WRITE_URI_PERMISSION}.
     * @param message A message to include in the exception if it is thrown.
     *
     * @see #checkUriPermission(Uri, int, int, int)
     */
    public abstract void enforceUriPermission(
            Uri uri, int pid, int uid, int modeFlags, String message);

    /**
     * If the calling process and user ID has not been granted
     * permission to access a specific URI, throw {@link
     * SecurityException}.  This is basically the same as calling
     * {@link #enforceUriPermission(Uri, int, int, int, String)} with
     * the pid and uid returned by {@link
     * android.os.Binder#getCallingPid} and {@link
     * android.os.Binder#getCallingUid}.  One important difference is
     * that if you are not currently processing an IPC, this function
     * will always throw a SecurityException.
     *
     * @param uri The uri that is being checked.
     * @param modeFlags The type of access to grant.  May be one or both of
     * {@link Intent#FLAG_GRANT_READ_URI_PERMISSION Intent.FLAG_GRANT_READ_URI_PERMISSION} or
     * {@link Intent#FLAG_GRANT_WRITE_URI_PERMISSION Intent.FLAG_GRANT_WRITE_URI_PERMISSION}.
     * @param message A message to include in the exception if it is thrown.
     *
     * @see #checkCallingUriPermission(Uri, int)
     */
    public abstract void enforceCallingUriPermission(
            Uri uri, int modeFlags, String message);

    /**
     * If the calling process of an IPC <em>or you</em> has not been
     * granted permission to access a specific URI, throw {@link
     * SecurityException}.  This is the same as {@link
     * #enforceCallingUriPermission}, except it grants your own
     * permissions if you are not currently processing an IPC.  Use
     * with care!
     *
     * @param uri The uri that is being checked.
     * @param modeFlags The type of access to grant.  May be one or both of
     * {@link Intent#FLAG_GRANT_READ_URI_PERMISSION Intent.FLAG_GRANT_READ_URI_PERMISSION} or
     * {@link Intent#FLAG_GRANT_WRITE_URI_PERMISSION Intent.FLAG_GRANT_WRITE_URI_PERMISSION}.
     * @param message A message to include in the exception if it is thrown.
     *
     * @see #checkCallingOrSelfUriPermission(Uri, int)
     */
    public abstract void enforceCallingOrSelfUriPermission(
            Uri uri, int modeFlags, String message);

    /**
     * Enforce both a Uri and normal permission.  This allows you to perform
     * both {@link #enforcePermission} and {@link #enforceUriPermission} in one
     * call.
     *
     * @param uri The Uri whose permission is to be checked, or null to not
     * do this check.
     * @param readPermission The permission that provides overall read access,
     * or null to not do this check.
     * @param writePermission The permission that provides overall write
     * acess, or null to not do this check.
     * @param pid The process ID being checked against.  Must be &gt; 0.
     * @param uid The user ID being checked against.  A uid of 0 is the root
     * user, which will pass every permission check.
     * @param modeFlags The type of access to grant.  May be one or both of
     * {@link Intent#FLAG_GRANT_READ_URI_PERMISSION Intent.FLAG_GRANT_READ_URI_PERMISSION} or
     * {@link Intent#FLAG_GRANT_WRITE_URI_PERMISSION Intent.FLAG_GRANT_WRITE_URI_PERMISSION}.
     * @param message A message to include in the exception if it is thrown.
     *
     * @see #checkUriPermission(Uri, String, String, int, int, int)
     */
    public abstract void enforceUriPermission(
            Uri uri, String readPermission, String writePermission,
            int pid, int uid, int modeFlags, String message);

    /**
     * Flag for use with {@link #createPackageContext}: include the application
     * code with the context.  This means loading code into the caller's
     * process, so that {@link #getClassLoader()} can be used to instantiate
     * the application's classes.  Setting this flags imposes security
     * restrictions on what application context you can access; if the
     * requested application can not be safely loaded into your process,
     * java.lang.SecurityException will be thrown.  If this flag is not set,
     * there will be no restrictions on the packages that can be loaded,
     * but {@link #getClassLoader} will always return the default system
     * class loader.
     */
    public static final int CONTEXT_INCLUDE_CODE = 0x00000001;

    /**
     * Flag for use with {@link #createPackageContext}: ignore any security
     * restrictions on the Context being requested, allowing it to always
     * be loaded.  For use with {@link #CONTEXT_INCLUDE_CODE} to allow code
     * to be loaded into a process even when it isn't safe to do so.  Use
     * with extreme care!
     */
    public static final int CONTEXT_IGNORE_SECURITY = 0x00000002;

    /**
     * Flag for use with {@link #createPackageContext}: a restricted context may
     * disable specific features. For instance, a View associated with a restricted
     * context would ignore particular XML attributes.
     */
    public static final int CONTEXT_RESTRICTED = 0x00000004;

    /**
     * Return a new Context object for the given application name.  This
     * Context is the same as what the named application gets when it is
     * launched, containing the same resources and class loader.  Each call to
     * this method returns a new instance of a Context object; Context objects
     * are not shared, however they share common state (Resources, ClassLoader,
     * etc) so the Context instance itself is fairly lightweight.
     *
     * <p>Throws {@link PackageManager.NameNotFoundException} if there is no
     * application with the given package name.
     *
     * <p>Throws {@link java.lang.SecurityException} if the Context requested
     * can not be loaded into the caller's process for security reasons (see
     * {@link #CONTEXT_INCLUDE_CODE} for more information}.
     *
     * @param packageName Name of the application's package.
     * @param flags Option flags, one of {@link #CONTEXT_INCLUDE_CODE}
     *              or {@link #CONTEXT_IGNORE_SECURITY}.
     *
     * @return A Context for the application.
     *
     * @throws java.lang.SecurityException
     * @throws PackageManager.NameNotFoundException if there is no application with
     * the given package name
     */
    public abstract Context createPackageContext(String packageName,
            int flags) throws PackageManager.NameNotFoundException;

    /**
     * Indicates whether this Context is restricted.
     *
     * @return True if this Context is restricted, false otherwise.
     *
     * @see #CONTEXT_RESTRICTED
     */
    public boolean isRestricted() {
        return false;
    }
}<|MERGE_RESOLUTION|>--- conflicted
+++ resolved
@@ -22,10 +22,6 @@
 import android.content.res.Resources;
 import android.content.res.TypedArray;
 import android.database.DatabaseErrorHandler;
-<<<<<<< HEAD
-import android.database.DefaultDatabaseErrorHandler;
-=======
->>>>>>> 03acd51b
 import android.database.sqlite.SQLiteDatabase;
 import android.database.sqlite.SQLiteDatabase.CursorFactory;
 import android.graphics.Bitmap;
@@ -607,11 +603,7 @@
      * @param factory An optional factory class that is called to instantiate a
      *     cursor when query is called.
      * @param errorHandler the {@link DatabaseErrorHandler} to be used when sqlite reports database
-<<<<<<< HEAD
-     * corruption. if null, {@link DefaultDatabaseErrorHandler} is assumed.
-=======
      * corruption. if null, {@link android.database.DefaultDatabaseErrorHandler} is assumed.
->>>>>>> 03acd51b
      * @return The contents of a newly created database with the given name.
      * @throws android.database.sqlite.SQLiteException if the database file could not be opened.
      *
