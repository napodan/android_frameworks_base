--- conflicted
+++ resolved
@@ -130,13 +130,8 @@
 
     private static final int INITIALIZATION_UNBIND_DELAY_MS = 5000;
 
-<<<<<<< HEAD
-    private static final String SYNC_WAKE_LOCK = "*sync*";
+    private static final String SYNC_WAKE_LOCK_PREFIX = "*sync*";
     private static final String HANDLE_SYNC_ALARM_WAKE_LOCK = "SyncManagerHandleSyncAlarm";
-=======
-    private static final String SYNC_WAKE_LOCK_PREFIX = "SyncWakeLock";
-    private static final String HANDLE_SYNC_ALARM_WAKE_LOCK = "SyncManagerHandleSyncAlarmWakeLock";
->>>>>>> b3029c3d
 
     private Context mContext;
 
@@ -1731,15 +1726,10 @@
                 mActiveSyncContext.close();
                 mActiveSyncContext = null;
                 mSyncStorageEngine.setActiveSync(mActiveSyncContext);
-                mSyncWakeLock.setWorkSource(null);
                 runStateIdle();
                 return;
             }
 
-<<<<<<< HEAD
-            mSyncWakeLock.setWorkSource(new WorkSource(syncAdapterInfo.uid));
-            mSyncWakeLock.acquire();
-=======
             // Find the wakelock for this account and authority and store it in mSyncWakeLock.
             // Be sure to release the previous wakelock so that we don't end up with it being
             // held until it is used again.
@@ -1753,6 +1743,7 @@
             PowerManager.WakeLock oldWakeLock = mSyncWakeLock;
             try {
                 mSyncWakeLock = getSyncWakeLock(op.account.type, op.authority);
+				mSyncWakeLock.setWorkSource(new WorkSource(syncAdapterInfo.uid));
                 mSyncWakeLock.acquire();
             } finally {
                 if (oldWakeLock != null && oldWakeLock != mSyncWakeLock) {
@@ -1760,7 +1751,6 @@
                 }
             }
 
->>>>>>> b3029c3d
             // no need to schedule an alarm, as that will be done by our caller.
 
             // the next step will occur when we get either a timeout or a
