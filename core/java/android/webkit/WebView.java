/*
 * Copyright (C) 2006 The Android Open Source Project
 *
 * Licensed under the Apache License, Version 2.0 (the "License");
 * you may not use this file except in compliance with the License.
 * You may obtain a copy of the License at
 *
 *      http://www.apache.org/licenses/LICENSE-2.0
 *
 * Unless required by applicable law or agreed to in writing, software
 * distributed under the License is distributed on an "AS IS" BASIS,
 * WITHOUT WARRANTIES OR CONDITIONS OF ANY KIND, either express or implied.
 * See the License for the specific language governing permissions and
 * limitations under the License.
 */

package android.webkit;

import com.android.internal.R;

import android.annotation.Widget;
import android.app.AlertDialog;
import android.content.Context;
import android.content.DialogInterface;
import android.content.DialogInterface.OnCancelListener;
import android.content.Intent;
import android.content.pm.PackageManager;
import android.content.res.Resources;
import android.database.DataSetObserver;
import android.graphics.Bitmap;
import android.graphics.BitmapFactory;
import android.graphics.BitmapShader;
import android.graphics.Canvas;
import android.graphics.Color;
import android.graphics.Interpolator;
import android.graphics.Paint;
import android.graphics.Picture;
import android.graphics.Point;
import android.graphics.Rect;
import android.graphics.RectF;
import android.graphics.Region;
import android.graphics.Shader;
import android.graphics.drawable.Drawable;
import android.net.Uri;
import android.net.http.SslCertificate;
import android.os.Bundle;
import android.os.Handler;
import android.os.Message;
import android.os.ServiceManager;
import android.os.SystemClock;
import android.text.IClipboard;
import android.text.Selection;
import android.text.Spannable;
import android.util.AttributeSet;
import android.util.EventLog;
import android.util.Log;
import android.util.TypedValue;
import android.view.Gravity;
import android.view.KeyEvent;
import android.view.LayoutInflater;
import android.view.MotionEvent;
import android.view.ScaleGestureDetector;
import android.view.SoundEffectConstants;
import android.view.VelocityTracker;
import android.view.View;
import android.view.ViewConfiguration;
import android.view.ViewGroup;
import android.view.ViewTreeObserver;
import android.view.animation.AlphaAnimation;
import android.view.inputmethod.EditorInfo;
import android.view.inputmethod.InputConnection;
import android.view.inputmethod.InputMethodManager;
import android.webkit.WebTextView.AutoCompleteAdapter;
import android.webkit.WebViewCore.EventHub;
import android.webkit.WebViewCore.TouchEventData;
import android.widget.AbsoluteLayout;
import android.widget.Adapter;
import android.widget.AdapterView;
import android.widget.AdapterView.OnItemClickListener;
import android.widget.ArrayAdapter;
import android.widget.CheckedTextView;
import android.widget.EdgeGlow;
import android.widget.FrameLayout;
import android.widget.LinearLayout;
import android.widget.ListView;
import android.widget.OverScroller;
import android.widget.Toast;
import android.widget.ZoomButtonsController;
import android.widget.ZoomControls;

import java.io.File;
import java.io.FileInputStream;
import java.io.FileNotFoundException;
import java.io.FileOutputStream;
import java.net.URLDecoder;
import java.util.ArrayList;
import java.util.HashMap;
import java.util.List;
import java.util.Map;
import java.util.Set;

import junit.framework.Assert;

/**
 * <p>A View that displays web pages. This class is the basis upon which you
 * can roll your own web browser or simply display some online content within your Activity.
 * It uses the WebKit rendering engine to display
 * web pages and includes methods to navigate forward and backward
 * through a history, zoom in and out, perform text searches and more.</p>
 * <p>To enable the built-in zoom, set
 * {@link #getSettings() WebSettings}.{@link WebSettings#setBuiltInZoomControls(boolean)}
 * (introduced in API version 3).
 * <p>Note that, in order for your Activity to access the Internet and load web pages
 * in a WebView, you must add the {@code INTERNET} permissions to your
 * Android Manifest file:</p>
 * <pre>&lt;uses-permission android:name="android.permission.INTERNET" /></pre>
 *
 * <p>This must be a child of the <a
 * href="{@docRoot}guide/topics/manifest/manifest-element.html">{@code &lt;manifest&gt;}</a>
 * element.</p>
 *
 * <p>See the <a href="{@docRoot}resources/tutorials/views/hello-webview.html">Web View
 * tutorial</a>.</p>
 *
 * <h3>Basic usage</h3>
 *
 * <p>By default, a WebView provides no browser-like widgets, does not
 * enable JavaScript and web page errors are ignored. If your goal is only
 * to display some HTML as a part of your UI, this is probably fine;
 * the user won't need to interact with the web page beyond reading
 * it, and the web page won't need to interact with the user. If you
 * actually want a full-blown web browser, then you probably want to
 * invoke the Browser application with a URL Intent rather than show it
 * with a WebView. For example:
 * <pre>
 * Uri uri = Uri.parse("http://www.example.com");
 * Intent intent = new Intent(Intent.ACTION_VIEW, uri);
 * startActivity(intent);
 * </pre>
 * <p>See {@link android.content.Intent} for more information.</p>
 *
 * <p>To provide a WebView in your own Activity, include a {@code &lt;WebView&gt;} in your layout,
 * or set the entire Activity window as a WebView during {@link
 * android.app.Activity#onCreate(Bundle) onCreate()}:</p>
 * <pre class="prettyprint">
 * WebView webview = new WebView(this);
 * setContentView(webview);
 * </pre>
 *
 * <p>Then load the desired web page:</p>
 * <pre>
 * // Simplest usage: note that an exception will NOT be thrown
 * // if there is an error loading this page (see below).
 * webview.loadUrl("http://slashdot.org/");
 *
 * // OR, you can also load from an HTML string:
 * String summary = "&lt;html>&lt;body>You scored &lt;b>192&lt;/b> points.&lt;/body>&lt;/html>";
 * webview.loadData(summary, "text/html", "utf-8");
 * // ... although note that there are restrictions on what this HTML can do.
 * // See the JavaDocs for {@link #loadData(String,String,String) loadData()} and {@link
 * #loadDataWithBaseURL(String,String,String,String,String) loadDataWithBaseURL()} for more info.
 * </pre>
 *
 * <p>A WebView has several customization points where you can add your
 * own behavior. These are:</p>
 *
 * <ul>
 *   <li>Creating and setting a {@link android.webkit.WebChromeClient} subclass.
 *       This class is called when something that might impact a
 *       browser UI happens, for instance, progress updates and
 *       JavaScript alerts are sent here (see <a
 * href="{@docRoot}guide/developing/debug-tasks.html#DebuggingWebPages">Debugging Tasks</a>).
 *   </li>
 *   <li>Creating and setting a {@link android.webkit.WebViewClient} subclass.
 *       It will be called when things happen that impact the
 *       rendering of the content, eg, errors or form submissions. You
 *       can also intercept URL loading here (via {@link
 * android.webkit.WebViewClient#shouldOverrideUrlLoading(WebView,String)
 * shouldOverrideUrlLoading()}).</li>
 *   <li>Modifying the {@link android.webkit.WebSettings}, such as
 * enabling JavaScript with {@link android.webkit.WebSettings#setJavaScriptEnabled(boolean)
 * setJavaScriptEnabled()}. </li>
 *   <li>Adding JavaScript-to-Java interfaces with the {@link
 * android.webkit.WebView#addJavascriptInterface} method.
 *       This lets you bind Java objects into the WebView so they can be
 *       controlled from the web pages JavaScript.</li>
 * </ul>
 *
 * <p>Here's a more complicated example, showing error handling,
 *    settings, and progress notification:</p>
 *
 * <pre class="prettyprint">
 * // Let's display the progress in the activity title bar, like the
 * // browser app does.
 * getWindow().requestFeature(Window.FEATURE_PROGRESS);
 *
 * webview.getSettings().setJavaScriptEnabled(true);
 *
 * final Activity activity = this;
 * webview.setWebChromeClient(new WebChromeClient() {
 *   public void onProgressChanged(WebView view, int progress) {
 *     // Activities and WebViews measure progress with different scales.
 *     // The progress meter will automatically disappear when we reach 100%
 *     activity.setProgress(progress * 1000);
 *   }
 * });
 * webview.setWebViewClient(new WebViewClient() {
 *   public void onReceivedError(WebView view, int errorCode, String description, String failingUrl) {
 *     Toast.makeText(activity, "Oh no! " + description, Toast.LENGTH_SHORT).show();
 *   }
 * });
 *
 * webview.loadUrl("http://slashdot.org/");
 * </pre>
 *
 * <h3>Cookie and window management</h3>
 *
 * <p>For obvious security reasons, your application has its own
 * cache, cookie store etc.&mdash;it does not share the Browser
 * application's data. Cookies are managed on a separate thread, so
 * operations like index building don't block the UI
 * thread. Follow the instructions in {@link android.webkit.CookieSyncManager}
 * if you want to use cookies in your application.
 * </p>
 *
 * <p>By default, requests by the HTML to open new windows are
 * ignored. This is true whether they be opened by JavaScript or by
 * the target attribute on a link. You can customize your
 * {@link WebChromeClient} to provide your own behaviour for opening multiple windows,
 * and render them in whatever manner you want.</p>
 *
 * <p>The standard behavior for an Activity is to be destroyed and
 * recreated when the device orientation or any other configuration changes. This will cause
 * the WebView to reload the current page. If you don't want that, you
 * can set your Activity to handle the {@code orientation} and {@code keyboardHidden}
 * changes, and then just leave the WebView alone. It'll automatically
 * re-orient itself as appropriate. Read <a
 * href="{@docRoot}guide/topics/resources/runtime-changes.html">Handling Runtime Changes</a> for
 * more information about how to handle configuration changes during runtime.</p>
 *
 *
 * <h3>Building web pages to support different screen densities</h3>
 *
 * <p>The screen density of a device is based on the screen resolution. A screen with low density
 * has fewer available pixels per inch, where a screen with high density
 * has more &mdash; sometimes significantly more &mdash; pixels per inch. The density of a
 * screen is important because, other things being equal, a UI element (such as a button) whose
 * height and width are defined in terms of screen pixels will appear larger on the lower density
 * screen and smaller on the higher density screen.
 * For simplicity, Android collapses all actual screen densities into three generalized densities:
 * high, medium, and low.</p>
 * <p>By default, WebView scales a web page so that it is drawn at a size that matches the default
 * appearance on a medium density screen. So, it applies 1.5x scaling on a high density screen
 * (because its pixels are smaller) and 0.75x scaling on a low density screen (because its pixels
 * are bigger).
 * Starting with API Level 5 (Android 2.0), WebView supports DOM, CSS, and meta tag features to help
 * you (as a web developer) target screens with different screen densities.</p>
 * <p>Here's a summary of the features you can use to handle different screen densities:</p>
 * <ul>
 * <li>The {@code window.devicePixelRatio} DOM property. The value of this property specifies the
 * default scaling factor used for the current device. For example, if the value of {@code
 * window.devicePixelRatio} is "1.0", then the device is considered a medium density (mdpi) device
 * and default scaling is not applied to the web page; if the value is "1.5", then the device is
 * considered a high density device (hdpi) and the page content is scaled 1.5x; if the
 * value is "0.75", then the device is considered a low density device (ldpi) and the content is
 * scaled 0.75x. However, if you specify the {@code "target-densitydpi"} meta property
 * (discussed below), then you can stop this default scaling behavior.</li>
 * <li>The {@code -webkit-device-pixel-ratio} CSS media query. Use this to specify the screen
 * densities for which this style sheet is to be used. The corresponding value should be either
 * "0.75", "1", or "1.5", to indicate that the styles are for devices with low density, medium
 * density, or high density screens, respectively. For example:
 * <pre>
 * &lt;link rel="stylesheet" media="screen and (-webkit-device-pixel-ratio:1.5)" href="hdpi.css" /&gt;</pre>
 * <p>The {@code hdpi.css} stylesheet is only used for devices with a screen pixel ration of 1.5,
 * which is the high density pixel ratio.</p>
 * </li>
 * <li>The {@code target-densitydpi} property for the {@code viewport} meta tag. You can use
 * this to specify the target density for which the web page is designed, using the following
 * values:
 * <ul>
 * <li>{@code device-dpi} - Use the device's native dpi as the target dpi. Default scaling never
 * occurs.</li>
 * <li>{@code high-dpi} - Use hdpi as the target dpi. Medium and low density screens scale down
 * as appropriate.</li>
 * <li>{@code medium-dpi} - Use mdpi as the target dpi. High density screens scale up and
 * low density screens scale down. This is also the default behavior.</li>
 * <li>{@code low-dpi} - Use ldpi as the target dpi. Medium and high density screens scale up
 * as appropriate.</li>
 * <li><em>{@code &lt;value&gt;}</em> - Specify a dpi value to use as the target dpi (accepted
 * values are 70-400).</li>
 * </ul>
 * <p>Here's an example meta tag to specify the target density:</p>
 * <pre>&lt;meta name="viewport" content="target-densitydpi=device-dpi" /&gt;</pre></li>
 * </ul>
 * <p>If you want to modify your web page for different densities, by using the {@code
 * -webkit-device-pixel-ratio} CSS media query and/or the {@code
 * window.devicePixelRatio} DOM property, then you should set the {@code target-densitydpi} meta
 * property to {@code device-dpi}. This stops Android from performing scaling in your web page and
 * allows you to make the necessary adjustments for each density via CSS and JavaScript.</p>
 *
 * 
 */
@Widget
public class WebView extends AbsoluteLayout
        implements ViewTreeObserver.OnGlobalFocusChangeListener,
        ViewGroup.OnHierarchyChangeListener {

    // enable debug output for drag trackers
    private static final boolean DEBUG_DRAG_TRACKER = false;
    // if AUTO_REDRAW_HACK is true, then the CALL key will toggle redrawing
    // the screen all-the-time. Good for profiling our drawing code
    static private final boolean AUTO_REDRAW_HACK = false;
    // true means redraw the screen all-the-time. Only with AUTO_REDRAW_HACK
    private boolean mAutoRedraw;

    static final String LOGTAG = "webview";

    private static class ExtendedZoomControls extends FrameLayout {
        public ExtendedZoomControls(Context context, AttributeSet attrs) {
            super(context, attrs);
            LayoutInflater inflater = (LayoutInflater)
                    context.getSystemService(Context.LAYOUT_INFLATER_SERVICE);
            inflater.inflate(com.android.internal.R.layout.zoom_magnify, this, true);
            mPlusMinusZoomControls = (ZoomControls) findViewById(
                    com.android.internal.R.id.zoomControls);
            findViewById(com.android.internal.R.id.zoomMagnify).setVisibility(
                    View.GONE);
        }

        public void show(boolean showZoom, boolean canZoomOut) {
            mPlusMinusZoomControls.setVisibility(
                    showZoom ? View.VISIBLE : View.GONE);
            fade(View.VISIBLE, 0.0f, 1.0f);
        }

        public void hide() {
            fade(View.GONE, 1.0f, 0.0f);
        }

        private void fade(int visibility, float startAlpha, float endAlpha) {
            AlphaAnimation anim = new AlphaAnimation(startAlpha, endAlpha);
            anim.setDuration(500);
            startAnimation(anim);
            setVisibility(visibility);
        }

        public boolean hasFocus() {
            return mPlusMinusZoomControls.hasFocus();
        }

        public void setOnZoomInClickListener(OnClickListener listener) {
            mPlusMinusZoomControls.setOnZoomInClickListener(listener);
        }

        public void setOnZoomOutClickListener(OnClickListener listener) {
            mPlusMinusZoomControls.setOnZoomOutClickListener(listener);
        }

        ZoomControls    mPlusMinusZoomControls;
    }

    /**
     *  Transportation object for returning WebView across thread boundaries.
     */
    public class WebViewTransport {
        private WebView mWebview;

        /**
         * Set the WebView to the transportation object.
         * @param webview The WebView to transport.
         */
        public synchronized void setWebView(WebView webview) {
            mWebview = webview;
        }

        /**
         * Return the WebView object.
         * @return WebView The transported WebView object.
         */
        public synchronized WebView getWebView() {
            return mWebview;
        }
    }

    // A final CallbackProxy shared by WebViewCore and BrowserFrame.
    private final CallbackProxy mCallbackProxy;

    private final WebViewDatabase mDatabase;

    // SSL certificate for the main top-level page (if secure)
    private SslCertificate mCertificate;

    // Native WebView pointer that is 0 until the native object has been
    // created.
    private int mNativeClass;
    // This would be final but it needs to be set to null when the WebView is
    // destroyed.
    private WebViewCore mWebViewCore;
    // Handler for dispatching UI messages.
    /* package */ final Handler mPrivateHandler = new PrivateHandler();
    private WebTextView mWebTextView;
    // Used to ignore changes to webkit text that arrives to the UI side after
    // more key events.
    private int mTextGeneration;

    /* package */ void incrementTextGeneration() { mTextGeneration++; }

    // Used by WebViewCore to create child views.
    /* package */ final ViewManager mViewManager;

    // Used to display in full screen mode
    PluginFullScreenHolder mFullScreenHolder;

    /**
     * Position of the last touch event.
     */
    private float mLastTouchX;
    private float mLastTouchY;

    /**
     * Time of the last touch event.
     */
    private long mLastTouchTime;

    /**
     * Time of the last time sending touch event to WebViewCore
     */
    private long mLastSentTouchTime;

    /**
     * The minimum elapsed time before sending another ACTION_MOVE event to
     * WebViewCore. This really should be tuned for each type of the devices.
     * For example in Google Map api test case, it takes Dream device at least
     * 150ms to do a full cycle in the WebViewCore by processing a touch event,
     * triggering the layout and drawing the picture. While the same process
     * takes 60+ms on the current high speed device. If we make
     * TOUCH_SENT_INTERVAL too small, there will be multiple touch events sent
     * to WebViewCore queue and the real layout and draw events will be pushed
     * to further, which slows down the refresh rate. Choose 50 to favor the
     * current high speed devices. For Dream like devices, 100 is a better
     * choice. Maybe make this in the buildspec later.
     */
    private static final int TOUCH_SENT_INTERVAL = 50;
    private int mCurrentTouchInterval = TOUCH_SENT_INTERVAL;

    /**
     * Helper class to get velocity for fling
     */
    VelocityTracker mVelocityTracker;
    private int mMaximumFling;
    private float mLastVelocity;
    private float mLastVelX;
    private float mLastVelY;

    /**
     * Touch mode
     */
    private int mTouchMode = TOUCH_DONE_MODE;
    private static final int TOUCH_INIT_MODE = 1;
    private static final int TOUCH_DRAG_START_MODE = 2;
    private static final int TOUCH_DRAG_MODE = 3;
    private static final int TOUCH_SHORTPRESS_START_MODE = 4;
    private static final int TOUCH_SHORTPRESS_MODE = 5;
    private static final int TOUCH_DOUBLE_TAP_MODE = 6;
    private static final int TOUCH_DONE_MODE = 7;
    private static final int TOUCH_PINCH_DRAG = 8;

    /**
     * True if we have a touch panel capable of detecting smooth pan/scale at the same time
     */
    private boolean mAllowPanAndScale;

    // Whether to forward the touch events to WebCore
    private boolean mForwardTouchEvents = false;

    // Whether to prevent default during touch. The initial value depends on
    // mForwardTouchEvents. If WebCore wants all the touch events, it says yes
    // for touch down. Otherwise UI will wait for the answer of the first
    // confirmed move before taking over the control.
    private static final int PREVENT_DEFAULT_NO = 0;
    private static final int PREVENT_DEFAULT_MAYBE_YES = 1;
    private static final int PREVENT_DEFAULT_NO_FROM_TOUCH_DOWN = 2;
    private static final int PREVENT_DEFAULT_YES = 3;
    private static final int PREVENT_DEFAULT_IGNORE = 4;
    private int mPreventDefault = PREVENT_DEFAULT_IGNORE;

    // true when the touch movement exceeds the slop
    private boolean mConfirmMove;

    // if true, touch events will be first processed by WebCore, if prevent
    // default is not set, the UI will continue handle them.
    private boolean mDeferTouchProcess;

    // to avoid interfering with the current touch events, track them
    // separately. Currently no snapping or fling in the deferred process mode
    private int mDeferTouchMode = TOUCH_DONE_MODE;
    private float mLastDeferTouchX;
    private float mLastDeferTouchY;

    // To keep track of whether the current drag was initiated by a WebTextView,
    // so that we know not to hide the cursor
    boolean mDragFromTextInput;

    // Whether or not to draw the cursor ring.
    private boolean mDrawCursorRing = true;

    // true if onPause has been called (and not onResume)
    private boolean mIsPaused;

    // true if, during a transition to a new page, we're delaying
    // deleting a root layer until there's something to draw of the new page.
    private boolean mDelayedDeleteRootLayer;

    /**
     * Customizable constant
     */
    // pre-computed square of ViewConfiguration.getScaledTouchSlop()
    private int mTouchSlopSquare;
    // pre-computed square of ViewConfiguration.getScaledDoubleTapSlop()
    private int mDoubleTapSlopSquare;
    // pre-computed density adjusted navigation slop
    private int mNavSlop;
    // This should be ViewConfiguration.getTapTimeout()
    // But system time out is 100ms, which is too short for the browser.
    // In the browser, if it switches out of tap too soon, jump tap won't work.
    private static final int TAP_TIMEOUT = 200;
    // This should be ViewConfiguration.getLongPressTimeout()
    // But system time out is 500ms, which is too short for the browser.
    // With a short timeout, it's difficult to treat trigger a short press.
    private static final int LONG_PRESS_TIMEOUT = 1000;
    // needed to avoid flinging after a pause of no movement
    private static final int MIN_FLING_TIME = 250;
    // draw unfiltered after drag is held without movement
    private static final int MOTIONLESS_TIME = 100;
    // The time that the Zoom Controls are visible before fading away
    private static final long ZOOM_CONTROLS_TIMEOUT =
            ViewConfiguration.getZoomControlsTimeout();
    // The amount of content to overlap between two screens when going through
    // pages with the space bar, in pixels.
    private static final int PAGE_SCROLL_OVERLAP = 24;

    /**
     * These prevent calling requestLayout if either dimension is fixed. This
     * depends on the layout parameters and the measure specs.
     */
    boolean mWidthCanMeasure;
    boolean mHeightCanMeasure;

    // Remember the last dimensions we sent to the native side so we can avoid
    // sending the same dimensions more than once.
    int mLastWidthSent;
    int mLastHeightSent;

    private int mContentWidth;   // cache of value from WebViewCore
    private int mContentHeight;  // cache of value from WebViewCore

    // Need to have the separate control for horizontal and vertical scrollbar
    // style than the View's single scrollbar style
    private boolean mOverlayHorizontalScrollbar = true;
    private boolean mOverlayVerticalScrollbar = false;

    // our standard speed. this way small distances will be traversed in less
    // time than large distances, but we cap the duration, so that very large
    // distances won't take too long to get there.
    private static final int STD_SPEED = 480;  // pixels per second
    // time for the longest scroll animation
    private static final int MAX_DURATION = 750;   // milliseconds
    private static final int SLIDE_TITLE_DURATION = 500;   // milliseconds
    private OverScroller mScroller;
    private boolean mInOverScrollMode = false;
    private static Paint mOverScrollBackground;
    private static Paint mOverScrollBorder;

    private boolean mWrapContent;
    private static final int MOTIONLESS_FALSE           = 0;
    private static final int MOTIONLESS_PENDING         = 1;
    private static final int MOTIONLESS_TRUE            = 2;
    private static final int MOTIONLESS_IGNORE          = 3;
    private int mHeldMotionless;

    // whether support multi-touch
    private boolean mSupportMultiTouch;
    // use the framework's ScaleGestureDetector to handle multi-touch
    private ScaleGestureDetector mScaleDetector;

    // the anchor point in the document space where VIEW_SIZE_CHANGED should
    // apply to
    private int mAnchorX;
    private int mAnchorY;

    /*
     * Private message ids
     */
    private static final int REMEMBER_PASSWORD          = 1;
    private static final int NEVER_REMEMBER_PASSWORD    = 2;
    private static final int SWITCH_TO_SHORTPRESS       = 3;
    private static final int SWITCH_TO_LONGPRESS        = 4;
    private static final int RELEASE_SINGLE_TAP         = 5;
    private static final int REQUEST_FORM_DATA          = 6;
    private static final int RESUME_WEBCORE_PRIORITY    = 7;
    private static final int DRAG_HELD_MOTIONLESS       = 8;
    private static final int AWAKEN_SCROLL_BARS         = 9;
    private static final int PREVENT_DEFAULT_TIMEOUT    = 10;

    private static final int FIRST_PRIVATE_MSG_ID = REMEMBER_PASSWORD;
    private static final int LAST_PRIVATE_MSG_ID = PREVENT_DEFAULT_TIMEOUT;

    /*
     * Package message ids
     */
    //! arg1=x, arg2=y
    static final int SCROLL_TO_MSG_ID                   = 101;
    static final int SCROLL_BY_MSG_ID                   = 102;
    //! arg1=x, arg2=y
    static final int SPAWN_SCROLL_TO_MSG_ID             = 103;
    //! arg1=x, arg2=y
    static final int SYNC_SCROLL_TO_MSG_ID              = 104;
    static final int NEW_PICTURE_MSG_ID                 = 105;
    static final int UPDATE_TEXT_ENTRY_MSG_ID           = 106;
    static final int WEBCORE_INITIALIZED_MSG_ID         = 107;
    static final int UPDATE_TEXTFIELD_TEXT_MSG_ID       = 108;
    static final int UPDATE_ZOOM_RANGE                  = 109;
    static final int UNHANDLED_NAV_KEY                  = 110;
    static final int CLEAR_TEXT_ENTRY                   = 111;
    static final int UPDATE_TEXT_SELECTION_MSG_ID       = 112;
    static final int SHOW_RECT_MSG_ID                   = 113;
    static final int LONG_PRESS_CENTER                  = 114;
    static final int PREVENT_TOUCH_ID                   = 115;
    static final int WEBCORE_NEED_TOUCH_EVENTS          = 116;
    // obj=Rect in doc coordinates
    static final int INVAL_RECT_MSG_ID                  = 117;
    static final int REQUEST_KEYBOARD                   = 118;
    static final int DO_MOTION_UP                       = 119;
    static final int SHOW_FULLSCREEN                    = 120;
    static final int HIDE_FULLSCREEN                    = 121;
    static final int DOM_FOCUS_CHANGED                  = 122;
    static final int IMMEDIATE_REPAINT_MSG_ID           = 123;
    static final int SET_ROOT_LAYER_MSG_ID              = 124;
    static final int RETURN_LABEL                       = 125;
    static final int FIND_AGAIN                         = 126;
    static final int CENTER_FIT_RECT                    = 127;
    static final int REQUEST_KEYBOARD_WITH_SELECTION_MSG_ID = 128;
    static final int SET_SCROLLBAR_MODES                = 129;

    private static final int FIRST_PACKAGE_MSG_ID = SCROLL_TO_MSG_ID;
    private static final int LAST_PACKAGE_MSG_ID = SET_SCROLLBAR_MODES;

    static final String[] HandlerPrivateDebugString = {
        "REMEMBER_PASSWORD", //              = 1;
        "NEVER_REMEMBER_PASSWORD", //        = 2;
        "SWITCH_TO_SHORTPRESS", //           = 3;
        "SWITCH_TO_LONGPRESS", //            = 4;
        "RELEASE_SINGLE_TAP", //             = 5;
        "REQUEST_FORM_DATA", //              = 6;
        "RESUME_WEBCORE_PRIORITY", //        = 7;
        "DRAG_HELD_MOTIONLESS", //           = 8;
        "AWAKEN_SCROLL_BARS", //             = 9;
        "PREVENT_DEFAULT_TIMEOUT" //         = 10;
    };

    static final String[] HandlerPackageDebugString = {
        "SCROLL_TO_MSG_ID", //               = 101;
        "SCROLL_BY_MSG_ID", //               = 102;
        "SPAWN_SCROLL_TO_MSG_ID", //         = 103;
        "SYNC_SCROLL_TO_MSG_ID", //          = 104;
        "NEW_PICTURE_MSG_ID", //             = 105;
        "UPDATE_TEXT_ENTRY_MSG_ID", //       = 106;
        "WEBCORE_INITIALIZED_MSG_ID", //     = 107;
        "UPDATE_TEXTFIELD_TEXT_MSG_ID", //   = 108;
        "UPDATE_ZOOM_RANGE", //              = 109;
        "UNHANDLED_NAV_KEY", //              = 110;
        "CLEAR_TEXT_ENTRY", //               = 111;
        "UPDATE_TEXT_SELECTION_MSG_ID", //   = 112;
        "SHOW_RECT_MSG_ID", //               = 113;
        "LONG_PRESS_CENTER", //              = 114;
        "PREVENT_TOUCH_ID", //               = 115;
        "WEBCORE_NEED_TOUCH_EVENTS", //      = 116;
        "INVAL_RECT_MSG_ID", //              = 117;
        "REQUEST_KEYBOARD", //               = 118;
        "DO_MOTION_UP", //                   = 119;
        "SHOW_FULLSCREEN", //                = 120;
        "HIDE_FULLSCREEN", //                = 121;
        "DOM_FOCUS_CHANGED", //              = 122;
        "IMMEDIATE_REPAINT_MSG_ID", //       = 123;
        "SET_ROOT_LAYER_MSG_ID", //          = 124;
        "RETURN_LABEL", //                   = 125;
        "FIND_AGAIN", //                     = 126;
        "CENTER_FIT_RECT", //                = 127;
        "REQUEST_KEYBOARD_WITH_SELECTION_MSG_ID", // = 128;
        "SET_SCROLLBAR_MODES" //             = 129;
    };

    // If the site doesn't use the viewport meta tag to specify the viewport,
    // use DEFAULT_VIEWPORT_WIDTH as the default viewport width
    static final int DEFAULT_VIEWPORT_WIDTH = 800;

    // normally we try to fit the content to the minimum preferred width
    // calculated by the Webkit. To avoid the bad behavior when some site's
    // minimum preferred width keeps growing when changing the viewport width or
    // the minimum preferred width is huge, an upper limit is needed.
    static int sMaxViewportWidth = DEFAULT_VIEWPORT_WIDTH;

    // default scale limit. Depending on the display density
    private static float DEFAULT_MAX_ZOOM_SCALE;
    private static float DEFAULT_MIN_ZOOM_SCALE;
    // scale limit, which can be set through viewport meta tag in the web page
    private float mMaxZoomScale;
    private float mMinZoomScale;
    private boolean mMinZoomScaleFixed = true;

    // initial scale in percent. 0 means using default.
    private int mInitialScaleInPercent = 0;

    // while in the zoom overview mode, the page's width is fully fit to the
    // current window. The page is alive, in another words, you can click to
    // follow the links. Double tap will toggle between zoom overview mode and
    // the last zoom scale.
    boolean mInZoomOverview = false;

    // ideally mZoomOverviewWidth should be mContentWidth. But sites like espn,
    // engadget always have wider mContentWidth no matter what viewport size is.
    int mZoomOverviewWidth = DEFAULT_VIEWPORT_WIDTH;
    float mTextWrapScale;

    // default scale. Depending on the display density.
    static int DEFAULT_SCALE_PERCENT;
    private float mDefaultScale;

    private static float MINIMUM_SCALE_INCREMENT = 0.01f;

    // set to true temporarily during ScaleGesture triggered zoom
    private boolean mPreviewZoomOnly = false;

    // computed scale and inverse, from mZoomWidth.
    private float mActualScale;
    private float mInvActualScale;
    // if this is non-zero, it is used on drawing rather than mActualScale
    private float mZoomScale;
    private float mInvInitialZoomScale;
    private float mInvFinalZoomScale;
    private int mInitialScrollX;
    private int mInitialScrollY;
    private long mZoomStart;
    private static final int ZOOM_ANIMATION_LENGTH = 500;

    private boolean mUserScroll = false;

    private int mSnapScrollMode = SNAP_NONE;
    private static final int SNAP_NONE = 0;
    private static final int SNAP_LOCK = 1; // not a separate state
    private static final int SNAP_X = 2; // may be combined with SNAP_LOCK
    private static final int SNAP_Y = 4; // may be combined with SNAP_LOCK
    private boolean mSnapPositive;

    // keep these in sync with their counterparts in WebView.cpp
    private static final int DRAW_EXTRAS_NONE = 0;
    private static final int DRAW_EXTRAS_FIND = 1;
    private static final int DRAW_EXTRAS_SELECTION = 2;
    private static final int DRAW_EXTRAS_CURSOR_RING = 3;

    // keep this in sync with WebCore:ScrollbarMode in WebKit
    private static final int SCROLLBAR_AUTO = 0;
    private static final int SCROLLBAR_ALWAYSOFF = 1;
    // as we auto fade scrollbar, this is ignored.
    private static final int SCROLLBAR_ALWAYSON = 2;
    private int mHorizontalScrollBarMode = SCROLLBAR_AUTO;
    private int mVerticalScrollBarMode = SCROLLBAR_AUTO;

    /**
     * Max distance to overscroll by in pixels.
     * This how far content can be pulled beyond its normal bounds by the user.
     */
    private int mOverscrollDistance;

    /**
     * Max distance to overfling by in pixels.
     * This is how far flinged content can move beyond the end of its normal bounds.
     */
    private int mOverflingDistance;

    /*
     * These manage the edge glow effect when flung or pulled beyond the edges.
     * If one is not null, all are not null. Checking one for null is as good as checking each.
     */
    private EdgeGlow mEdgeGlowTop;
    private EdgeGlow mEdgeGlowBottom;
    private EdgeGlow mEdgeGlowLeft;
    private EdgeGlow mEdgeGlowRight;
    /*
     * These manage the delta the user has pulled beyond the edges.
     */
    private int mOverscrollDeltaX;
    private int mOverscrollDeltaY;

    // Used to match key downs and key ups
    private boolean mGotKeyDown;

    /* package */ static boolean mLogEvent = true;

    // for event log
    private long mLastTouchUpTime = 0;

    /**
     * URI scheme for telephone number
     */
    public static final String SCHEME_TEL = "tel:";
    /**
     * URI scheme for email address
     */
    public static final String SCHEME_MAILTO = "mailto:";
    /**
     * URI scheme for map address
     */
    public static final String SCHEME_GEO = "geo:0,0?q=";

    private int mBackgroundColor = Color.WHITE;

    // Used to notify listeners of a new picture.
    private PictureListener mPictureListener;
    /**
     * Interface to listen for new pictures as they change.
     */
    public interface PictureListener {
        /**
         * Notify the listener that the picture has changed.
         * @param view The WebView that owns the picture.
         * @param picture The new picture.
         */
        public void onNewPicture(WebView view, Picture picture);
    }

    // FIXME: Want to make this public, but need to change the API file.
    public /*static*/ class HitTestResult {
        /**
         * Default HitTestResult, where the target is unknown
         */
        public static final int UNKNOWN_TYPE = 0;
        /**
         * HitTestResult for hitting a HTML::a tag
         */
        public static final int ANCHOR_TYPE = 1;
        /**
         * HitTestResult for hitting a phone number
         */
        public static final int PHONE_TYPE = 2;
        /**
         * HitTestResult for hitting a map address
         */
        public static final int GEO_TYPE = 3;
        /**
         * HitTestResult for hitting an email address
         */
        public static final int EMAIL_TYPE = 4;
        /**
         * HitTestResult for hitting an HTML::img tag
         */
        public static final int IMAGE_TYPE = 5;
        /**
         * HitTestResult for hitting a HTML::a tag which contains HTML::img
         */
        public static final int IMAGE_ANCHOR_TYPE = 6;
        /**
         * HitTestResult for hitting a HTML::a tag with src=http
         */
        public static final int SRC_ANCHOR_TYPE = 7;
        /**
         * HitTestResult for hitting a HTML::a tag with src=http + HTML::img
         */
        public static final int SRC_IMAGE_ANCHOR_TYPE = 8;
        /**
         * HitTestResult for hitting an edit text area
         */
        public static final int EDIT_TEXT_TYPE = 9;

        private int mType;
        private String mExtra;

        HitTestResult() {
            mType = UNKNOWN_TYPE;
        }

        private void setType(int type) {
            mType = type;
        }

        private void setExtra(String extra) {
            mExtra = extra;
        }

        public int getType() {
            return mType;
        }

        public String getExtra() {
            return mExtra;
        }
    }

    // The View containing the zoom controls
    private ExtendedZoomControls mZoomControls;
    private Runnable mZoomControlRunnable;

    // mZoomButtonsController will be lazy initialized in
    // getZoomButtonsController() to get better performance.
    private ZoomButtonsController mZoomButtonsController;

    // These keep track of the center point of the zoom.  They are used to
    // determine the point around which we should zoom.
    private float mZoomCenterX;
    private float mZoomCenterY;

    private ZoomButtonsController.OnZoomListener mZoomListener =
            new ZoomButtonsController.OnZoomListener() {

        public void onVisibilityChanged(boolean visible) {
            if (visible) {
                switchOutDrawHistory();
                // Bring back the hidden zoom controls.
                mZoomButtonsController.getZoomControls().setVisibility(
                        View.VISIBLE);
                updateZoomButtonsEnabled();
            }
        }

        public void onZoom(boolean zoomIn) {
            if (zoomIn) {
                zoomIn();
            } else {
                zoomOut();
            }

            updateZoomButtonsEnabled();
        }
    };

    /**
     * Construct a new WebView with a Context object.
     * @param context A Context object used to access application assets.
     */
    public WebView(Context context) {
        this(context, null);
    }

    /**
     * Construct a new WebView with layout parameters.
     * @param context A Context object used to access application assets.
     * @param attrs An AttributeSet passed to our parent.
     */
    public WebView(Context context, AttributeSet attrs) {
        this(context, attrs, com.android.internal.R.attr.webViewStyle);
    }

    /**
     * Construct a new WebView with layout parameters and a default style.
     * @param context A Context object used to access application assets.
     * @param attrs An AttributeSet passed to our parent.
     * @param defStyle The default style resource ID.
     */
    public WebView(Context context, AttributeSet attrs, int defStyle) {
        this(context, attrs, defStyle, null);
    }

    /**
     * Construct a new WebView with layout parameters, a default style and a set
     * of custom Javscript interfaces to be added to the WebView at initialization
     * time. This guarantees that these interfaces will be available when the JS
     * context is initialized.
     * @param context A Context object used to access application assets.
     * @param attrs An AttributeSet passed to our parent.
     * @param defStyle The default style resource ID.
     * @param javascriptInterfaces is a Map of intareface names, as keys, and
     * object implementing those interfaces, as values.
     * @hide pending API council approval.
     */
    protected WebView(Context context, AttributeSet attrs, int defStyle,
            Map<String, Object> javascriptInterfaces) {
        super(context, attrs, defStyle);
        init();

        mCallbackProxy = new CallbackProxy(context, this);
        mViewManager = new ViewManager(this);
        mWebViewCore = new WebViewCore(context, this, mCallbackProxy, javascriptInterfaces);
        mDatabase = WebViewDatabase.getInstance(context);
        mScroller = new OverScroller(context);

        updateMultiTouchSupport(context);
    }

    void updateMultiTouchSupport(Context context) {
        WebSettings settings = getSettings();
        final PackageManager pm = context.getPackageManager();
        mSupportMultiTouch = pm.hasSystemFeature(PackageManager.FEATURE_TOUCHSCREEN_MULTITOUCH)
                && settings.supportZoom() && settings.getBuiltInZoomControls();
        mAllowPanAndScale = pm.hasSystemFeature(
                PackageManager.FEATURE_TOUCHSCREEN_MULTITOUCH_DISTINCT);
        if (mSupportMultiTouch && (mScaleDetector == null)) {
            mScaleDetector = new ScaleGestureDetector(context,
                    new ScaleDetectorListener());
        } else if (!mSupportMultiTouch && (mScaleDetector != null)) {
            mScaleDetector = null;
        }
    }

    private void updateZoomButtonsEnabled() {
        if (mZoomButtonsController == null) return;
        boolean canZoomIn = mActualScale < mMaxZoomScale;
        boolean canZoomOut = mActualScale > mMinZoomScale && !mInZoomOverview;
        if (!canZoomIn && !canZoomOut) {
            // Hide the zoom in and out buttons, as well as the fit to page
            // button, if the page cannot zoom
            mZoomButtonsController.getZoomControls().setVisibility(View.GONE);
        } else {
            // Set each one individually, as a page may be able to zoom in
            // or out.
            mZoomButtonsController.setZoomInEnabled(canZoomIn);
            mZoomButtonsController.setZoomOutEnabled(canZoomOut);
        }
    }

    private void init() {
        setWillNotDraw(false);
        setFocusable(true);
        setFocusableInTouchMode(true);
        setClickable(true);
        setLongClickable(true);

        final ViewConfiguration configuration = ViewConfiguration.get(getContext());
        int slop = configuration.getScaledTouchSlop();
        mTouchSlopSquare = slop * slop;
        mMinLockSnapReverseDistance = slop;
        slop = configuration.getScaledDoubleTapSlop();
        mDoubleTapSlopSquare = slop * slop;
        final float density = getContext().getResources().getDisplayMetrics().density;
        // use one line height, 16 based on our current default font, for how
        // far we allow a touch be away from the edge of a link
        mNavSlop = (int) (16 * density);
        // density adjusted scale factors
        DEFAULT_SCALE_PERCENT = (int) (100 * density);
        mDefaultScale = density;
        mActualScale = density;
        mInvActualScale = 1 / density;
        mTextWrapScale = density;
        DEFAULT_MAX_ZOOM_SCALE = 4.0f * density;
        DEFAULT_MIN_ZOOM_SCALE = 0.25f * density;
        mMaxZoomScale = DEFAULT_MAX_ZOOM_SCALE;
        mMinZoomScale = DEFAULT_MIN_ZOOM_SCALE;
        mMaximumFling = configuration.getScaledMaximumFlingVelocity();
        mOverscrollDistance = configuration.getScaledOverscrollDistance();
        mOverflingDistance = configuration.getScaledOverflingDistance();
    }

    @Override
    public void setOverScrollMode(int mode) {
        super.setOverScrollMode(mode);
        if (mode != OVER_SCROLL_NEVER) {
            if (mEdgeGlowTop == null) {
                final Resources res = getContext().getResources();
                final Drawable edge = res.getDrawable(R.drawable.overscroll_edge);
                final Drawable glow = res.getDrawable(R.drawable.overscroll_glow);
                mEdgeGlowTop = new EdgeGlow(edge, glow);
                mEdgeGlowBottom = new EdgeGlow(edge, glow);
                mEdgeGlowLeft = new EdgeGlow(edge, glow);
                mEdgeGlowRight = new EdgeGlow(edge, glow);
            }
        } else {
            mEdgeGlowTop = null;
            mEdgeGlowBottom = null;
            mEdgeGlowLeft = null;
            mEdgeGlowRight = null;
        }
    }

    /* package */void updateDefaultZoomDensity(int zoomDensity) {
        final float density = getContext().getResources().getDisplayMetrics().density
                * 100 / zoomDensity;
        if (Math.abs(density - mDefaultScale) > 0.01) {
            float scaleFactor = density / mDefaultScale;
            // adjust the limits
            mNavSlop = (int) (16 * density);
            DEFAULT_SCALE_PERCENT = (int) (100 * density);
            DEFAULT_MAX_ZOOM_SCALE = 4.0f * density;
            DEFAULT_MIN_ZOOM_SCALE = 0.25f * density;
            mDefaultScale = density;
            mMaxZoomScale *= scaleFactor;
            mMinZoomScale *= scaleFactor;
            setNewZoomScale(mActualScale * scaleFactor, true, false);
        }
    }

    /* package */ boolean onSavePassword(String schemePlusHost, String username,
            String password, final Message resumeMsg) {
       boolean rVal = false;
       if (resumeMsg == null) {
           // null resumeMsg implies saving password silently
           mDatabase.setUsernamePassword(schemePlusHost, username, password);
       } else {
            final Message remember = mPrivateHandler.obtainMessage(
                    REMEMBER_PASSWORD);
            remember.getData().putString("host", schemePlusHost);
            remember.getData().putString("username", username);
            remember.getData().putString("password", password);
            remember.obj = resumeMsg;

            final Message neverRemember = mPrivateHandler.obtainMessage(
                    NEVER_REMEMBER_PASSWORD);
            neverRemember.getData().putString("host", schemePlusHost);
            neverRemember.getData().putString("username", username);
            neverRemember.getData().putString("password", password);
            neverRemember.obj = resumeMsg;

            new AlertDialog.Builder(getContext())
                    .setTitle(com.android.internal.R.string.save_password_label)
                    .setMessage(com.android.internal.R.string.save_password_message)
                    .setPositiveButton(com.android.internal.R.string.save_password_notnow,
                    new DialogInterface.OnClickListener() {
                        public void onClick(DialogInterface dialog, int which) {
                            resumeMsg.sendToTarget();
                        }
                    })
                    .setNeutralButton(com.android.internal.R.string.save_password_remember,
                    new DialogInterface.OnClickListener() {
                        public void onClick(DialogInterface dialog, int which) {
                            remember.sendToTarget();
                        }
                    })
                    .setNegativeButton(com.android.internal.R.string.save_password_never,
                    new DialogInterface.OnClickListener() {
                        public void onClick(DialogInterface dialog, int which) {
                            neverRemember.sendToTarget();
                        }
                    })
                    .setOnCancelListener(new OnCancelListener() {
                        public void onCancel(DialogInterface dialog) {
                            resumeMsg.sendToTarget();
                        }
                    }).show();
            // Return true so that WebViewCore will pause while the dialog is
            // up.
            rVal = true;
        }
       return rVal;
    }

    @Override
    public void setScrollBarStyle(int style) {
        if (style == View.SCROLLBARS_INSIDE_INSET
                || style == View.SCROLLBARS_OUTSIDE_INSET) {
            mOverlayHorizontalScrollbar = mOverlayVerticalScrollbar = false;
        } else {
            mOverlayHorizontalScrollbar = mOverlayVerticalScrollbar = true;
        }
        super.setScrollBarStyle(style);
    }

    /**
     * Specify whether the horizontal scrollbar has overlay style.
     * @param overlay TRUE if horizontal scrollbar should have overlay style.
     */
    public void setHorizontalScrollbarOverlay(boolean overlay) {
        mOverlayHorizontalScrollbar = overlay;
    }

    /**
     * Specify whether the vertical scrollbar has overlay style.
     * @param overlay TRUE if vertical scrollbar should have overlay style.
     */
    public void setVerticalScrollbarOverlay(boolean overlay) {
        mOverlayVerticalScrollbar = overlay;
    }

    /**
     * Return whether horizontal scrollbar has overlay style
     * @return TRUE if horizontal scrollbar has overlay style.
     */
    public boolean overlayHorizontalScrollbar() {
        return mOverlayHorizontalScrollbar;
    }

    /**
     * Return whether vertical scrollbar has overlay style
     * @return TRUE if vertical scrollbar has overlay style.
     */
    public boolean overlayVerticalScrollbar() {
        return mOverlayVerticalScrollbar;
    }

    /*
     * Return the width of the view where the content of WebView should render
     * to.
     * Note: this can be called from WebCoreThread.
     */
    /* package */ int getViewWidth() {
        if (!isVerticalScrollBarEnabled() || mOverlayVerticalScrollbar) {
            return getWidth();
        } else {
            return getWidth() - getVerticalScrollbarWidth();
        }
    }

    /*
     * returns the height of the titlebarview (if any). Does not care about
     * scrolling
     */
    private int getTitleHeight() {
        return mTitleBar != null ? mTitleBar.getHeight() : 0;
    }

    /*
     * Return the amount of the titlebarview (if any) that is visible
     */
    private int getVisibleTitleHeight() {
        // need to restrict mScrollY due to over scroll
        return Math.max(getTitleHeight() - Math.max(0, mScrollY), 0);
    }

    /*
     * Return the height of the view where the content of WebView should render
     * to.  Note that this excludes mTitleBar, if there is one.
     * Note: this can be called from WebCoreThread.
     */
    /* package */ int getViewHeight() {
        return getViewHeightWithTitle() - getVisibleTitleHeight();
    }

    private int getViewHeightWithTitle() {
        int height = getHeight();
        if (isHorizontalScrollBarEnabled() && !mOverlayHorizontalScrollbar) {
            height -= getHorizontalScrollbarHeight();
        }
        return height;
    }

    /**
     * @return The SSL certificate for the main top-level page or null if
     * there is no certificate (the site is not secure).
     */
    public SslCertificate getCertificate() {
        return mCertificate;
    }

    /**
     * Sets the SSL certificate for the main top-level page.
     */
    public void setCertificate(SslCertificate certificate) {
        if (DebugFlags.WEB_VIEW) {
            Log.v(LOGTAG, "setCertificate=" + certificate);
        }
        // here, the certificate can be null (if the site is not secure)
        mCertificate = certificate;
    }

    //-------------------------------------------------------------------------
    // Methods called by activity
    //-------------------------------------------------------------------------

    /**
     * Save the username and password for a particular host in the WebView's
     * internal database.
     * @param host The host that required the credentials.
     * @param username The username for the given host.
     * @param password The password for the given host.
     */
    public void savePassword(String host, String username, String password) {
        mDatabase.setUsernamePassword(host, username, password);
    }

    /**
     * Set the HTTP authentication credentials for a given host and realm.
     *
     * @param host The host for the credentials.
     * @param realm The realm for the credentials.
     * @param username The username for the password. If it is null, it means
     *                 password can't be saved.
     * @param password The password
     */
    public void setHttpAuthUsernamePassword(String host, String realm,
            String username, String password) {
        mDatabase.setHttpAuthUsernamePassword(host, realm, username, password);
    }

    /**
     * Retrieve the HTTP authentication username and password for a given
     * host & realm pair
     *
     * @param host The host for which the credentials apply.
     * @param realm The realm for which the credentials apply.
     * @return String[] if found, String[0] is username, which can be null and
     *         String[1] is password. Return null if it can't find anything.
     */
    public String[] getHttpAuthUsernamePassword(String host, String realm) {
        return mDatabase.getHttpAuthUsernamePassword(host, realm);
    }

    private void clearHelpers() {
        clearTextEntry(false);
        selectionDone();
    }

    /**
     * Destroy the internal state of the WebView. This method should be called
     * after the WebView has been removed from the view system. No other
     * methods may be called on a WebView after destroy.
     */
    public void destroy() {
        clearHelpers();
        if (mWebViewCore != null) {
            // Set the handlers to null before destroying WebViewCore so no
            // more messages will be posted.
            mCallbackProxy.setWebViewClient(null);
            mCallbackProxy.setWebChromeClient(null);
            // Tell WebViewCore to destroy itself
            synchronized (this) {
                WebViewCore webViewCore = mWebViewCore;
                mWebViewCore = null; // prevent using partial webViewCore
                webViewCore.destroy();
            }
            // Remove any pending messages that might not be serviced yet.
            mPrivateHandler.removeCallbacksAndMessages(null);
            mCallbackProxy.removeCallbacksAndMessages(null);
            // Wake up the WebCore thread just in case it is waiting for a
            // javascript dialog.
            synchronized (mCallbackProxy) {
                mCallbackProxy.notify();
            }
        }
        if (mNativeClass != 0) {
            nativeDestroy();
            mNativeClass = 0;
        }
    }

    /**
     * Enables platform notifications of data state and proxy changes.
     */
    public static void enablePlatformNotifications() {
        Network.enablePlatformNotifications();
    }

    /**
     * If platform notifications are enabled, this should be called
     * from the Activity's onPause() or onStop().
     */
    public static void disablePlatformNotifications() {
        Network.disablePlatformNotifications();
    }

    /**
     * Sets JavaScript engine flags.
     *
     * @param flags JS engine flags in a String
     *
     * @hide pending API solidification
     */
    public void setJsFlags(String flags) {
        mWebViewCore.sendMessage(EventHub.SET_JS_FLAGS, flags);
    }

    /**
     * Inform WebView of the network state. This is used to set
     * the javascript property window.navigator.isOnline and
     * generates the online/offline event as specified in HTML5, sec. 5.7.7
     * @param networkUp boolean indicating if network is available
     */
    public void setNetworkAvailable(boolean networkUp) {
        mWebViewCore.sendMessage(EventHub.SET_NETWORK_STATE,
                networkUp ? 1 : 0, 0);
    }

    /**
     * Inform WebView about the current network type.
     * {@hide}
     */
    public void setNetworkType(String type, String subtype) {
        Map<String, String> map = new HashMap<String, String>();
        map.put("type", type);
        map.put("subtype", subtype);
        mWebViewCore.sendMessage(EventHub.SET_NETWORK_TYPE, map);
    }
    /**
     * Save the state of this WebView used in
     * {@link android.app.Activity#onSaveInstanceState}. Please note that this
     * method no longer stores the display data for this WebView. The previous
     * behavior could potentially leak files if {@link #restoreState} was never
     * called. See {@link #savePicture} and {@link #restorePicture} for saving
     * and restoring the display data.
     * @param outState The Bundle to store the WebView state.
     * @return The same copy of the back/forward list used to save the state. If
     *         saveState fails, the returned list will be null.
     * @see #savePicture
     * @see #restorePicture
     */
    public WebBackForwardList saveState(Bundle outState) {
        if (outState == null) {
            return null;
        }
        // We grab a copy of the back/forward list because a client of WebView
        // may have invalidated the history list by calling clearHistory.
        WebBackForwardList list = copyBackForwardList();
        final int currentIndex = list.getCurrentIndex();
        final int size = list.getSize();
        // We should fail saving the state if the list is empty or the index is
        // not in a valid range.
        if (currentIndex < 0 || currentIndex >= size || size == 0) {
            return null;
        }
        outState.putInt("index", currentIndex);
        // FIXME: This should just be a byte[][] instead of ArrayList but
        // Parcel.java does not have the code to handle multi-dimensional
        // arrays.
        ArrayList<byte[]> history = new ArrayList<byte[]>(size);
        for (int i = 0; i < size; i++) {
            WebHistoryItem item = list.getItemAtIndex(i);
            if (null == item) {
                // FIXME: this shouldn't happen
                // need to determine how item got set to null
                Log.w(LOGTAG, "saveState: Unexpected null history item.");
                return null;
            }
            byte[] data = item.getFlattenedData();
            if (data == null) {
                // It would be very odd to not have any data for a given history
                // item. And we will fail to rebuild the history list without
                // flattened data.
                return null;
            }
            history.add(data);
        }
        outState.putSerializable("history", history);
        if (mCertificate != null) {
            outState.putBundle("certificate",
                               SslCertificate.saveState(mCertificate));
        }
        return list;
    }

    /**
     * Save the current display data to the Bundle given. Used in conjunction
     * with {@link #saveState}.
     * @param b A Bundle to store the display data.
     * @param dest The file to store the serialized picture data. Will be
     *             overwritten with this WebView's picture data.
     * @return True if the picture was successfully saved.
     */
    public boolean savePicture(Bundle b, final File dest) {
        if (dest == null || b == null) {
            return false;
        }
        final Picture p = capturePicture();
        // Use a temporary file while writing to ensure the destination file
        // contains valid data.
        final File temp = new File(dest.getPath() + ".writing");
        new Thread(new Runnable() {
            public void run() {
                FileOutputStream out = null;
                try {
                    out = new FileOutputStream(temp);
                    p.writeToStream(out);
                    // Writing the picture succeeded, rename the temporary file
                    // to the destination.
                    temp.renameTo(dest);
                } catch (Exception e) {
                    // too late to do anything about it.
                } finally {
                    if (out != null) {
                        try {
                            out.close();
                        } catch (Exception e) {
                            // Can't do anything about that
                        }
                    }
                    temp.delete();
                }
            }
        }).start();
        // now update the bundle
        b.putInt("scrollX", mScrollX);
        b.putInt("scrollY", mScrollY);
        b.putFloat("scale", mActualScale);
        b.putFloat("textwrapScale", mTextWrapScale);
        b.putBoolean("overview", mInZoomOverview);
        return true;
    }

    private void restoreHistoryPictureFields(Picture p, Bundle b) {
        int sx = b.getInt("scrollX", 0);
        int sy = b.getInt("scrollY", 0);
        float scale = b.getFloat("scale", 1.0f);
        mDrawHistory = true;
        mHistoryPicture = p;
        mScrollX = sx;
        mScrollY = sy;
        mHistoryWidth = Math.round(p.getWidth() * scale);
        mHistoryHeight = Math.round(p.getHeight() * scale);
        // as getWidth() / getHeight() of the view are not available yet, set up
        // mActualScale, so that when onSizeChanged() is called, the rest will
        // be set correctly
        mActualScale = scale;
        mInvActualScale = 1 / scale;
        mTextWrapScale = b.getFloat("textwrapScale", scale);
        mInZoomOverview = b.getBoolean("overview");
        invalidate();
    }

    /**
     * Restore the display data that was save in {@link #savePicture}. Used in
     * conjunction with {@link #restoreState}.
     * @param b A Bundle containing the saved display data.
     * @param src The file where the picture data was stored.
     * @return True if the picture was successfully restored.
     */
    public boolean restorePicture(Bundle b, File src) {
        if (src == null || b == null) {
            return false;
        }
        if (!src.exists()) {
            return false;
        }
        try {
            final FileInputStream in = new FileInputStream(src);
            final Bundle copy = new Bundle(b);
            new Thread(new Runnable() {
                public void run() {
                    try {
                        final Picture p = Picture.createFromStream(in);
                        if (p != null) {
                            // Post a runnable on the main thread to update the
                            // history picture fields.
                            mPrivateHandler.post(new Runnable() {
                                public void run() {
                                    restoreHistoryPictureFields(p, copy);
                                }
                            });
                        }
                    } finally {
                        try {
                            in.close();
                        } catch (Exception e) {
                            // Nothing we can do now.
                        }
                    }
                }
            }).start();
        } catch (FileNotFoundException e){
            e.printStackTrace();
        }
        return true;
    }

    /**
     * Restore the state of this WebView from the given map used in
     * {@link android.app.Activity#onRestoreInstanceState}. This method should
     * be called to restore the state of the WebView before using the object. If
     * it is called after the WebView has had a chance to build state (load
     * pages, create a back/forward list, etc.) there may be undesirable
     * side-effects. Please note that this method no longer restores the
     * display data for this WebView. See {@link #savePicture} and {@link
     * #restorePicture} for saving and restoring the display data.
     * @param inState The incoming Bundle of state.
     * @return The restored back/forward list or null if restoreState failed.
     * @see #savePicture
     * @see #restorePicture
     */
    public WebBackForwardList restoreState(Bundle inState) {
        WebBackForwardList returnList = null;
        if (inState == null) {
            return returnList;
        }
        if (inState.containsKey("index") && inState.containsKey("history")) {
            mCertificate = SslCertificate.restoreState(
                inState.getBundle("certificate"));

            final WebBackForwardList list = mCallbackProxy.getBackForwardList();
            final int index = inState.getInt("index");
            // We can't use a clone of the list because we need to modify the
            // shared copy, so synchronize instead to prevent concurrent
            // modifications.
            synchronized (list) {
                final List<byte[]> history =
                        (List<byte[]>) inState.getSerializable("history");
                final int size = history.size();
                // Check the index bounds so we don't crash in native code while
                // restoring the history index.
                if (index < 0 || index >= size) {
                    return null;
                }
                for (int i = 0; i < size; i++) {
                    byte[] data = history.remove(0);
                    if (data == null) {
                        // If we somehow have null data, we cannot reconstruct
                        // the item and thus our history list cannot be rebuilt.
                        return null;
                    }
                    WebHistoryItem item = new WebHistoryItem(data);
                    list.addHistoryItem(item);
                }
                // Grab the most recent copy to return to the caller.
                returnList = copyBackForwardList();
                // Update the copy to have the correct index.
                returnList.setCurrentIndex(index);
            }
            // Remove all pending messages because we are restoring previous
            // state.
            mWebViewCore.removeMessages();
            // Send a restore state message.
            mWebViewCore.sendMessage(EventHub.RESTORE_STATE, index);
        }
        return returnList;
    }

    /**
     * Load the given url with the extra headers.
     * @param url The url of the resource to load.
     * @param extraHeaders The extra headers sent with this url. This should not
     *            include the common headers like "user-agent". If it does, it
     *            will be replaced by the intrinsic value of the WebView.
     */
    public void loadUrl(String url, Map<String, String> extraHeaders) {
        switchOutDrawHistory();
        WebViewCore.GetUrlData arg = new WebViewCore.GetUrlData();
        arg.mUrl = url;
        arg.mExtraHeaders = extraHeaders;
        mWebViewCore.sendMessage(EventHub.LOAD_URL, arg);
        clearHelpers();
    }

    /**
     * Load the given url.
     * @param url The url of the resource to load.
     */
    public void loadUrl(String url) {
        if (url == null) {
            return;
        }
        loadUrl(url, null);
    }

    /**
     * Load the url with postData using "POST" method into the WebView. If url
     * is not a network url, it will be loaded with {link
     * {@link #loadUrl(String)} instead.
     *
     * @param url The url of the resource to load.
     * @param postData The data will be passed to "POST" request.
     */
    public void postUrl(String url, byte[] postData) {
        if (URLUtil.isNetworkUrl(url)) {
            switchOutDrawHistory();
            WebViewCore.PostUrlData arg = new WebViewCore.PostUrlData();
            arg.mUrl = url;
            arg.mPostData = postData;
            mWebViewCore.sendMessage(EventHub.POST_URL, arg);
            clearHelpers();
        } else {
            loadUrl(url);
        }
    }

    /**
     * Load the given data into the WebView. This will load the data into
     * WebView using the data: scheme. Content loaded through this mechanism
     * does not have the ability to load content from the network.
     * @param data A String of data in the given encoding. The date must
     * be URI-escaped -- '#', '%', '\', '?' should be replaced by %23, %25,
     * %27, %3f respectively.
     * @param mimeType The MIMEType of the data. i.e. text/html, image/jpeg
     * @param encoding The encoding of the data. i.e. utf-8, base64
     */
    public void loadData(String data, String mimeType, String encoding) {
        loadUrl("data:" + mimeType + ";" + encoding + "," + data);
    }

    /**
     * Load the given data into the WebView, use the provided URL as the base
     * URL for the content. The base URL is the URL that represents the page
     * that is loaded through this interface. As such, it is used to resolve any
     * relative URLs. The historyUrl is used for the history entry.
     * <p>
     * Note for post 1.0. Due to the change in the WebKit, the access to asset
     * files through "file:///android_asset/" for the sub resources is more
     * restricted. If you provide null or empty string as baseUrl, you won't be
     * able to access asset files. If the baseUrl is anything other than
     * http(s)/ftp(s)/about/javascript as scheme, you can access asset files for
     * sub resources.
     *
     * @param baseUrl Url to resolve relative paths with, if null defaults to
     *            "about:blank"
     * @param data A String of data in the given encoding.
     * @param mimeType The MIMEType of the data. i.e. text/html. If null,
     *            defaults to "text/html"
     * @param encoding The encoding of the data. i.e. utf-8, us-ascii
     * @param historyUrl URL to use as the history entry.  Can be null.
     */
    public void loadDataWithBaseURL(String baseUrl, String data,
            String mimeType, String encoding, String historyUrl) {

        if (baseUrl != null && baseUrl.toLowerCase().startsWith("data:")) {
            loadData(data, mimeType, encoding);
            return;
        }
        switchOutDrawHistory();
        WebViewCore.BaseUrlData arg = new WebViewCore.BaseUrlData();
        arg.mBaseUrl = baseUrl;
        arg.mData = data;
        arg.mMimeType = mimeType;
        arg.mEncoding = encoding;
        arg.mHistoryUrl = historyUrl;
        mWebViewCore.sendMessage(EventHub.LOAD_DATA, arg);
        clearHelpers();
    }

    /**
     * Stop the current load.
     */
    public void stopLoading() {
        // TODO: should we clear all the messages in the queue before sending
        // STOP_LOADING?
        switchOutDrawHistory();
        mWebViewCore.sendMessage(EventHub.STOP_LOADING);
    }

    /**
     * Reload the current url.
     */
    public void reload() {
        clearHelpers();
        switchOutDrawHistory();
        mWebViewCore.sendMessage(EventHub.RELOAD);
    }

    /**
     * Return true if this WebView has a back history item.
     * @return True iff this WebView has a back history item.
     */
    public boolean canGoBack() {
        WebBackForwardList l = mCallbackProxy.getBackForwardList();
        synchronized (l) {
            if (l.getClearPending()) {
                return false;
            } else {
                return l.getCurrentIndex() > 0;
            }
        }
    }

    /**
     * Go back in the history of this WebView.
     */
    public void goBack() {
        goBackOrForward(-1);
    }

    /**
     * Return true if this WebView has a forward history item.
     * @return True iff this Webview has a forward history item.
     */
    public boolean canGoForward() {
        WebBackForwardList l = mCallbackProxy.getBackForwardList();
        synchronized (l) {
            if (l.getClearPending()) {
                return false;
            } else {
                return l.getCurrentIndex() < l.getSize() - 1;
            }
        }
    }

    /**
     * Go forward in the history of this WebView.
     */
    public void goForward() {
        goBackOrForward(1);
    }

    /**
     * Return true if the page can go back or forward the given
     * number of steps.
     * @param steps The negative or positive number of steps to move the
     *              history.
     */
    public boolean canGoBackOrForward(int steps) {
        WebBackForwardList l = mCallbackProxy.getBackForwardList();
        synchronized (l) {
            if (l.getClearPending()) {
                return false;
            } else {
                int newIndex = l.getCurrentIndex() + steps;
                return newIndex >= 0 && newIndex < l.getSize();
            }
        }
    }

    /**
     * Go to the history item that is the number of steps away from
     * the current item. Steps is negative if backward and positive
     * if forward.
     * @param steps The number of steps to take back or forward in the back
     *              forward list.
     */
    public void goBackOrForward(int steps) {
        goBackOrForward(steps, false);
    }

    private void goBackOrForward(int steps, boolean ignoreSnapshot) {
        if (steps != 0) {
            clearHelpers();
            mWebViewCore.sendMessage(EventHub.GO_BACK_FORWARD, steps,
                    ignoreSnapshot ? 1 : 0);
        }
    }

    private boolean extendScroll(int y) {
        int finalY = mScroller.getFinalY();
        int newY = pinLocY(finalY + y);
        if (newY == finalY) return false;
        mScroller.setFinalY(newY);
        mScroller.extendDuration(computeDuration(0, y));
        return true;
    }

    /**
     * Scroll the contents of the view up by half the view size
     * @param top true to jump to the top of the page
     * @return true if the page was scrolled
     */
    public boolean pageUp(boolean top) {
        if (mNativeClass == 0) {
            return false;
        }
        nativeClearCursor(); // start next trackball movement from page edge
        if (top) {
            // go to the top of the document
            return pinScrollTo(mScrollX, 0, true, 0);
        }
        // Page up
        int h = getHeight();
        int y;
        if (h > 2 * PAGE_SCROLL_OVERLAP) {
            y = -h + PAGE_SCROLL_OVERLAP;
        } else {
            y = -h / 2;
        }
        mUserScroll = true;
        return mScroller.isFinished() ? pinScrollBy(0, y, true, 0)
                : extendScroll(y);
    }

    /**
     * Scroll the contents of the view down by half the page size
     * @param bottom true to jump to bottom of page
     * @return true if the page was scrolled
     */
    public boolean pageDown(boolean bottom) {
        if (mNativeClass == 0) {
            return false;
        }
        nativeClearCursor(); // start next trackball movement from page edge
        if (bottom) {
            return pinScrollTo(mScrollX, computeRealVerticalScrollRange(), true, 0);
        }
        // Page down.
        int h = getHeight();
        int y;
        if (h > 2 * PAGE_SCROLL_OVERLAP) {
            y = h - PAGE_SCROLL_OVERLAP;
        } else {
            y = h / 2;
        }
        mUserScroll = true;
        return mScroller.isFinished() ? pinScrollBy(0, y, true, 0)
                : extendScroll(y);
    }

    /**
     * Clear the view so that onDraw() will draw nothing but white background,
     * and onMeasure() will return 0 if MeasureSpec is not MeasureSpec.EXACTLY
     */
    public void clearView() {
        mContentWidth = 0;
        mContentHeight = 0;
        mWebViewCore.sendMessage(EventHub.CLEAR_CONTENT);
    }

    /**
     * Return a new picture that captures the current display of the webview.
     * This is a copy of the display, and will be unaffected if the webview
     * later loads a different URL.
     *
     * @return a picture containing the current contents of the view. Note this
     *         picture is of the entire document, and is not restricted to the
     *         bounds of the view.
     */
    public Picture capturePicture() {
        if (null == mWebViewCore) return null; // check for out of memory tab
        return mWebViewCore.copyContentPicture();
    }

    /**
     *  Return true if the browser is displaying a TextView for text input.
     */
    private boolean inEditingMode() {
        return mWebTextView != null && mWebTextView.getParent() != null;
    }

    /**
     * Remove the WebTextView.
     * @param disableFocusController If true, send a message to webkit
     *     disabling the focus controller, so the caret stops blinking.
     */
    private void clearTextEntry(boolean disableFocusController) {
        if (inEditingMode()) {
            mWebTextView.remove();
            if (disableFocusController) {
                setFocusControllerInactive();
            }
        }
    }

    /**
     * Return the current scale of the WebView
     * @return The current scale.
     */
    public float getScale() {
        return mActualScale;
    }

    /**
     * Set the initial scale for the WebView. 0 means default. If
     * {@link WebSettings#getUseWideViewPort()} is true, it zooms out all the
     * way. Otherwise it starts with 100%. If initial scale is greater than 0,
     * WebView starts will this value as initial scale.
     *
     * @param scaleInPercent The initial scale in percent.
     */
    public void setInitialScale(int scaleInPercent) {
        mInitialScaleInPercent = scaleInPercent;
    }

    /**
     * Invoke the graphical zoom picker widget for this WebView. This will
     * result in the zoom widget appearing on the screen to control the zoom
     * level of this WebView.
     */
    public void invokeZoomPicker() {
        if (!getSettings().supportZoom()) {
            Log.w(LOGTAG, "This WebView doesn't support zoom.");
            return;
        }
        clearTextEntry(false);
        if (getSettings().getBuiltInZoomControls()) {
            getZoomButtonsController().setVisible(true);
        } else {
            mPrivateHandler.removeCallbacks(mZoomControlRunnable);
            mPrivateHandler.postDelayed(mZoomControlRunnable,
                    ZOOM_CONTROLS_TIMEOUT);
        }
    }

    /**
     * Return a HitTestResult based on the current cursor node. If a HTML::a tag
     * is found and the anchor has a non-javascript url, the HitTestResult type
     * is set to SRC_ANCHOR_TYPE and the url is set in the "extra" field. If the
     * anchor does not have a url or if it is a javascript url, the type will
     * be UNKNOWN_TYPE and the url has to be retrieved through
     * {@link #requestFocusNodeHref} asynchronously. If a HTML::img tag is
     * found, the HitTestResult type is set to IMAGE_TYPE and the url is set in
     * the "extra" field. A type of
     * SRC_IMAGE_ANCHOR_TYPE indicates an anchor with a url that has an image as
     * a child node. If a phone number is found, the HitTestResult type is set
     * to PHONE_TYPE and the phone number is set in the "extra" field of
     * HitTestResult. If a map address is found, the HitTestResult type is set
     * to GEO_TYPE and the address is set in the "extra" field of HitTestResult.
     * If an email address is found, the HitTestResult type is set to EMAIL_TYPE
     * and the email is set in the "extra" field of HitTestResult. Otherwise,
     * HitTestResult type is set to UNKNOWN_TYPE.
     */
    public HitTestResult getHitTestResult() {
        if (mNativeClass == 0) {
            return null;
        }

        HitTestResult result = new HitTestResult();
        if (nativeHasCursorNode()) {
            if (nativeCursorIsTextInput()) {
                result.setType(HitTestResult.EDIT_TEXT_TYPE);
            } else {
                String text = nativeCursorText();
                if (text != null) {
                    if (text.startsWith(SCHEME_TEL)) {
                        result.setType(HitTestResult.PHONE_TYPE);
                        result.setExtra(text.substring(SCHEME_TEL.length()));
                    } else if (text.startsWith(SCHEME_MAILTO)) {
                        result.setType(HitTestResult.EMAIL_TYPE);
                        result.setExtra(text.substring(SCHEME_MAILTO.length()));
                    } else if (text.startsWith(SCHEME_GEO)) {
                        result.setType(HitTestResult.GEO_TYPE);
                        result.setExtra(URLDecoder.decode(text
                                .substring(SCHEME_GEO.length())));
                    } else if (nativeCursorIsAnchor()) {
                        result.setType(HitTestResult.SRC_ANCHOR_TYPE);
                        result.setExtra(text);
                    }
                }
            }
        }
        int type = result.getType();
        if (type == HitTestResult.UNKNOWN_TYPE
                || type == HitTestResult.SRC_ANCHOR_TYPE) {
            // Now check to see if it is an image.
            int contentX = viewToContentX((int) mLastTouchX + mScrollX);
            int contentY = viewToContentY((int) mLastTouchY + mScrollY);
            String text = nativeImageURI(contentX, contentY);
            if (text != null) {
                result.setType(type == HitTestResult.UNKNOWN_TYPE ?
                        HitTestResult.IMAGE_TYPE :
                        HitTestResult.SRC_IMAGE_ANCHOR_TYPE);
                result.setExtra(text);
            }
        }
        return result;
    }

    // Called by JNI when the DOM has changed the focus.  Clear the focus so
    // that new keys will go to the newly focused field
    private void domChangedFocus() {
        if (inEditingMode()) {
            mPrivateHandler.obtainMessage(DOM_FOCUS_CHANGED).sendToTarget();
        }
    }
    /**
     * Request the href of an anchor element due to getFocusNodePath returning
     * "href." If hrefMsg is null, this method returns immediately and does not
     * dispatch hrefMsg to its target.
     *
     * @param hrefMsg This message will be dispatched with the result of the
     *            request as the data member with "url" as key. The result can
     *            be null.
     */
    // FIXME: API change required to change the name of this function.  We now
    // look at the cursor node, and not the focus node.  Also, what is
    // getFocusNodePath?
    public void requestFocusNodeHref(Message hrefMsg) {
        if (hrefMsg == null || mNativeClass == 0) {
            return;
        }
        if (nativeCursorIsAnchor()) {
            mWebViewCore.sendMessage(EventHub.REQUEST_CURSOR_HREF,
                    nativeCursorFramePointer(), nativeCursorNodePointer(),
                    hrefMsg);
        }
    }

    /**
     * Request the url of the image last touched by the user. msg will be sent
     * to its target with a String representing the url as its object.
     *
     * @param msg This message will be dispatched with the result of the request
     *            as the data member with "url" as key. The result can be null.
     */
    public void requestImageRef(Message msg) {
        if (0 == mNativeClass) return; // client isn't initialized
        int contentX = viewToContentX((int) mLastTouchX + mScrollX);
        int contentY = viewToContentY((int) mLastTouchY + mScrollY);
        String ref = nativeImageURI(contentX, contentY);
        Bundle data = msg.getData();
        data.putString("url", ref);
        msg.setData(data);
        msg.sendToTarget();
    }

    private static int pinLoc(int x, int viewMax, int docMax) {
//        Log.d(LOGTAG, "-- pinLoc " + x + " " + viewMax + " " + docMax);
        if (docMax < viewMax) {   // the doc has room on the sides for "blank"
            // pin the short document to the top/left of the screen
            x = 0;
//            Log.d(LOGTAG, "--- center " + x);
        } else if (x < 0) {
            x = 0;
//            Log.d(LOGTAG, "--- zero");
        } else if (x + viewMax > docMax) {
            x = docMax - viewMax;
//            Log.d(LOGTAG, "--- pin " + x);
        }
        return x;
    }

    // Expects x in view coordinates
    private int pinLocX(int x) {
        if (mInOverScrollMode) return x;
        return pinLoc(x, getViewWidth(), computeRealHorizontalScrollRange());
    }

    // Expects y in view coordinates
    private int pinLocY(int y) {
        if (mInOverScrollMode) return y;
        return pinLoc(y, getViewHeightWithTitle(),
                      computeRealVerticalScrollRange() + getTitleHeight());
    }

    /**
     * A title bar which is embedded in this WebView, and scrolls along with it
     * vertically, but not horizontally.
     */
    private View mTitleBar;

    /**
     * Since we draw the title bar ourselves, we removed the shadow from the
     * browser's activity.  We do want a shadow at the bottom of the title bar,
     * or at the top of the screen if the title bar is not visible.  This
     * drawable serves that purpose.
     */
    private Drawable mTitleShadow;

    /**
     * Add or remove a title bar to be embedded into the WebView, and scroll
     * along with it vertically, while remaining in view horizontally. Pass
     * null to remove the title bar from the WebView, and return to drawing
     * the WebView normally without translating to account for the title bar.
     * @hide
     */
    public void setEmbeddedTitleBar(View v) {
        if (mTitleBar == v) return;
        if (mTitleBar != null) {
            removeView(mTitleBar);
        }
        if (null != v) {
            addView(v, new AbsoluteLayout.LayoutParams(
                    ViewGroup.LayoutParams.MATCH_PARENT,
                    ViewGroup.LayoutParams.WRAP_CONTENT, 0, 0));
            if (mTitleShadow == null) {
                mTitleShadow = (Drawable) mContext.getResources().getDrawable(
                        com.android.internal.R.drawable.title_bar_shadow);
            }
        }
        mTitleBar = v;
    }

    /**
     * Given a distance in view space, convert it to content space. Note: this
     * does not reflect translation, just scaling, so this should not be called
     * with coordinates, but should be called for dimensions like width or
     * height.
     */
    private int viewToContentDimension(int d) {
        return Math.round(d * mInvActualScale);
    }

    /**
     * Given an x coordinate in view space, convert it to content space.  Also
     * may be used for absolute heights (such as for the WebTextView's
     * textSize, which is unaffected by the height of the title bar).
     */
    /*package*/ int viewToContentX(int x) {
        return viewToContentDimension(x);
    }

    /**
     * Given a y coordinate in view space, convert it to content space.
     * Takes into account the height of the title bar if there is one
     * embedded into the WebView.
     */
    /*package*/ int viewToContentY(int y) {
        return viewToContentDimension(y - getTitleHeight());
    }

    /**
     * Given a x coordinate in view space, convert it to content space.
     * Returns the result as a float.
     */
    private float viewToContentXf(int x) {
        return x * mInvActualScale;
    }

    /**
     * Given a y coordinate in view space, convert it to content space.
     * Takes into account the height of the title bar if there is one
     * embedded into the WebView. Returns the result as a float.
     */
    private float viewToContentYf(int y) {
        return (y - getTitleHeight()) * mInvActualScale;
    }

    /**
     * Given a distance in content space, convert it to view space. Note: this
     * does not reflect translation, just scaling, so this should not be called
     * with coordinates, but should be called for dimensions like width or
     * height.
     */
    /*package*/ int contentToViewDimension(int d) {
        return Math.round(d * mActualScale);
    }

    /**
     * Given an x coordinate in content space, convert it to view
     * space.
     */
    /*package*/ int contentToViewX(int x) {
        return contentToViewDimension(x);
    }

    /**
     * Given a y coordinate in content space, convert it to view
     * space.  Takes into account the height of the title bar.
     */
    /*package*/ int contentToViewY(int y) {
        return contentToViewDimension(y) + getTitleHeight();
    }

    private Rect contentToViewRect(Rect x) {
        return new Rect(contentToViewX(x.left), contentToViewY(x.top),
                        contentToViewX(x.right), contentToViewY(x.bottom));
    }

    /*  To invalidate a rectangle in content coordinates, we need to transform
        the rect into view coordinates, so we can then call invalidate(...).

        Normally, we would just call contentToView[XY](...), which eventually
        calls Math.round(coordinate * mActualScale). However, for invalidates,
        we need to account for the slop that occurs with antialiasing. To
        address that, we are a little more liberal in the size of the rect that
        we invalidate.

        This liberal calculation calls floor() for the top/left, and ceil() for
        the bottom/right coordinates. This catches the possible extra pixels of
        antialiasing that we might have missed with just round().
     */

    // Called by JNI to invalidate the View, given rectangle coordinates in
    // content space
    private void viewInvalidate(int l, int t, int r, int b) {
        final float scale = mActualScale;
        final int dy = getTitleHeight();
        invalidate((int)Math.floor(l * scale),
                   (int)Math.floor(t * scale) + dy,
                   (int)Math.ceil(r * scale),
                   (int)Math.ceil(b * scale) + dy);
    }

    // Called by JNI to invalidate the View after a delay, given rectangle
    // coordinates in content space
    private void viewInvalidateDelayed(long delay, int l, int t, int r, int b) {
        final float scale = mActualScale;
        final int dy = getTitleHeight();
        postInvalidateDelayed(delay,
                              (int)Math.floor(l * scale),
                              (int)Math.floor(t * scale) + dy,
                              (int)Math.ceil(r * scale),
                              (int)Math.ceil(b * scale) + dy);
    }

    private void invalidateContentRect(Rect r) {
        viewInvalidate(r.left, r.top, r.right, r.bottom);
    }

    // stop the scroll animation, and don't let a subsequent fling add
    // to the existing velocity
    private void abortAnimation() {
        mScroller.abortAnimation();
        mLastVelocity = 0;
    }

    /* call from webcoreview.draw(), so we're still executing in the UI thread
    */
    private void recordNewContentSize(int w, int h, boolean updateLayout) {

        // premature data from webkit, ignore
        if ((w | h) == 0) {
            return;
        }

        // don't abort a scroll animation if we didn't change anything
        if (mContentWidth != w || mContentHeight != h) {
            // record new dimensions
            mContentWidth = w;
            mContentHeight = h;
            // If history Picture is drawn, don't update scroll. They will be
            // updated when we get out of that mode.
            if (!mDrawHistory) {
                // repin our scroll, taking into account the new content size
                int oldX = mScrollX;
                int oldY = mScrollY;
                mScrollX = pinLocX(mScrollX);
                mScrollY = pinLocY(mScrollY);
                if (oldX != mScrollX || oldY != mScrollY) {
                    onScrollChanged(mScrollX, mScrollY, oldX, oldY);
                }
                if (!mScroller.isFinished()) {
                    // We are in the middle of a scroll.  Repin the final scroll
                    // position.
                    mScroller.setFinalX(pinLocX(mScroller.getFinalX()));
                    mScroller.setFinalY(pinLocY(mScroller.getFinalY()));
                }
            }
        }
        contentSizeChanged(updateLayout);
    }

    private void setNewZoomScale(float scale, boolean updateTextWrapScale,
            boolean force) {
        if (scale < mMinZoomScale) {
            scale = mMinZoomScale;
            // set mInZoomOverview for non mobile sites
            if (scale < mDefaultScale) mInZoomOverview = true;
        } else if (scale > mMaxZoomScale) {
            scale = mMaxZoomScale;
        }
        if (updateTextWrapScale) {
            mTextWrapScale = scale;
            // reset mLastHeightSent to force VIEW_SIZE_CHANGED sent to WebKit
            mLastHeightSent = 0;
        }
        if (scale != mActualScale || force) {
            if (mDrawHistory) {
                // If history Picture is drawn, don't update scroll. They will
                // be updated when we get out of that mode.
                if (scale != mActualScale && !mPreviewZoomOnly) {
                    mCallbackProxy.onScaleChanged(mActualScale, scale);
                }
                mActualScale = scale;
                mInvActualScale = 1 / scale;
                sendViewSizeZoom();
            } else {
                // update our scroll so we don't appear to jump
                // i.e. keep the center of the doc in the center of the view

                int oldX = mScrollX;
                int oldY = mScrollY;
                float ratio = scale * mInvActualScale;   // old inverse
                float sx = ratio * oldX + (ratio - 1) * mZoomCenterX;
                float sy = ratio * oldY + (ratio - 1)
                        * (mZoomCenterY - getTitleHeight());

                // now update our new scale and inverse
                if (scale != mActualScale && !mPreviewZoomOnly) {
                    mCallbackProxy.onScaleChanged(mActualScale, scale);
                }
                mActualScale = scale;
                mInvActualScale = 1 / scale;

                // Scale all the child views
                mViewManager.scaleAll();

                // as we don't have animation for scaling, don't do animation
                // for scrolling, as it causes weird intermediate state
                //        pinScrollTo(Math.round(sx), Math.round(sy));
                mScrollX = pinLocX(Math.round(sx));
                mScrollY = pinLocY(Math.round(sy));

                // update webkit
                if (oldX != mScrollX || oldY != mScrollY) {
                    onScrollChanged(mScrollX, mScrollY, oldX, oldY);
                } else {
                    // the scroll position is adjusted at the beginning of the
                    // zoom animation. But we want to update the WebKit at the
                    // end of the zoom animation. See comments in onScaleEnd().
                    sendOurVisibleRect();
                }
                sendViewSizeZoom();
            }
        }
    }

    // Used to avoid sending many visible rect messages.
    private Rect mLastVisibleRectSent;
    private Rect mLastGlobalRect;

    private Rect sendOurVisibleRect() {
        if (mPreviewZoomOnly) return mLastVisibleRectSent;

        Rect rect = new Rect();
        calcOurContentVisibleRect(rect);
        // Rect.equals() checks for null input.
        if (!rect.equals(mLastVisibleRectSent)) {
            Point pos = new Point(rect.left, rect.top);
            mWebViewCore.sendMessage(EventHub.SET_SCROLL_OFFSET,
                    nativeMoveGeneration(), 0, pos);
            mLastVisibleRectSent = rect;
        }
        Rect globalRect = new Rect();
        if (getGlobalVisibleRect(globalRect)
                && !globalRect.equals(mLastGlobalRect)) {
            if (DebugFlags.WEB_VIEW) {
                Log.v(LOGTAG, "sendOurVisibleRect=(" + globalRect.left + ","
                        + globalRect.top + ",r=" + globalRect.right + ",b="
                        + globalRect.bottom);
            }
            // TODO: the global offset is only used by windowRect()
            // in ChromeClientAndroid ; other clients such as touch
            // and mouse events could return view + screen relative points.
            mWebViewCore.sendMessage(EventHub.SET_GLOBAL_BOUNDS, globalRect);
            mLastGlobalRect = globalRect;
        }
        return rect;
    }

    // Sets r to be the visible rectangle of our webview in view coordinates
    private void calcOurVisibleRect(Rect r) {
        Point p = new Point();
        getGlobalVisibleRect(r, p);
        r.offset(-p.x, -p.y);
        if (mFindIsUp) {
            r.bottom -= mFindHeight;
        }
    }

    // Sets r to be our visible rectangle in content coordinates
    private void calcOurContentVisibleRect(Rect r) {
        calcOurVisibleRect(r);
        // since we might overscroll, pin the rect to the bounds of the content
        r.left = Math.max(viewToContentX(r.left), 0);
        // viewToContentY will remove the total height of the title bar.  Add
        // the visible height back in to account for the fact that if the title
        // bar is partially visible, the part of the visible rect which is
        // displaying our content is displaced by that amount.
        r.top = Math.max(viewToContentY(r.top + getVisibleTitleHeight()), 0);
        r.right = Math.min(viewToContentX(r.right), mContentWidth);
        r.bottom = Math.min(viewToContentY(r.bottom), mContentHeight);
    }

    // Sets r to be our visible rectangle in content coordinates. We use this
    // method on the native side to compute the position of the fixed layers.
    // Uses floating coordinates (necessary to correctly place elements when
    // the scale factor is not 1)
    private void calcOurContentVisibleRectF(RectF r) {
        Rect ri = new Rect(0,0,0,0);
        calcOurVisibleRect(ri);
        // pin the rect to the bounds of the content
        r.left = Math.max(viewToContentXf(ri.left), 0.0f);
        // viewToContentY will remove the total height of the title bar.  Add
        // the visible height back in to account for the fact that if the title
        // bar is partially visible, the part of the visible rect which is
        // displaying our content is displaced by that amount.
        r.top = Math.max(viewToContentYf(ri.top + getVisibleTitleHeight()), 0.0f);
        r.right = Math.min(viewToContentXf(ri.right), (float)mContentWidth);
        r.bottom = Math.min(viewToContentYf(ri.bottom), (float)mContentHeight);
    }

    static class ViewSizeData {
        int mWidth;
        int mHeight;
        int mTextWrapWidth;
        int mAnchorX;
        int mAnchorY;
        float mScale;
        boolean mIgnoreHeight;
    }

    /**
     * Compute unzoomed width and height, and if they differ from the last
     * values we sent, send them to webkit (to be used has new viewport)
     *
     * @return true if new values were sent
     */
    private boolean sendViewSizeZoom() {
        if (mPreviewZoomOnly) return false;

        int viewWidth = getViewWidth();
        int newWidth = Math.round(viewWidth * mInvActualScale);
        int newHeight = Math.round(getViewHeight() * mInvActualScale);
        /*
         * Because the native side may have already done a layout before the
         * View system was able to measure us, we have to send a height of 0 to
         * remove excess whitespace when we grow our width. This will trigger a
         * layout and a change in content size. This content size change will
         * mean that contentSizeChanged will either call this method directly or
         * indirectly from onSizeChanged.
         */
        if (newWidth > mLastWidthSent && mWrapContent) {
            newHeight = 0;
        }
        // Avoid sending another message if the dimensions have not changed.
        if (newWidth != mLastWidthSent || newHeight != mLastHeightSent) {
            ViewSizeData data = new ViewSizeData();
            data.mWidth = newWidth;
            data.mHeight = newHeight;
            data.mTextWrapWidth = Math.round(viewWidth / mTextWrapScale);;
            data.mScale = mActualScale;
            data.mIgnoreHeight = mZoomScale != 0 && !mHeightCanMeasure;
            data.mAnchorX = mAnchorX;
            data.mAnchorY = mAnchorY;
            mWebViewCore.sendMessage(EventHub.VIEW_SIZE_CHANGED, data);
            mLastWidthSent = newWidth;
            mLastHeightSent = newHeight;
            mAnchorX = mAnchorY = 0;
            return true;
        }
        return false;
    }

    private int computeRealHorizontalScrollRange() {
        if (mDrawHistory) {
            return mHistoryWidth;
        } else if (mHorizontalScrollBarMode == SCROLLBAR_ALWAYSOFF
                && (mActualScale - mMinZoomScale <= MINIMUM_SCALE_INCREMENT)) {
            // only honor the scrollbar mode when it is at minimum zoom level
            return computeHorizontalScrollExtent();
        } else {
            // to avoid rounding error caused unnecessary scrollbar, use floor
            return (int) Math.floor(mContentWidth * mActualScale);
        }
    }

    @Override
    protected int computeHorizontalScrollRange() {
        int range = computeRealHorizontalScrollRange();

        // Adjust reported range if overscrolled to compress the scroll bars
        final int scrollX = mScrollX;
        final int overscrollRight = computeMaxScrollX();
        if (scrollX < 0) {
            range -= scrollX;
        } else if (scrollX > overscrollRight) {
            range += scrollX - overscrollRight;
        }

        return range;
    }

    @Override
    protected int computeHorizontalScrollOffset() {
        return Math.max(mScrollX, 0);
    }

    private int computeRealVerticalScrollRange() {
        if (mDrawHistory) {
            return mHistoryHeight;
        } else if (mVerticalScrollBarMode == SCROLLBAR_ALWAYSOFF
                && (mActualScale - mMinZoomScale <= MINIMUM_SCALE_INCREMENT)) {
            // only honor the scrollbar mode when it is at minimum zoom level
            return computeVerticalScrollExtent();
        } else {
            // to avoid rounding error caused unnecessary scrollbar, use floor
            return (int) Math.floor(mContentHeight * mActualScale);
        }
    }

    @Override
    protected int computeVerticalScrollRange() {
        int range = computeRealVerticalScrollRange();

        // Adjust reported range if overscrolled to compress the scroll bars
        final int scrollY = mScrollY;
        final int overscrollBottom = computeMaxScrollY();
        if (scrollY < 0) {
            range -= scrollY;
        } else if (scrollY > overscrollBottom) {
            range += scrollY - overscrollBottom;
        }

        return range;
    }

    @Override
    protected int computeVerticalScrollOffset() {
        return Math.max(mScrollY - getTitleHeight(), 0);
    }

    @Override
    protected int computeVerticalScrollExtent() {
        return getViewHeight();
    }

    /** @hide */
    @Override
    protected void onDrawVerticalScrollBar(Canvas canvas,
                                           Drawable scrollBar,
                                           int l, int t, int r, int b) {
        if (mScrollY < 0) {
            t -= mScrollY;
        }
        scrollBar.setBounds(l, t + getVisibleTitleHeight(), r, b);
        scrollBar.draw(canvas);
    }

    @Override
    protected void onOverScrolled(int scrollX, int scrollY, boolean clampedX,
            boolean clampedY) {
        mInOverScrollMode = false;
        int maxX = computeMaxScrollX();
        int maxY = computeMaxScrollY();
        if (maxX == 0) {
            // do not over scroll x if the page just fits the screen
            scrollX = pinLocX(scrollX);
        } else if (scrollX < 0 || scrollX > maxX) {
            mInOverScrollMode = true;
        }
        if (scrollY < 0 || scrollY > maxY) {
            mInOverScrollMode = true;
        }

        int oldX = mScrollX;
        int oldY = mScrollY;

        super.scrollTo(scrollX, scrollY);

        // Only show overscroll bars if there was no movement in any direction
        // as a result of scrolling.
        if (mEdgeGlowTop != null && oldY == mScrollY && oldX == mScrollX) {
            // Don't show left/right glows if we fit the whole content.
            // Also don't show if there was vertical movement.
            if (maxX > 0) {
                final int pulledToX = oldX + mOverscrollDeltaX;
                if (pulledToX < 0) {
                    mEdgeGlowLeft.onPull((float) mOverscrollDeltaX / getWidth());
                    if (!mEdgeGlowRight.isFinished()) {
                        mEdgeGlowRight.onRelease();
                    }
                } else if (pulledToX > maxX) {
                    mEdgeGlowRight.onPull((float) mOverscrollDeltaX / getWidth());
                    if (!mEdgeGlowLeft.isFinished()) {
                        mEdgeGlowLeft.onRelease();
                    }
                }
                mOverscrollDeltaX = 0;
            }

            if (maxY > 0 || getOverScrollMode() == OVER_SCROLL_ALWAYS) {
                final int pulledToY = oldY + mOverscrollDeltaY;
                if (pulledToY < 0) {
                    mEdgeGlowTop.onPull((float) mOverscrollDeltaY / getHeight());
                    if (!mEdgeGlowBottom.isFinished()) {
                        mEdgeGlowBottom.onRelease();
                    }
                } else if (pulledToY > maxY) {
                    mEdgeGlowBottom.onPull((float) mOverscrollDeltaY / getHeight());
                    if (!mEdgeGlowTop.isFinished()) {
                        mEdgeGlowTop.onRelease();
                    }
                }
                mOverscrollDeltaY = 0;
            }
        }
    }

    /**
     * Get the url for the current page. This is not always the same as the url
     * passed to WebViewClient.onPageStarted because although the load for
     * that url has begun, the current page may not have changed.
     * @return The url for the current page.
     */
    public String getUrl() {
        WebHistoryItem h = mCallbackProxy.getBackForwardList().getCurrentItem();
        return h != null ? h.getUrl() : null;
    }

    /**
     * Get the original url for the current page. This is not always the same
     * as the url passed to WebViewClient.onPageStarted because although the
     * load for that url has begun, the current page may not have changed.
     * Also, there may have been redirects resulting in a different url to that
     * originally requested.
     * @return The url that was originally requested for the current page.
     */
    public String getOriginalUrl() {
        WebHistoryItem h = mCallbackProxy.getBackForwardList().getCurrentItem();
        return h != null ? h.getOriginalUrl() : null;
    }

    /**
     * Get the title for the current page. This is the title of the current page
     * until WebViewClient.onReceivedTitle is called.
     * @return The title for the current page.
     */
    public String getTitle() {
        WebHistoryItem h = mCallbackProxy.getBackForwardList().getCurrentItem();
        return h != null ? h.getTitle() : null;
    }

    /**
     * Get the favicon for the current page. This is the favicon of the current
     * page until WebViewClient.onReceivedIcon is called.
     * @return The favicon for the current page.
     */
    public Bitmap getFavicon() {
        WebHistoryItem h = mCallbackProxy.getBackForwardList().getCurrentItem();
        return h != null ? h.getFavicon() : null;
    }

    /**
     * Get the touch icon url for the apple-touch-icon <link> element.
     * @hide
     */
    public String getTouchIconUrl() {
        WebHistoryItem h = mCallbackProxy.getBackForwardList().getCurrentItem();
        return h != null ? h.getTouchIconUrl() : null;
    }

    /**
     * Get the progress for the current page.
     * @return The progress for the current page between 0 and 100.
     */
    public int getProgress() {
        return mCallbackProxy.getProgress();
    }

    /**
     * @return the height of the HTML content.
     */
    public int getContentHeight() {
        return mContentHeight;
    }

    /**
     * @return the width of the HTML content.
     * @hide
     */
    public int getContentWidth() {
        return mContentWidth;
    }

    /**
     * Pause all layout, parsing, and javascript timers for all webviews. This
     * is a global requests, not restricted to just this webview. This can be
     * useful if the application has been paused.
     */
    public void pauseTimers() {
        mWebViewCore.sendMessage(EventHub.PAUSE_TIMERS);
    }

    /**
     * Resume all layout, parsing, and javascript timers for all webviews.
     * This will resume dispatching all timers.
     */
    public void resumeTimers() {
        mWebViewCore.sendMessage(EventHub.RESUME_TIMERS);
    }

    /**
     * Call this to pause any extra processing associated with this view and
     * its associated DOM/plugins/javascript/etc. For example, if the view is
     * taken offscreen, this could be called to reduce unnecessary CPU and/or
     * network traffic. When the view is again "active", call onResume().
     *
     * Note that this differs from pauseTimers(), which affects all views/DOMs
     * @hide
     */
    public void onPause() {
        if (!mIsPaused) {
            mIsPaused = true;
            mWebViewCore.sendMessage(EventHub.ON_PAUSE);
        }
    }

    /**
     * Call this to balanace a previous call to onPause()
     * @hide
     */
    public void onResume() {
        if (mIsPaused) {
            mIsPaused = false;
            mWebViewCore.sendMessage(EventHub.ON_RESUME);
        }
    }

    /**
     * Returns true if the view is paused, meaning onPause() was called. Calling
     * onResume() sets the paused state back to false.
     * @hide
     */
    public boolean isPaused() {
        return mIsPaused;
    }

    /**
     * Call this to inform the view that memory is low so that it can
     * free any available memory.
     */
    public void freeMemory() {
        mWebViewCore.sendMessage(EventHub.FREE_MEMORY);
    }

    /**
     * Clear the resource cache. Note that the cache is per-application, so
     * this will clear the cache for all WebViews used.
     *
     * @param includeDiskFiles If false, only the RAM cache is cleared.
     */
    public void clearCache(boolean includeDiskFiles) {
        // Note: this really needs to be a static method as it clears cache for all
        // WebView. But we need mWebViewCore to send message to WebCore thread, so
        // we can't make this static.
        mWebViewCore.sendMessage(EventHub.CLEAR_CACHE,
                includeDiskFiles ? 1 : 0, 0);
    }

    /**
     * Make sure that clearing the form data removes the adapter from the
     * currently focused textfield if there is one.
     */
    public void clearFormData() {
        if (inEditingMode()) {
            AutoCompleteAdapter adapter = null;
            mWebTextView.setAdapterCustom(adapter);
        }
    }

    /**
     * Tell the WebView to clear its internal back/forward list.
     */
    public void clearHistory() {
        mCallbackProxy.getBackForwardList().setClearPending();
        mWebViewCore.sendMessage(EventHub.CLEAR_HISTORY);
    }

    /**
     * Clear the SSL preferences table stored in response to proceeding with SSL
     * certificate errors.
     */
    public void clearSslPreferences() {
        mWebViewCore.sendMessage(EventHub.CLEAR_SSL_PREF_TABLE);
    }

    /**
     * Return the WebBackForwardList for this WebView. This contains the
     * back/forward list for use in querying each item in the history stack.
     * This is a copy of the private WebBackForwardList so it contains only a
     * snapshot of the current state. Multiple calls to this method may return
     * different objects. The object returned from this method will not be
     * updated to reflect any new state.
     */
    public WebBackForwardList copyBackForwardList() {
        return mCallbackProxy.getBackForwardList().clone();
    }

    /*
     * Highlight and scroll to the next occurance of String in findAll.
     * Wraps the page infinitely, and scrolls.  Must be called after
     * calling findAll.
     *
     * @param forward Direction to search.
     */
    public void findNext(boolean forward) {
        if (0 == mNativeClass) return; // client isn't initialized
        nativeFindNext(forward);
    }

    /*
     * Find all instances of find on the page and highlight them.
     * @param find  String to find.
     * @return int  The number of occurances of the String "find"
     *              that were found.
     */
    public int findAll(String find) {
        if (0 == mNativeClass) return 0; // client isn't initialized
        int result = find != null ? nativeFindAll(find.toLowerCase(),
                find.toUpperCase()) : 0;
        invalidate();
        mLastFind = find;
        return result;
    }

    /**
     * @hide
     */
    public void setFindIsUp(boolean isUp) {
        mFindIsUp = isUp;
        if (isUp) {
            recordNewContentSize(mContentWidth, mContentHeight + mFindHeight,
                    false);
        }
        if (0 == mNativeClass) return; // client isn't initialized
        nativeSetFindIsUp(isUp);
    }

    /**
     * @hide
     */
    public int findIndex() {
        if (0 == mNativeClass) return -1;
        return nativeFindIndex();
    }

    // Used to know whether the find dialog is open.  Affects whether
    // or not we draw the highlights for matches.
    private boolean mFindIsUp;

    private int mFindHeight;
    // Keep track of the last string sent, so we can search again after an
    // orientation change or the dismissal of the soft keyboard.
    private String mLastFind;

    /**
     * Return the first substring consisting of the address of a physical
     * location. Currently, only addresses in the United States are detected,
     * and consist of:
     * - a house number
     * - a street name
     * - a street type (Road, Circle, etc), either spelled out or abbreviated
     * - a city name
     * - a state or territory, either spelled out or two-letter abbr.
     * - an optional 5 digit or 9 digit zip code.
     *
     * All names must be correctly capitalized, and the zip code, if present,
     * must be valid for the state. The street type must be a standard USPS
     * spelling or abbreviation. The state or territory must also be spelled
     * or abbreviated using USPS standards. The house number may not exceed
     * five digits.
     * @param addr The string to search for addresses.
     *
     * @return the address, or if no address is found, return null.
     */
    public static String findAddress(String addr) {
        return findAddress(addr, false);
    }

    /**
     * @hide
     * Return the first substring consisting of the address of a physical
     * location. Currently, only addresses in the United States are detected,
     * and consist of:
     * - a house number
     * - a street name
     * - a street type (Road, Circle, etc), either spelled out or abbreviated
     * - a city name
     * - a state or territory, either spelled out or two-letter abbr.
     * - an optional 5 digit or 9 digit zip code.
     *
     * Names are optionally capitalized, and the zip code, if present,
     * must be valid for the state. The street type must be a standard USPS
     * spelling or abbreviation. The state or territory must also be spelled
     * or abbreviated using USPS standards. The house number may not exceed
     * five digits.
     * @param addr The string to search for addresses.
     * @param caseInsensitive addr Set to true to make search ignore case.
     *
     * @return the address, or if no address is found, return null.
     */
    public static String findAddress(String addr, boolean caseInsensitive) {
        return WebViewCore.nativeFindAddress(addr, caseInsensitive);
    }

    /*
     * Clear the highlighting surrounding text matches created by findAll.
     */
    public void clearMatches() {
        mLastFind = "";
        if (mNativeClass == 0)
            return;
        nativeSetFindIsEmpty();
        invalidate();
    }

    /**
     * @hide
     */
    public void notifyFindDialogDismissed() {
        if (mWebViewCore == null) {
            return;
        }
        clearMatches();
        setFindIsUp(false);
        recordNewContentSize(mContentWidth, mContentHeight - mFindHeight,
                false);
        // Now that the dialog has been removed, ensure that we scroll to a
        // location that is not beyond the end of the page.
        pinScrollTo(mScrollX, mScrollY, false, 0);
        invalidate();
    }

    /**
     * @hide
     */
    public void setFindDialogHeight(int height) {
        if (DebugFlags.WEB_VIEW) {
            Log.v(LOGTAG, "setFindDialogHeight height=" + height);
        }
        mFindHeight = height;
    }

    /**
     * Query the document to see if it contains any image references. The
     * message object will be dispatched with arg1 being set to 1 if images
     * were found and 0 if the document does not reference any images.
     * @param response The message that will be dispatched with the result.
     */
    public void documentHasImages(Message response) {
        if (response == null) {
            return;
        }
        mWebViewCore.sendMessage(EventHub.DOC_HAS_IMAGES, response);
    }

    @Override
    public void computeScroll() {
        if (mScroller.computeScrollOffset()) {
            int oldX = mScrollX;
            int oldY = mScrollY;
            int x = mScroller.getCurrX();
            int y = mScroller.getCurrY();
            invalidate();  // So we draw again

            if (oldX != x || oldY != y) {
                final int rangeX = computeMaxScrollX();
                final int rangeY = computeMaxScrollY();
                overScrollBy(x - oldX, y - oldY, oldX, oldY,
                        rangeX, rangeY,
                        mOverflingDistance, mOverflingDistance, false);

                if (mEdgeGlowTop != null) {
                    if (rangeY > 0 || getOverScrollMode() == OVER_SCROLL_ALWAYS) {
                        if (y < 0 && oldY >= 0) {
                            mEdgeGlowTop.onAbsorb((int) mScroller.getCurrVelocity());
                            if (!mEdgeGlowBottom.isFinished()) {
                                mEdgeGlowBottom.onRelease();
                            }
                        } else if (y > rangeY && oldY <= rangeY) {
                            mEdgeGlowBottom.onAbsorb((int) mScroller.getCurrVelocity());
                            if (!mEdgeGlowTop.isFinished()) {
                                mEdgeGlowTop.onRelease();
                            }
                        }
                    }

                    if (rangeX > 0) {
                        if (x < 0 && oldX >= 0) {
                            mEdgeGlowLeft.onAbsorb((int) mScroller.getCurrVelocity());
                            if (!mEdgeGlowRight.isFinished()) {
                                mEdgeGlowRight.onRelease();
                            }
                        } else if (x > rangeX && oldX <= rangeX) {
                            mEdgeGlowRight.onAbsorb((int) mScroller.getCurrVelocity());
                            if (!mEdgeGlowLeft.isFinished()) {
                                mEdgeGlowLeft.onRelease();
                            }
                        }
                    }
                }
            }
            if (mScroller.isFinished()) {
                mPrivateHandler.sendEmptyMessage(RESUME_WEBCORE_PRIORITY);
            }
        } else {
            super.computeScroll();
        }
    }

    private static int computeDuration(int dx, int dy) {
        int distance = Math.max(Math.abs(dx), Math.abs(dy));
        int duration = distance * 1000 / STD_SPEED;
        return Math.min(duration, MAX_DURATION);
    }

    // helper to pin the scrollBy parameters (already in view coordinates)
    // returns true if the scroll was changed
    private boolean pinScrollBy(int dx, int dy, boolean animate, int animationDuration) {
        return pinScrollTo(mScrollX + dx, mScrollY + dy, animate, animationDuration);
    }
    // helper to pin the scrollTo parameters (already in view coordinates)
    // returns true if the scroll was changed
    private boolean pinScrollTo(int x, int y, boolean animate, int animationDuration) {
        x = pinLocX(x);
        y = pinLocY(y);
        int dx = x - mScrollX;
        int dy = y - mScrollY;

        if ((dx | dy) == 0) {
            return false;
        }
        if (animate) {
            //        Log.d(LOGTAG, "startScroll: " + dx + " " + dy);
            mScroller.startScroll(mScrollX, mScrollY, dx, dy,
                    animationDuration > 0 ? animationDuration : computeDuration(dx, dy));
            awakenScrollBars(mScroller.getDuration());
            invalidate();
        } else {
            abortAnimation(); // just in case
            scrollTo(x, y);
        }
        return true;
    }

    // Scale from content to view coordinates, and pin.
    // Also called by jni webview.cpp
    private boolean setContentScrollBy(int cx, int cy, boolean animate) {
        if (mDrawHistory) {
            // disallow WebView to change the scroll position as History Picture
            // is used in the view system.
            // TODO: as we switchOutDrawHistory when trackball or navigation
            // keys are hit, this should be safe. Right?
            return false;
        }
        cx = contentToViewDimension(cx);
        cy = contentToViewDimension(cy);
        if (mHeightCanMeasure) {
            // move our visible rect according to scroll request
            if (cy != 0) {
                Rect tempRect = new Rect();
                calcOurVisibleRect(tempRect);
                tempRect.offset(cx, cy);
                requestRectangleOnScreen(tempRect);
            }
            // FIXME: We scroll horizontally no matter what because currently
            // ScrollView and ListView will not scroll horizontally.
            // FIXME: Why do we only scroll horizontally if there is no
            // vertical scroll?
//                Log.d(LOGTAG, "setContentScrollBy cy=" + cy);
            return cy == 0 && cx != 0 && pinScrollBy(cx, 0, animate, 0);
        } else {
            return pinScrollBy(cx, cy, animate, 0);
        }
    }

    /**
     * Called by CallbackProxy when the page finishes loading.
     * @param url The URL of the page which has finished loading.
     */
    /* package */ void onPageFinished(String url) {
        if (mPageThatNeedsToSlideTitleBarOffScreen != null) {
            // If the user is now on a different page, or has scrolled the page
            // past the point where the title bar is offscreen, ignore the
            // scroll request.
            if (mPageThatNeedsToSlideTitleBarOffScreen.equals(url)
                    && mScrollX == 0 && mScrollY == 0) {
                pinScrollTo(0, mYDistanceToSlideTitleOffScreen, true,
                        SLIDE_TITLE_DURATION);
            }
            mPageThatNeedsToSlideTitleBarOffScreen = null;
        }
    }

    /**
     * The URL of a page that sent a message to scroll the title bar off screen.
     *
     * Many mobile sites tell the page to scroll to (0,1) in order to scroll the
     * title bar off the screen.  Sometimes, the scroll position is set before
     * the page finishes loading.  Rather than scrolling while the page is still
     * loading, keep track of the URL and new scroll position so we can perform
     * the scroll once the page finishes loading.
     */
    private String mPageThatNeedsToSlideTitleBarOffScreen;

    /**
     * The destination Y scroll position to be used when the page finishes
     * loading.  See mPageThatNeedsToSlideTitleBarOffScreen.
     */
    private int mYDistanceToSlideTitleOffScreen;

    // scale from content to view coordinates, and pin
    // return true if pin caused the final x/y different than the request cx/cy,
    // and a future scroll may reach the request cx/cy after our size has
    // changed
    // return false if the view scroll to the exact position as it is requested,
    // where negative numbers are taken to mean 0
    private boolean setContentScrollTo(int cx, int cy) {
        if (mDrawHistory) {
            // disallow WebView to change the scroll position as History Picture
            // is used in the view system.
            // One known case where this is called is that WebCore tries to
            // restore the scroll position. As history Picture already uses the
            // saved scroll position, it is ok to skip this.
            return false;
        }
        int vx;
        int vy;
        if ((cx | cy) == 0) {
            // If the page is being scrolled to (0,0), do not add in the title
            // bar's height, and simply scroll to (0,0). (The only other work
            // in contentToView_ is to multiply, so this would not change 0.)
            vx = 0;
            vy = 0;
        } else {
            vx = contentToViewX(cx);
            vy = contentToViewY(cy);
        }
//        Log.d(LOGTAG, "content scrollTo [" + cx + " " + cy + "] view=[" +
//                      vx + " " + vy + "]");
        // Some mobile sites attempt to scroll the title bar off the page by
        // scrolling to (0,1).  If we are at the top left corner of the
        // page, assume this is an attempt to scroll off the title bar, and
        // animate the title bar off screen slowly enough that the user can see
        // it.
        if (cx == 0 && cy == 1 && mScrollX == 0 && mScrollY == 0
                && mTitleBar != null) {
            // FIXME: 100 should be defined somewhere as our max progress.
            if (getProgress() < 100) {
                // Wait to scroll the title bar off screen until the page has
                // finished loading.  Keep track of the URL and the destination
                // Y position
                mPageThatNeedsToSlideTitleBarOffScreen = getUrl();
                mYDistanceToSlideTitleOffScreen = vy;
            } else {
                pinScrollTo(vx, vy, true, SLIDE_TITLE_DURATION);
            }
            // Since we are animating, we have not yet reached the desired
            // scroll position.  Do not return true to request another attempt
            return false;
        }
        pinScrollTo(vx, vy, false, 0);
        // If the request was to scroll to a negative coordinate, treat it as if
        // it was a request to scroll to 0
        if ((mScrollX != vx && cx >= 0) || (mScrollY != vy && cy >= 0)) {
            return true;
        } else {
            return false;
        }
    }

    // scale from content to view coordinates, and pin
    private void spawnContentScrollTo(int cx, int cy) {
        if (mDrawHistory) {
            // disallow WebView to change the scroll position as History Picture
            // is used in the view system.
            return;
        }
        int vx = contentToViewX(cx);
        int vy = contentToViewY(cy);
        pinScrollTo(vx, vy, true, 0);
    }

    /**
     * These are from webkit, and are in content coordinate system (unzoomed)
     */
    private void contentSizeChanged(boolean updateLayout) {
        // suppress 0,0 since we usually see real dimensions soon after
        // this avoids drawing the prev content in a funny place. If we find a
        // way to consolidate these notifications, this check may become
        // obsolete
        if ((mContentWidth | mContentHeight) == 0) {
            return;
        }

        if (mHeightCanMeasure) {
            if (getMeasuredHeight() != contentToViewDimension(mContentHeight)
                    || updateLayout) {
                requestLayout();
            }
        } else if (mWidthCanMeasure) {
            if (getMeasuredWidth() != contentToViewDimension(mContentWidth)
                    || updateLayout) {
                requestLayout();
            }
        } else {
            // If we don't request a layout, try to send our view size to the
            // native side to ensure that WebCore has the correct dimensions.
            sendViewSizeZoom();
        }
    }

    /**
     * Set the WebViewClient that will receive various notifications and
     * requests. This will replace the current handler.
     * @param client An implementation of WebViewClient.
     */
    public void setWebViewClient(WebViewClient client) {
        mCallbackProxy.setWebViewClient(client);
    }

    /**
     * Gets the WebViewClient
     * @return the current WebViewClient instance.
     *
     *@hide pending API council approval.
     */
    public WebViewClient getWebViewClient() {
        return mCallbackProxy.getWebViewClient();
    }

    /**
     * Register the interface to be used when content can not be handled by
     * the rendering engine, and should be downloaded instead. This will replace
     * the current handler.
     * @param listener An implementation of DownloadListener.
     */
    public void setDownloadListener(DownloadListener listener) {
        mCallbackProxy.setDownloadListener(listener);
    }

    /**
     * Set the chrome handler. This is an implementation of WebChromeClient for
     * use in handling Javascript dialogs, favicons, titles, and the progress.
     * This will replace the current handler.
     * @param client An implementation of WebChromeClient.
     */
    public void setWebChromeClient(WebChromeClient client) {
        mCallbackProxy.setWebChromeClient(client);
    }

    /**
     * Gets the chrome handler.
     * @return the current WebChromeClient instance.
     *
     * @hide API council approval.
     */
    public WebChromeClient getWebChromeClient() {
        return mCallbackProxy.getWebChromeClient();
    }

    /**
     * Set the back/forward list client. This is an implementation of
     * WebBackForwardListClient for handling new items and changes in the
     * history index.
     * @param client An implementation of WebBackForwardListClient.
     * {@hide}
     */
    public void setWebBackForwardListClient(WebBackForwardListClient client) {
        mCallbackProxy.setWebBackForwardListClient(client);
    }

    /**
     * Gets the WebBackForwardListClient.
     * {@hide}
     */
    public WebBackForwardListClient getWebBackForwardListClient() {
        return mCallbackProxy.getWebBackForwardListClient();
    }

    /**
     * Set the Picture listener. This is an interface used to receive
     * notifications of a new Picture.
     * @param listener An implementation of WebView.PictureListener.
     */
    public void setPictureListener(PictureListener listener) {
        mPictureListener = listener;
    }

    /**
     * {@hide}
     */
    /* FIXME: Debug only! Remove for SDK! */
    public void externalRepresentation(Message callback) {
        mWebViewCore.sendMessage(EventHub.REQUEST_EXT_REPRESENTATION, callback);
    }

    /**
     * {@hide}
     */
    /* FIXME: Debug only! Remove for SDK! */
    public void documentAsText(Message callback) {
        mWebViewCore.sendMessage(EventHub.REQUEST_DOC_AS_TEXT, callback);
    }

    /**
     * Use this function to bind an object to Javascript so that the
     * methods can be accessed from Javascript.
     * <p><strong>IMPORTANT:</strong>
     * <ul>
     * <li> Using addJavascriptInterface() allows JavaScript to control your
     * application. This can be a very useful feature or a dangerous security
     * issue. When the HTML in the WebView is untrustworthy (for example, part
     * or all of the HTML is provided by some person or process), then an
     * attacker could inject HTML that will execute your code and possibly any
     * code of the attacker's choosing.<br>
     * Do not use addJavascriptInterface() unless all of the HTML in this
     * WebView was written by you.</li>
     * <li> The Java object that is bound runs in another thread and not in
     * the thread that it was constructed in.</li>
     * </ul></p>
     * @param obj The class instance to bind to Javascript
     * @param interfaceName The name to used to expose the class in Javascript
     */
    public void addJavascriptInterface(Object obj, String interfaceName) {
        WebViewCore.JSInterfaceData arg = new WebViewCore.JSInterfaceData();
        arg.mObject = obj;
        arg.mInterfaceName = interfaceName;
        mWebViewCore.sendMessage(EventHub.ADD_JS_INTERFACE, arg);
    }

    /**
     * Return the WebSettings object used to control the settings for this
     * WebView.
     * @return A WebSettings object that can be used to control this WebView's
     *         settings.
     */
    public WebSettings getSettings() {
        return mWebViewCore.getSettings();
    }

    /**
     * Use this method to inform the webview about packages that are installed
     * in the system. This information will be used by the
     * navigator.isApplicationInstalled() API.
     * @param packageNames is a set of package names that are known to be
     * installed in the system.
     *
     * @hide not a public API
     */
    public void addPackageNames(Set<String> packageNames) {
        mWebViewCore.sendMessage(EventHub.ADD_PACKAGE_NAMES, packageNames);
    }

    /**
     * Use this method to inform the webview about single packages that are
     * installed in the system. This information will be used by the
     * navigator.isApplicationInstalled() API.
     * @param packageName is the name of a package that is known to be
     * installed in the system.
     *
     * @hide not a public API
     */
    public void addPackageName(String packageName) {
        mWebViewCore.sendMessage(EventHub.ADD_PACKAGE_NAME, packageName);
    }

    /**
     * Use this method to inform the webview about packages that are uninstalled
     * in the system. This information will be used by the
     * navigator.isApplicationInstalled() API.
     * @param packageName is the name of a package that has been uninstalled in
     * the system.
     *
     * @hide not a public API
     */
    public void removePackageName(String packageName) {
        mWebViewCore.sendMessage(EventHub.REMOVE_PACKAGE_NAME, packageName);
    }

   /**
    * Return the list of currently loaded plugins.
    * @return The list of currently loaded plugins.
    *
    * @deprecated This was used for Gears, which has been deprecated.
    */
    @Deprecated
    public static synchronized PluginList getPluginList() {
        return new PluginList();
    }

   /**
    * @deprecated This was used for Gears, which has been deprecated.
    */
    @Deprecated
    public void refreshPlugins(boolean reloadOpenPages) { }

    //-------------------------------------------------------------------------
    // Override View methods
    //-------------------------------------------------------------------------

    @Override
    protected void finalize() throws Throwable {
        try {
            destroy();
        } finally {
            super.finalize();
        }
    }

    @Override
    protected boolean drawChild(Canvas canvas, View child, long drawingTime) {
        if (child == mTitleBar) {
            // When drawing the title bar, move it horizontally to always show
            // at the top of the WebView.
            mTitleBar.offsetLeftAndRight(mScrollX - mTitleBar.getLeft());
        }
        return super.drawChild(canvas, child, drawingTime);
    }

    private void drawContent(Canvas canvas) {
        // Update the buttons in the picture, so when we draw the picture
        // to the screen, they are in the correct state.
        // Tell the native side if user is a) touching the screen,
        // b) pressing the trackball down, or c) pressing the enter key
        // If the cursor is on a button, we need to draw it in the pressed
        // state.
        // If mNativeClass is 0, we should not reach here, so we do not
        // need to check it again.
        nativeRecordButtons(hasFocus() && hasWindowFocus(),
                            mTouchMode == TOUCH_SHORTPRESS_START_MODE
                            || mTrackballDown || mGotCenterDown, false);
        drawCoreAndCursorRing(canvas, mBackgroundColor, mDrawCursorRing);
    }

    @Override
    protected void onDraw(Canvas canvas) {
        // if mNativeClass is 0, the WebView has been destroyed. Do nothing.
        if (mNativeClass == 0) {
            return;
        }

        // if both mContentWidth and mContentHeight are 0, it means there is no
        // valid Picture passed to WebView yet. This can happen when WebView
        // just starts. Draw the background and return.
        if ((mContentWidth | mContentHeight) == 0 && mHistoryPicture == null) {
            canvas.drawColor(mBackgroundColor);
            return;
        }

        int saveCount = canvas.save();
        if (mInOverScrollMode && !getSettings()
                .getUseWebViewBackgroundForOverscrollBackground()) {
            if (mOverScrollBackground == null) {
                mOverScrollBackground = new Paint();
                Bitmap bm = BitmapFactory.decodeResource(
                        mContext.getResources(),
                        com.android.internal.R.drawable.status_bar_background);
                mOverScrollBackground.setShader(new BitmapShader(bm,
                        Shader.TileMode.REPEAT, Shader.TileMode.REPEAT));
                mOverScrollBorder = new Paint();
                mOverScrollBorder.setStyle(Paint.Style.STROKE);
                mOverScrollBorder.setStrokeWidth(0);
                mOverScrollBorder.setColor(0xffbbbbbb);
            }

            int top = 0;
            int right = computeRealHorizontalScrollRange();
            int bottom = top + computeRealVerticalScrollRange();
            // first draw the background and anchor to the top of the view
            canvas.save();
            canvas.translate(mScrollX, mScrollY);
            canvas.clipRect(-mScrollX, top - mScrollY, right - mScrollX, bottom
                    - mScrollY, Region.Op.DIFFERENCE);
            canvas.drawPaint(mOverScrollBackground);
            canvas.restore();
            // then draw the border
            canvas.drawRect(-1, top - 1, right, bottom, mOverScrollBorder);
            // next clip the region for the content
            canvas.clipRect(0, top, right, bottom);
        }
        if (mTitleBar != null) {
            canvas.translate(0, (int) mTitleBar.getHeight());
        }
        if (mDragTrackerHandler == null) {
            drawContent(canvas);
        } else {
            if (!mDragTrackerHandler.draw(canvas)) {
                // sometimes the tracker doesn't draw, even though its active
                drawContent(canvas);
            }
            if (mDragTrackerHandler.isFinished()) {
                mDragTrackerHandler = null;
            }
        }
        canvas.restoreToCount(saveCount);

        // Now draw the shadow.
        int titleH = getVisibleTitleHeight();
        if (mTitleBar != null && titleH == 0) {
            int height = (int) (5f * getContext().getResources()
                    .getDisplayMetrics().density);
            mTitleShadow.setBounds(mScrollX, mScrollY, mScrollX + getWidth(),
                    mScrollY + height);
            mTitleShadow.draw(canvas);
        }

        if (AUTO_REDRAW_HACK && mAutoRedraw) {
            invalidate();
        }
<<<<<<< HEAD
        if (inEditingMode()) {
            mWebTextView.onDrawSubstitute();
        }
=======
        if (inEditingMode()) mWebTextView.onDrawSubstitute();
>>>>>>> 9ab32b66
        mWebViewCore.signalRepaintDone();
    }

    @Override
    public void draw(Canvas canvas) {
        super.draw(canvas);
        if (mEdgeGlowTop != null && drawEdgeGlows(canvas)) {
            invalidate();
        }
    }

    /**
     * Draw the glow effect along the sides of the widget. mEdgeGlow* must be non-null.
     *
     * @param canvas Canvas to draw into, transformed into view coordinates.
     * @return true if glow effects are still animating and the view should invalidate again.
     */
    private boolean drawEdgeGlows(Canvas canvas) {
        final int scrollX = mScrollX;
        final int scrollY = mScrollY;
        final int width = getWidth();
        int height = getHeight();

        boolean invalidateForGlow = false;
        if (!mEdgeGlowTop.isFinished()) {
            final int restoreCount = canvas.save();

            canvas.translate(-width / 2 + scrollX, Math.min(0, scrollY));
            mEdgeGlowTop.setSize(width * 2, height);
            invalidateForGlow |= mEdgeGlowTop.draw(canvas);
            canvas.restoreToCount(restoreCount);
        }
        if (!mEdgeGlowBottom.isFinished()) {
            final int restoreCount = canvas.save();

            canvas.translate(-width / 2 + scrollX, Math.max(computeMaxScrollY(), scrollY) + height);
            canvas.rotate(180, width, 0);
            mEdgeGlowBottom.setSize(width * 2, height);
            invalidateForGlow |= mEdgeGlowBottom.draw(canvas);
            canvas.restoreToCount(restoreCount);
        }
        if (!mEdgeGlowLeft.isFinished()) {
            final int restoreCount = canvas.save();

            canvas.rotate(270);
            canvas.translate(-height * 1.5f - scrollY, Math.min(0, scrollX));
            mEdgeGlowLeft.setSize(height * 2, width);
            invalidateForGlow |= mEdgeGlowLeft.draw(canvas);
            canvas.restoreToCount(restoreCount);
        }
        if (!mEdgeGlowRight.isFinished()) {
            final int restoreCount = canvas.save();

            canvas.rotate(90);
            canvas.translate(-height / 2 + scrollY,
                    -(Math.max(computeMaxScrollX(), scrollX) + width));
            mEdgeGlowRight.setSize(height * 2, width);
            invalidateForGlow |= mEdgeGlowRight.draw(canvas);
            canvas.restoreToCount(restoreCount);
        }
        return invalidateForGlow;
    }

    @Override
    public void setLayoutParams(ViewGroup.LayoutParams params) {
        if (params.height == LayoutParams.WRAP_CONTENT) {
            mWrapContent = true;
        }
        super.setLayoutParams(params);
    }

    @Override
    public boolean performLongClick() {
        // performLongClick() is the result of a delayed message. If we switch
        // to windows overview, the WebView will be temporarily removed from the
        // view system. In that case, do nothing.
        if (getParent() == null) return false;
        if (mNativeClass != 0 && nativeCursorIsTextInput()) {
            // Send the click so that the textfield is in focus
            centerKeyPressOnTextField();
            rebuildWebTextView();
        } else {
            clearTextEntry(true);
        }
        if (inEditingMode()) {
            return mWebTextView.performLongClick();
        }
        /* if long click brings up a context menu, the super function
         * returns true and we're done. Otherwise, nothing happened when
         * the user clicked. */
        if (super.performLongClick()) {
            return true;
        }
        /* In the case where the application hasn't already handled the long
         * click action, look for a word under the  click. If one is found,
         * animate the text selection into view.
         * FIXME: no animation code yet */
        if (mSelectingText) return false; // long click does nothing on selection
        int x = viewToContentX((int) mLastTouchX + mScrollX);
        int y = viewToContentY((int) mLastTouchY + mScrollY);
        setUpSelect();
        if (mNativeClass != 0 && nativeWordSelection(x, y)) {
            nativeSetExtendSelection();
            WebChromeClient client = getWebChromeClient();
            if (client != null) client.onSelectionStart(this);
            return true;
        }
        notifySelectDialogDismissed();
        return false;
    }

    boolean inAnimateZoom() {
        return mZoomScale != 0;
    }

    /**
     * Need to adjust the WebTextView after a change in zoom, since mActualScale
     * has changed.  This is especially important for password fields, which are
     * drawn by the WebTextView, since it conveys more information than what
     * webkit draws.  Thus we need to reposition it to show in the correct
     * place.
     */
    private boolean mNeedToAdjustWebTextView;

    private boolean didUpdateTextViewBounds(boolean allowIntersect) {
        Rect contentBounds = nativeFocusCandidateNodeBounds();
        Rect vBox = contentToViewRect(contentBounds);
        Rect visibleRect = new Rect();
        calcOurVisibleRect(visibleRect);
        // If the textfield is on screen, place the WebTextView in
        // its new place, accounting for our new scroll/zoom values,
        // and adjust its textsize.
        if (allowIntersect ? Rect.intersects(visibleRect, vBox)
                : visibleRect.contains(vBox)) {
            mWebTextView.setRect(vBox.left, vBox.top, vBox.width(),
                    vBox.height());
            mWebTextView.setTextSize(TypedValue.COMPLEX_UNIT_PX,
                    contentToViewDimension(
                    nativeFocusCandidateTextSize()));
            return true;
        } else {
            // The textfield is now off screen.  The user probably
            // was not zooming to see the textfield better.  Remove
            // the WebTextView.  If the user types a key, and the
            // textfield is still in focus, we will reconstruct
            // the WebTextView and scroll it back on screen.
            mWebTextView.remove();
            return false;
        }
    }

    private void drawExtras(Canvas canvas, int extras, boolean animationsRunning) {
        // If mNativeClass is 0, we should not reach here, so we do not
        // need to check it again.
        if (animationsRunning) {
            canvas.setDrawFilter(mWebViewCore.mZoomFilter);
        }
        nativeDrawExtras(canvas, extras);
        canvas.setDrawFilter(null);
    }

    private void drawCoreAndCursorRing(Canvas canvas, int color,
        boolean drawCursorRing) {
        if (mDrawHistory) {
            canvas.scale(mActualScale, mActualScale);
            canvas.drawPicture(mHistoryPicture);
            return;
        }

        boolean animateZoom = mZoomScale != 0;
        boolean animateScroll = ((!mScroller.isFinished()
                || mVelocityTracker != null)
                && (mTouchMode != TOUCH_DRAG_MODE ||
                mHeldMotionless != MOTIONLESS_TRUE))
                || mDeferTouchMode == TOUCH_DRAG_MODE;
        if (mTouchMode == TOUCH_DRAG_MODE) {
            if (mHeldMotionless == MOTIONLESS_PENDING) {
                mPrivateHandler.removeMessages(DRAG_HELD_MOTIONLESS);
                mPrivateHandler.removeMessages(AWAKEN_SCROLL_BARS);
                mHeldMotionless = MOTIONLESS_FALSE;
            }
            if (mHeldMotionless == MOTIONLESS_FALSE) {
                mPrivateHandler.sendMessageDelayed(mPrivateHandler
                        .obtainMessage(DRAG_HELD_MOTIONLESS), MOTIONLESS_TIME);
                mHeldMotionless = MOTIONLESS_PENDING;
            }
        }
        if (animateZoom) {
            float zoomScale;
            int interval = (int) (SystemClock.uptimeMillis() - mZoomStart);
            if (interval < ZOOM_ANIMATION_LENGTH) {
                float ratio = (float) interval / ZOOM_ANIMATION_LENGTH;
                zoomScale = 1.0f / (mInvInitialZoomScale
                        + (mInvFinalZoomScale - mInvInitialZoomScale) * ratio);
                invalidate();
            } else {
                zoomScale = mZoomScale;
                // set mZoomScale to be 0 as we have done animation
                mZoomScale = 0;
                WebViewCore.resumeUpdatePicture(mWebViewCore);
                // call invalidate() again to draw with the final filters
                invalidate();
                if (mNeedToAdjustWebTextView) {
                    mNeedToAdjustWebTextView = false;
                    if (didUpdateTextViewBounds(false)
                            && nativeFocusCandidateIsPassword()) {
                        // If it is a password field, start drawing the
                        // WebTextView once again.
                        mWebTextView.setInPassword(true);
                    }
                }
            }
            // calculate the intermediate scroll position. As we need to use
            // zoomScale, we can't use pinLocX/Y directly. Copy the logic here.
            float scale = zoomScale * mInvInitialZoomScale;
            int tx = Math.round(scale * (mInitialScrollX + mZoomCenterX)
                    - mZoomCenterX);
            tx = -pinLoc(tx, getViewWidth(), Math.round(mContentWidth
                    * zoomScale)) + mScrollX;
            int titleHeight = getTitleHeight();
            int ty = Math.round(scale
                    * (mInitialScrollY + mZoomCenterY - titleHeight)
                    - (mZoomCenterY - titleHeight));
            ty = -(ty <= titleHeight ? Math.max(ty, 0) : pinLoc(ty
                    - titleHeight, getViewHeight(), Math.round(mContentHeight
                    * zoomScale)) + titleHeight) + mScrollY;
            canvas.translate(tx, ty);
            canvas.scale(zoomScale, zoomScale);
            if (inEditingMode() && !mNeedToAdjustWebTextView
                    && mZoomScale != 0) {
                // The WebTextView is up.  Keep track of this so we can adjust
                // its size and placement when we finish zooming
                mNeedToAdjustWebTextView = true;
                // If it is in password mode, turn it off so it does not draw
                // misplaced.
                if (nativeFocusCandidateIsPassword()) {
                    mWebTextView.setInPassword(false);
                }
            }
        } else {
            canvas.scale(mActualScale, mActualScale);
        }

        boolean UIAnimationsRunning = false;
        // Currently for each draw we compute the animation values;
        // We may in the future decide to do that independently.
        if (mNativeClass != 0 && nativeEvaluateLayersAnimations()) {
            UIAnimationsRunning = true;
            // If we have unfinished (or unstarted) animations,
            // we ask for a repaint.
            invalidate();
        }
        mWebViewCore.drawContentPicture(canvas, color,
                (animateZoom || mPreviewZoomOnly || UIAnimationsRunning),
                animateScroll);
        if (mNativeClass == 0) return;
        // decide which adornments to draw
        int extras = DRAW_EXTRAS_NONE;
        if (mFindIsUp) {
                extras = DRAW_EXTRAS_FIND;
<<<<<<< HEAD
        } else if (mSelectingText) {
            extras = DRAW_EXTRAS_SELECTION;
            nativeSetSelectionPointer(mDrawSelectionPointer,
                    mInvActualScale,
                    mSelectX, mSelectY - getTitleHeight());
=======
            }
        } else if (mShiftIsPressed
                && !nativePageShouldHandleShiftAndArrows()) {
            if (!animateZoom && !mPreviewZoomOnly) {
                extras = DRAW_EXTRAS_SELECTION;
                nativeSetSelectionRegion(mTouchSelection || mExtendSelection);
                nativeSetSelectionPointer(!mTouchSelection, mInvActualScale,
                        mSelectX, mSelectY - getTitleHeight(),
                        mExtendSelection);
            }
>>>>>>> 9ab32b66
        } else if (drawCursorRing) {
            extras = DRAW_EXTRAS_CURSOR_RING;
        }
        drawExtras(canvas, extras, UIAnimationsRunning);

        if (extras == DRAW_EXTRAS_CURSOR_RING) {
            if (mTouchMode == TOUCH_SHORTPRESS_START_MODE) {
                mTouchMode = TOUCH_SHORTPRESS_MODE;
            }
        }
        if (mFocusSizeChanged) {
            mFocusSizeChanged = false;
            // If we are zooming, this will get handled above, when the zoom
            // finishes.  We also do not need to do this unless the WebTextView
            // is showing.
            if (!animateZoom && inEditingMode()) {
                didUpdateTextViewBounds(true);
            }
        }
    }

    // draw history
    private boolean mDrawHistory = false;
    private Picture mHistoryPicture = null;
    private int mHistoryWidth = 0;
    private int mHistoryHeight = 0;

    // Only check the flag, can be called from WebCore thread
    boolean drawHistory() {
        return mDrawHistory;
    }

    // Should only be called in UI thread
    void switchOutDrawHistory() {
        if (null == mWebViewCore) return; // CallbackProxy may trigger this
        if (mDrawHistory && mWebViewCore.pictureReady()) {
            mDrawHistory = false;
            mHistoryPicture = null;
            invalidate();
            int oldScrollX = mScrollX;
            int oldScrollY = mScrollY;
            mScrollX = pinLocX(mScrollX);
            mScrollY = pinLocY(mScrollY);
            if (oldScrollX != mScrollX || oldScrollY != mScrollY) {
                mUserScroll = false;
                mWebViewCore.sendMessage(EventHub.SYNC_SCROLL, oldScrollX,
                        oldScrollY);
                onScrollChanged(mScrollX, mScrollY, oldScrollX, oldScrollY);
            } else {
                sendOurVisibleRect();
            }
        }
    }

    WebViewCore.CursorData cursorData() {
        WebViewCore.CursorData result = new WebViewCore.CursorData();
        result.mMoveGeneration = nativeMoveGeneration();
        result.mFrame = nativeCursorFramePointer();
        Point position = nativeCursorPosition();
        result.mX = position.x;
        result.mY = position.y;
        return result;
    }

    /**
     *  Delete text from start to end in the focused textfield. If there is no
     *  focus, or if start == end, silently fail.  If start and end are out of
     *  order, swap them.
     *  @param  start   Beginning of selection to delete.
     *  @param  end     End of selection to delete.
     */
    /* package */ void deleteSelection(int start, int end) {
        mTextGeneration++;
        WebViewCore.TextSelectionData data
                = new WebViewCore.TextSelectionData(start, end);
        mWebViewCore.sendMessage(EventHub.DELETE_SELECTION, mTextGeneration, 0,
                data);
    }

    /**
     *  Set the selection to (start, end) in the focused textfield. If start and
     *  end are out of order, swap them.
     *  @param  start   Beginning of selection.
     *  @param  end     End of selection.
     */
    /* package */ void setSelection(int start, int end) {
        mWebViewCore.sendMessage(EventHub.SET_SELECTION, start, end);
    }

    @Override
    public InputConnection onCreateInputConnection(EditorInfo outAttrs) {
      InputConnection connection = super.onCreateInputConnection(outAttrs);
      outAttrs.imeOptions |= EditorInfo.IME_FLAG_NO_FULLSCREEN;
      return connection;
    }

    /**
     * Called in response to a message from webkit telling us that the soft
     * keyboard should be launched.
     */
    private void displaySoftKeyboard(boolean isTextView) {
        InputMethodManager imm = (InputMethodManager)
                getContext().getSystemService(Context.INPUT_METHOD_SERVICE);

        // bring it back to the default scale so that user can enter text
        boolean zoom = mActualScale < mDefaultScale;
        if (zoom) {
            mInZoomOverview = false;
            mZoomCenterX = mLastTouchX;
            mZoomCenterY = mLastTouchY;
            // do not change text wrap scale so that there is no reflow
            setNewZoomScale(mDefaultScale, false, false);
        }
        if (isTextView) {
            rebuildWebTextView();
            if (inEditingMode()) {
                imm.showSoftInput(mWebTextView, 0);
                if (zoom) {
                    didUpdateTextViewBounds(true);
                }
                return;
            }
        }
        // Used by plugins.
        // Also used if the navigation cache is out of date, and
        // does not recognize that a textfield is in focus.  In that
        // case, use WebView as the targeted view.
        // see http://b/issue?id=2457459
        imm.showSoftInput(this, 0);
    }

    // Called by WebKit to instruct the UI to hide the keyboard
    private void hideSoftKeyboard() {
        InputMethodManager imm = (InputMethodManager)
                getContext().getSystemService(Context.INPUT_METHOD_SERVICE);

        imm.hideSoftInputFromWindow(this.getWindowToken(), 0);
    }

    /*
     * This method checks the current focus and cursor and potentially rebuilds
     * mWebTextView to have the appropriate properties, such as password,
     * multiline, and what text it contains.  It also removes it if necessary.
     */
    /* package */ void rebuildWebTextView() {
        // If the WebView does not have focus, do nothing until it gains focus.
        if (!hasFocus() && (null == mWebTextView || !mWebTextView.hasFocus())) {
            return;
        }
        boolean alreadyThere = inEditingMode();
        // inEditingMode can only return true if mWebTextView is non-null,
        // so we can safely call remove() if (alreadyThere)
        if (0 == mNativeClass || !nativeFocusCandidateIsTextInput()) {
            if (alreadyThere) {
                mWebTextView.remove();
            }
            return;
        }
        // At this point, we know we have found an input field, so go ahead
        // and create the WebTextView if necessary.
        if (mWebTextView == null) {
            mWebTextView = new WebTextView(mContext, WebView.this);
            // Initialize our generation number.
            mTextGeneration = 0;
        }
        mWebTextView.setTextSize(TypedValue.COMPLEX_UNIT_PX,
                contentToViewDimension(nativeFocusCandidateTextSize()));
        Rect visibleRect = new Rect();
        calcOurContentVisibleRect(visibleRect);
        // Note that sendOurVisibleRect calls viewToContent, so the coordinates
        // should be in content coordinates.
        Rect bounds = nativeFocusCandidateNodeBounds();
        Rect vBox = contentToViewRect(bounds);
        mWebTextView.setRect(vBox.left, vBox.top, vBox.width(), vBox.height());
        if (!Rect.intersects(bounds, visibleRect)) {
            mWebTextView.bringIntoView();
        }
        String text = nativeFocusCandidateText();
        int nodePointer = nativeFocusCandidatePointer();
        if (alreadyThere && mWebTextView.isSameTextField(nodePointer)) {
            // It is possible that we have the same textfield, but it has moved,
            // i.e. In the case of opening/closing the screen.
            // In that case, we need to set the dimensions, but not the other
            // aspects.
            // If the text has been changed by webkit, update it.  However, if
            // there has been more UI text input, ignore it.  We will receive
            // another update when that text is recognized.
            if (text != null && !text.equals(mWebTextView.getText().toString())
                    && nativeTextGeneration() == mTextGeneration) {
                mWebTextView.setTextAndKeepSelection(text);
            }
        } else {
            mWebTextView.setGravity(nativeFocusCandidateIsRtlText() ?
                    Gravity.RIGHT : Gravity.NO_GRAVITY);
            // This needs to be called before setType, which may call
            // requestFormData, and it needs to have the correct nodePointer.
            mWebTextView.setNodePointer(nodePointer);
            mWebTextView.setType(nativeFocusCandidateType());
            Rect paddingRect = nativeFocusCandidatePaddingRect();
            if (paddingRect != null) {
                // Use contentToViewDimension since these are the dimensions of
                // the padding.
                mWebTextView.setPadding(
                        contentToViewDimension(paddingRect.left),
                        contentToViewDimension(paddingRect.top),
                        contentToViewDimension(paddingRect.right),
                        contentToViewDimension(paddingRect.bottom));
            }
            if (null == text) {
                if (DebugFlags.WEB_VIEW) {
                    Log.v(LOGTAG, "rebuildWebTextView null == text");
                }
                text = "";
            }
            mWebTextView.setTextAndKeepSelection(text);
            InputMethodManager imm = InputMethodManager.peekInstance();
            if (imm != null && imm.isActive(mWebTextView)) {
                imm.restartInput(mWebTextView);
            }
        }
        mWebTextView.requestFocus();
    }

    /**
     * Called by WebTextView to find saved form data associated with the
     * textfield
     * @param name Name of the textfield.
     * @param nodePointer Pointer to the node of the textfield, so it can be
     *          compared to the currently focused textfield when the data is
     *          retrieved.
     */
    /* package */ void requestFormData(String name, int nodePointer) {
        if (mWebViewCore.getSettings().getSaveFormData()) {
            Message update = mPrivateHandler.obtainMessage(REQUEST_FORM_DATA);
            update.arg1 = nodePointer;
            RequestFormData updater = new RequestFormData(name, getUrl(),
                    update);
            Thread t = new Thread(updater);
            t.start();
        }
    }

    /**
     * Pass a message to find out the <label> associated with the <input>
     * identified by nodePointer
     * @param framePointer Pointer to the frame containing the <input> node
     * @param nodePointer Pointer to the node for which a <label> is desired.
     */
    /* package */ void requestLabel(int framePointer, int nodePointer) {
        mWebViewCore.sendMessage(EventHub.REQUEST_LABEL, framePointer,
                nodePointer);
    }

    /*
     * This class requests an Adapter for the WebTextView which shows past
     * entries stored in the database.  It is a Runnable so that it can be done
     * in its own thread, without slowing down the UI.
     */
    private class RequestFormData implements Runnable {
        private String mName;
        private String mUrl;
        private Message mUpdateMessage;

        public RequestFormData(String name, String url, Message msg) {
            mName = name;
            mUrl = url;
            mUpdateMessage = msg;
        }

        public void run() {
            ArrayList<String> pastEntries = mDatabase.getFormData(mUrl, mName);
            if (pastEntries.size() > 0) {
                AutoCompleteAdapter adapter = new
                        AutoCompleteAdapter(mContext, pastEntries);
                mUpdateMessage.obj = adapter;
                mUpdateMessage.sendToTarget();
            }
        }
    }

    /**
     * Dump the display tree to "/sdcard/displayTree.txt"
     *
     * @hide debug only
     */
    public void dumpDisplayTree() {
        nativeDumpDisplayTree(getUrl());
    }

    /**
     * Dump the dom tree to adb shell if "toFile" is False, otherwise dump it to
     * "/sdcard/domTree.txt"
     *
     * @hide debug only
     */
    public void dumpDomTree(boolean toFile) {
        mWebViewCore.sendMessage(EventHub.DUMP_DOMTREE, toFile ? 1 : 0, 0);
    }

    /**
     * Dump the render tree to adb shell if "toFile" is False, otherwise dump it
     * to "/sdcard/renderTree.txt"
     *
     * @hide debug only
     */
    public void dumpRenderTree(boolean toFile) {
        mWebViewCore.sendMessage(EventHub.DUMP_RENDERTREE, toFile ? 1 : 0, 0);
    }

    /**
     * Dump the V8 counters to standard output.
     * Note that you need a build with V8 and WEBCORE_INSTRUMENTATION set to
     * true. Otherwise, this will do nothing.
     *
     * @hide debug only
     */
    public void dumpV8Counters() {
        mWebViewCore.sendMessage(EventHub.DUMP_V8COUNTERS);
    }

    // This is used to determine long press with the center key.  Does not
    // affect long press with the trackball/touch.
    private boolean mGotCenterDown = false;

    @Override
    public boolean onKeyMultiple(int keyCode, int repeatCount, KeyEvent event) {
        // send complex characters to webkit for use by JS and plugins
        if (keyCode == KeyEvent.KEYCODE_UNKNOWN && event.getCharacters() != null) {
            // pass the key to DOM
            mWebViewCore.sendMessage(EventHub.KEY_DOWN, event);
            mWebViewCore.sendMessage(EventHub.KEY_UP, event);
            // return true as DOM handles the key
            return true;
        }
        return false;
    }

    @Override
    public boolean onKeyDown(int keyCode, KeyEvent event) {
        if (DebugFlags.WEB_VIEW) {
            Log.v(LOGTAG, "keyDown at " + System.currentTimeMillis()
                    + ", " + event + ", unicode=" + event.getUnicodeChar());
        }

        if (mNativeClass == 0) {
            return false;
        }

        // do this hack up front, so it always works, regardless of touch-mode
        if (AUTO_REDRAW_HACK && (keyCode == KeyEvent.KEYCODE_CALL)) {
            mAutoRedraw = !mAutoRedraw;
            if (mAutoRedraw) {
                invalidate();
            }
            return true;
        }

        // Bubble up the key event if
        // 1. it is a system key; or
        // 2. the host application wants to handle it;
        if (event.isSystem()
                || mCallbackProxy.uiOverrideKeyEvent(event)) {
            return false;
        }

        if (keyCode == KeyEvent.KEYCODE_SHIFT_LEFT
                || keyCode == KeyEvent.KEYCODE_SHIFT_RIGHT) {
            if (nativePageShouldHandleShiftAndArrows()) {
                mShiftIsPressed = true;
            } else if (!nativeCursorWantsKeyEvents() && !mSelectingText) {
                setUpSelect();
            }
        }

        if (keyCode >= KeyEvent.KEYCODE_DPAD_UP
                && keyCode <= KeyEvent.KEYCODE_DPAD_RIGHT) {
            switchOutDrawHistory();
            if (nativePageShouldHandleShiftAndArrows()) {
                letPageHandleNavKey(keyCode, event.getEventTime(), true);
                return true;
            }
            if (mSelectingText) {
                int xRate = keyCode == KeyEvent.KEYCODE_DPAD_LEFT
                    ? -1 : keyCode == KeyEvent.KEYCODE_DPAD_RIGHT ? 1 : 0;
                int yRate = keyCode == KeyEvent.KEYCODE_DPAD_UP ?
                    -1 : keyCode == KeyEvent.KEYCODE_DPAD_DOWN ? 1 : 0;
                int multiplier = event.getRepeatCount() + 1;
                moveSelection(xRate * multiplier, yRate * multiplier);
                return true;
            }
            if (navHandledKey(keyCode, 1, false, event.getEventTime())) {
                playSoundEffect(keyCodeToSoundsEffect(keyCode));
                return true;
            }
            // Bubble up the key event as WebView doesn't handle it
            return false;
        }

        if (keyCode == KeyEvent.KEYCODE_DPAD_CENTER) {
            switchOutDrawHistory();
            if (event.getRepeatCount() == 0) {
<<<<<<< HEAD
                if (mSelectingText) {
=======
                if (mShiftIsPressed
                        && !nativePageShouldHandleShiftAndArrows()) {
>>>>>>> 9ab32b66
                    return true; // discard press if copy in progress
                }
                mGotCenterDown = true;
                mPrivateHandler.sendMessageDelayed(mPrivateHandler
                        .obtainMessage(LONG_PRESS_CENTER), LONG_PRESS_TIMEOUT);
                // Already checked mNativeClass, so we do not need to check it
                // again.
                nativeRecordButtons(hasFocus() && hasWindowFocus(), true, true);
                return true;
            }
            // Bubble up the key event as WebView doesn't handle it
            return false;
        }

        if (keyCode != KeyEvent.KEYCODE_SHIFT_LEFT
                && keyCode != KeyEvent.KEYCODE_SHIFT_RIGHT) {
            // turn off copy select if a shift-key combo is pressed
            selectionDone();
            mShiftIsPressed = false;
        }

        if (getSettings().getNavDump()) {
            switch (keyCode) {
                case KeyEvent.KEYCODE_4:
                    dumpDisplayTree();
                    break;
                case KeyEvent.KEYCODE_5:
                case KeyEvent.KEYCODE_6:
                    dumpDomTree(keyCode == KeyEvent.KEYCODE_5);
                    break;
                case KeyEvent.KEYCODE_7:
                case KeyEvent.KEYCODE_8:
                    dumpRenderTree(keyCode == KeyEvent.KEYCODE_7);
                    break;
                case KeyEvent.KEYCODE_9:
                    nativeInstrumentReport();
                    return true;
            }
        }

        if (nativeCursorIsTextInput()) {
            // This message will put the node in focus, for the DOM's notion
            // of focus, and make the focuscontroller active
            mWebViewCore.sendMessage(EventHub.CLICK, nativeCursorFramePointer(),
                    nativeCursorNodePointer());
            // This will bring up the WebTextView and put it in focus, for
            // our view system's notion of focus
            rebuildWebTextView();
            // Now we need to pass the event to it
            if (inEditingMode()) {
                mWebTextView.setDefaultSelection();
                return mWebTextView.dispatchKeyEvent(event);
            }
        } else if (nativeHasFocusNode()) {
            // In this case, the cursor is not on a text input, but the focus
            // might be.  Check it, and if so, hand over to the WebTextView.
            rebuildWebTextView();
            if (inEditingMode()) {
                mWebTextView.setDefaultSelection();
                return mWebTextView.dispatchKeyEvent(event);
            }
        }

        // TODO: should we pass all the keys to DOM or check the meta tag
        if (nativeCursorWantsKeyEvents() || true) {
            // pass the key to DOM
            mWebViewCore.sendMessage(EventHub.KEY_DOWN, event);
            // return true as DOM handles the key
            return true;
        }

        // Bubble up the key event as WebView doesn't handle it
        return false;
    }

    @Override
    public boolean onKeyUp(int keyCode, KeyEvent event) {
        if (DebugFlags.WEB_VIEW) {
            Log.v(LOGTAG, "keyUp at " + System.currentTimeMillis()
                    + ", " + event + ", unicode=" + event.getUnicodeChar());
        }

        if (mNativeClass == 0) {
            return false;
        }

        // special CALL handling when cursor node's href is "tel:XXX"
        if (keyCode == KeyEvent.KEYCODE_CALL && nativeHasCursorNode()) {
            String text = nativeCursorText();
            if (!nativeCursorIsTextInput() && text != null
                    && text.startsWith(SCHEME_TEL)) {
                Intent intent = new Intent(Intent.ACTION_DIAL, Uri.parse(text));
                getContext().startActivity(intent);
                return true;
            }
        }

        // Bubble up the key event if
        // 1. it is a system key; or
        // 2. the host application wants to handle it;
        if (event.isSystem() || mCallbackProxy.uiOverrideKeyEvent(event)) {
            return false;
        }

        if (keyCode == KeyEvent.KEYCODE_SHIFT_LEFT
                || keyCode == KeyEvent.KEYCODE_SHIFT_RIGHT) {
            if (nativePageShouldHandleShiftAndArrows()) {
                mShiftIsPressed = false;
            } else if (copySelection()) {
                selectionDone();
                return true;
            }
        }

        if (keyCode >= KeyEvent.KEYCODE_DPAD_UP
                && keyCode <= KeyEvent.KEYCODE_DPAD_RIGHT) {
            if (nativePageShouldHandleShiftAndArrows()) {
                letPageHandleNavKey(keyCode, event.getEventTime(), false);
                return true;
            }
            // always handle the navigation keys in the UI thread
            // Bubble up the key event as WebView doesn't handle it
            return false;
        }

        if (keyCode == KeyEvent.KEYCODE_DPAD_CENTER) {
            // remove the long press message first
            mPrivateHandler.removeMessages(LONG_PRESS_CENTER);
            mGotCenterDown = false;

<<<<<<< HEAD
            if (mSelectingText) {
=======
            if (mShiftIsPressed && !nativePageShouldHandleShiftAndArrows()) {
>>>>>>> 9ab32b66
                if (mExtendSelection) {
                    copySelection();
                    selectionDone();
                } else {
                    mExtendSelection = true;
                    nativeSetExtendSelection();
                    invalidate(); // draw the i-beam instead of the arrow
                }
                return true; // discard press if copy in progress
            }

            // perform the single click
            Rect visibleRect = sendOurVisibleRect();
            // Note that sendOurVisibleRect calls viewToContent, so the
            // coordinates should be in content coordinates.
            if (!nativeCursorIntersects(visibleRect)) {
                return false;
            }
            WebViewCore.CursorData data = cursorData();
            mWebViewCore.sendMessage(EventHub.SET_MOVE_MOUSE, data);
            playSoundEffect(SoundEffectConstants.CLICK);
            if (nativeCursorIsTextInput()) {
                rebuildWebTextView();
                centerKeyPressOnTextField();
                if (inEditingMode()) {
                    mWebTextView.setDefaultSelection();
                }
                return true;
            }
            clearTextEntry(true);
            nativeSetFollowedLink(true);
            if (!mCallbackProxy.uiOverrideUrlLoading(nativeCursorText())) {
                mWebViewCore.sendMessage(EventHub.CLICK, data.mFrame,
                        nativeCursorNodePointer());
            }
            return true;
        }

        // TODO: should we pass all the keys to DOM or check the meta tag
        if (nativeCursorWantsKeyEvents() || true) {
            // pass the key to DOM
            mWebViewCore.sendMessage(EventHub.KEY_UP, event);
            // return true as DOM handles the key
            return true;
        }

        // Bubble up the key event as WebView doesn't handle it
        return false;
    }

    /**
     * @hide pending API council approval.
     */
    public void setUpSelect() {
        if (0 == mNativeClass) return; // client isn't initialized
        if (inFullScreenMode()) return;
        if (mSelectingText) return;
        mExtendSelection = false;
        mSelectingText = mDrawSelectionPointer = true;
        // don't let the picture change during text selection
        WebViewCore.pauseUpdatePicture(mWebViewCore);
        nativeResetSelection();
        if (nativeHasCursorNode()) {
            Rect rect = nativeCursorNodeBounds();
            mSelectX = contentToViewX(rect.left);
            mSelectY = contentToViewY(rect.top);
        } else if (mLastTouchY > getVisibleTitleHeight()) {
            mSelectX = mScrollX + (int) mLastTouchX;
            mSelectY = mScrollY + (int) mLastTouchY;
        } else {
            mSelectX = mScrollX + getViewWidth() / 2;
            mSelectY = mScrollY + getViewHeightWithTitle() / 2;
        }
        nativeHideCursor();
    }

    /**
     * Use this method to put the WebView into text selection mode.
     * Do not rely on this functionality; it will be deprecated in the future.
     */
    public void emulateShiftHeld() {
        setUpSelect();
    }

    /**
     * @hide pending API council approval.
     */
    public void selectAll() {
        if (0 == mNativeClass) return; // client isn't initialized
        if (inFullScreenMode()) return;
        if (!mSelectingText) setUpSelect();
        nativeSelectAll();
        mDrawSelectionPointer = false;
        mExtendSelection = true;
        invalidate();
    }

    /**
     * @hide pending API council approval.
     */
    public boolean selectDialogIsUp() {
        return mSelectingText;
    }

    /**
     * @hide pending API council approval.
     */
    public void notifySelectDialogDismissed() {
        mSelectingText = false;
        WebViewCore.resumeUpdatePicture(mWebViewCore);
    }

    /**
     * @hide pending API council approval.
     */
    public void selectionDone() {
        if (mSelectingText) {
            WebChromeClient client = getWebChromeClient();
            if (client != null) client.onSelectionDone(this);
            invalidate(); // redraw without selection
            notifySelectDialogDismissed();
        }
    }

    /**
     * @hide pending API council approval.
     */
    public boolean copySelection() {
        boolean copiedSomething = false;
        String selection = getSelection();
        if (selection != "") {
            if (DebugFlags.WEB_VIEW) {
                Log.v(LOGTAG, "copySelection \"" + selection + "\"");
            }
            Toast.makeText(mContext
                    , com.android.internal.R.string.text_copied
                    , Toast.LENGTH_SHORT).show();
            copiedSomething = true;
            try {
                IClipboard clip = IClipboard.Stub.asInterface(
                        ServiceManager.getService("clipboard"));
                clip.setClipboardText(selection);
            } catch (android.os.RemoteException e) {
                Log.e(LOGTAG, "Clipboard failed", e);
            }
        }
        invalidate(); // remove selection region and pointer
        return copiedSomething;
    }

    /**
     * @hide pending API council approval.
     */
    public String getSelection() {
        if (mNativeClass == 0) return "";
        return nativeGetSelection();
    }

    @Override
    protected void onAttachedToWindow() {
        super.onAttachedToWindow();
        if (hasWindowFocus()) setActive(true);
    }

    @Override
    protected void onDetachedFromWindow() {
        clearHelpers();
        dismissZoomControl();
        if (hasWindowFocus()) setActive(false);
        super.onDetachedFromWindow();
    }

    @Override
    protected void onVisibilityChanged(View changedView, int visibility) {
        super.onVisibilityChanged(changedView, visibility);
        if (visibility != View.VISIBLE) {
            dismissZoomControl();
        }
    }

    /**
     * @deprecated WebView no longer needs to implement
     * ViewGroup.OnHierarchyChangeListener.  This method does nothing now.
     */
    @Deprecated
    public void onChildViewAdded(View parent, View child) {}

    /**
     * @deprecated WebView no longer needs to implement
     * ViewGroup.OnHierarchyChangeListener.  This method does nothing now.
     */
    @Deprecated
    public void onChildViewRemoved(View p, View child) {}

    /**
     * @deprecated WebView should not have implemented
     * ViewTreeObserver.OnGlobalFocusChangeListener.  This method
     * does nothing now.
     */
    @Deprecated
    public void onGlobalFocusChanged(View oldFocus, View newFocus) {
    }

    private void setActive(boolean active) {
        if (active) {
            if (hasFocus()) {
                // If our window regained focus, and we have focus, then begin
                // drawing the cursor ring
                mDrawCursorRing = true;
                if (mNativeClass != 0) {
                    nativeRecordButtons(true, false, true);
                    if (inEditingMode()) {
                        mWebViewCore.sendMessage(EventHub.SET_ACTIVE, 1, 0);
                    }
                }
            } else {
                // If our window gained focus, but we do not have it, do not
                // draw the cursor ring.
                mDrawCursorRing = false;
                // We do not call nativeRecordButtons here because we assume
                // that when we lost focus, or window focus, it got called with
                // false for the first parameter
            }
        } else {
            if (mWebViewCore != null && getSettings().getBuiltInZoomControls()
                    && (mZoomButtonsController == null ||
                            !mZoomButtonsController.isVisible())) {
                /*
                 * The zoom controls come in their own window, so our window
                 * loses focus. Our policy is to not draw the cursor ring if
                 * our window is not focused, but this is an exception since
                 * the user can still navigate the web page with the zoom
                 * controls showing.
                 */
                // If our window has lost focus, stop drawing the cursor ring
                mDrawCursorRing = false;
            }
            mGotKeyDown = false;
            mShiftIsPressed = false;
            mPrivateHandler.removeMessages(SWITCH_TO_LONGPRESS);
            mTouchMode = TOUCH_DONE_MODE;
            if (mNativeClass != 0) {
                nativeRecordButtons(false, false, true);
            }
            setFocusControllerInactive();
        }
        invalidate();
    }

    // To avoid drawing the cursor ring, and remove the TextView when our window
    // loses focus.
    @Override
    public void onWindowFocusChanged(boolean hasWindowFocus) {
        setActive(hasWindowFocus);
        if (hasWindowFocus) {
            JWebCoreJavaBridge.setActiveWebView(this);
        } else {
            JWebCoreJavaBridge.removeActiveWebView(this);
        }
        super.onWindowFocusChanged(hasWindowFocus);
    }

    /*
     * Pass a message to WebCore Thread, telling the WebCore::Page's
     * FocusController to be  "inactive" so that it will
     * not draw the blinking cursor.  It gets set to "active" to draw the cursor
     * in WebViewCore.cpp, when the WebCore thread receives key events/clicks.
     */
    /* package */ void setFocusControllerInactive() {
        // Do not need to also check whether mWebViewCore is null, because
        // mNativeClass is only set if mWebViewCore is non null
        if (mNativeClass == 0) return;
        mWebViewCore.sendMessage(EventHub.SET_ACTIVE, 0, 0);
    }

    @Override
    protected void onFocusChanged(boolean focused, int direction,
            Rect previouslyFocusedRect) {
        if (DebugFlags.WEB_VIEW) {
            Log.v(LOGTAG, "MT focusChanged " + focused + ", " + direction);
        }
        if (focused) {
            // When we regain focus, if we have window focus, resume drawing
            // the cursor ring
            if (hasWindowFocus()) {
                mDrawCursorRing = true;
                if (mNativeClass != 0) {
                    nativeRecordButtons(true, false, true);
                }
            //} else {
                // The WebView has gained focus while we do not have
                // windowfocus.  When our window lost focus, we should have
                // called nativeRecordButtons(false...)
            }
        } else {
            // When we lost focus, unless focus went to the TextView (which is
            // true if we are in editing mode), stop drawing the cursor ring.
            if (!inEditingMode()) {
                mDrawCursorRing = false;
                if (mNativeClass != 0) {
                    nativeRecordButtons(false, false, true);
                }
                setFocusControllerInactive();
            }
            mGotKeyDown = false;
        }

        super.onFocusChanged(focused, direction, previouslyFocusedRect);
    }

    /**
     * @hide
     */
    @Override
    protected boolean setFrame(int left, int top, int right, int bottom) {
        boolean changed = super.setFrame(left, top, right, bottom);
        if (!changed && mHeightCanMeasure) {
            // When mHeightCanMeasure is true, we will set mLastHeightSent to 0
            // in WebViewCore after we get the first layout. We do call
            // requestLayout() when we get contentSizeChanged(). But the View
            // system won't call onSizeChanged if the dimension is not changed.
            // In this case, we need to call sendViewSizeZoom() explicitly to
            // notify the WebKit about the new dimensions.
            sendViewSizeZoom();
        }
        return changed;
    }

    private static class PostScale implements Runnable {
        final WebView mWebView;
        final boolean mUpdateTextWrap;

        public PostScale(WebView webView, boolean updateTextWrap) {
            mWebView = webView;
            mUpdateTextWrap = updateTextWrap;
        }

        public void run() {
            if (mWebView.mWebViewCore != null) {
                // we always force, in case our height changed, in which case we
                // still want to send the notification over to webkit.
                mWebView.setNewZoomScale(mWebView.mActualScale,
                        mUpdateTextWrap, true);
                // update the zoom buttons as the scale can be changed
                if (mWebView.getSettings().getBuiltInZoomControls()) {
                    mWebView.updateZoomButtonsEnabled();
                }
            }
        }
    }

    @Override
    protected void onSizeChanged(int w, int h, int ow, int oh) {
        super.onSizeChanged(w, h, ow, oh);
        // Center zooming to the center of the screen.
        if (mZoomScale == 0) { // unless we're already zooming
            // To anchor at top left corner.
            mZoomCenterX = 0;
            mZoomCenterY = getVisibleTitleHeight();
            mAnchorX = viewToContentX((int) mZoomCenterX + mScrollX);
            mAnchorY = viewToContentY((int) mZoomCenterY + mScrollY);
        }

        // adjust the max viewport width depending on the view dimensions. This
        // is to ensure the scaling is not going insane. So do not shrink it if
        // the view size is temporarily smaller, e.g. when soft keyboard is up.
        int newMaxViewportWidth = (int) (Math.max(w, h) / DEFAULT_MIN_ZOOM_SCALE);
        if (newMaxViewportWidth > sMaxViewportWidth) {
            sMaxViewportWidth = newMaxViewportWidth;
        }

        // update mMinZoomScale if the minimum zoom scale is not fixed
        if (!mMinZoomScaleFixed) {
            // when change from narrow screen to wide screen, the new viewWidth
            // can be wider than the old content width. We limit the minimum
            // scale to 1.0f. The proper minimum scale will be calculated when
            // the new picture shows up.
            mMinZoomScale = Math.min(1.0f, (float) getViewWidth()
                    / (mDrawHistory ? mHistoryPicture.getWidth()
                            : mZoomOverviewWidth));
            if (mInitialScaleInPercent > 0) {
                // limit the minZoomScale to the initialScale if it is set
                float initialScale = mInitialScaleInPercent / 100.0f;
                if (mMinZoomScale > initialScale) {
                    mMinZoomScale = initialScale;
                }
            }
        }

        dismissZoomControl();

        // onSizeChanged() is called during WebView layout. And any
        // requestLayout() is blocked during layout. As setNewZoomScale() will
        // call its child View to reposition itself through ViewManager's
        // scaleAll(), we need to post a Runnable to ensure requestLayout().
        // <b/>
        // only update the text wrap scale if width changed.
        post(new PostScale(this, w != ow));
    }

    @Override
    protected void onScrollChanged(int l, int t, int oldl, int oldt) {
        super.onScrollChanged(l, t, oldl, oldt);
        if (!mInOverScrollMode) {
            sendOurVisibleRect();
            // update WebKit if visible title bar height changed. The logic is same
            // as getVisibleTitleHeight.
            int titleHeight = getTitleHeight();
            if (Math.max(titleHeight - t, 0) != Math.max(titleHeight - oldt, 0)) {
                sendViewSizeZoom();
            }
        }
    }

    @Override
    public boolean dispatchKeyEvent(KeyEvent event) {
        boolean dispatch = true;

        // Textfields, plugins, and contentEditable nodes need to receive the
        // shift up key even if another key was released while the shift key
        // was held down.
        if (!inEditingMode() && (mNativeClass == 0
                || !nativePageShouldHandleShiftAndArrows())) {
            if (event.getAction() == KeyEvent.ACTION_DOWN) {
                mGotKeyDown = true;
            } else {
                if (!mGotKeyDown) {
                    /*
                     * We got a key up for which we were not the recipient of
                     * the original key down. Don't give it to the view.
                     */
                    dispatch = false;
                }
                mGotKeyDown = false;
            }
        }

        if (dispatch) {
            return super.dispatchKeyEvent(event);
        } else {
            // We didn't dispatch, so let something else handle the key
            return false;
        }
    }

    // Here are the snap align logic:
    // 1. If it starts nearly horizontally or vertically, snap align;
    // 2. If there is a dramitic direction change, let it go;
    // 3. If there is a same direction back and forth, lock it.

    // adjustable parameters
    private int mMinLockSnapReverseDistance;
    private static final float MAX_SLOPE_FOR_DIAG = 1.5f;
    private static final int MIN_BREAK_SNAP_CROSS_DISTANCE = 80;

    private static int sign(float x) {
        return x > 0 ? 1 : (x < 0 ? -1 : 0);
    }

    // if the page can scroll <= this value, we won't allow the drag tracker
    // to have any effect.
    private static final int MIN_SCROLL_AMOUNT_TO_DISABLE_DRAG_TRACKER = 4;

    private class DragTrackerHandler {
        private final DragTracker mProxy;
        private final float mStartY, mStartX;
        private final float mMinDY, mMinDX;
        private final float mMaxDY, mMaxDX;
        private float mCurrStretchY, mCurrStretchX;
        private int mSX, mSY;
        private Interpolator mInterp;
        private float[] mXY = new float[2];

        // inner (non-state) classes can't have enums :(
        private static final int DRAGGING_STATE = 0;
        private static final int ANIMATING_STATE = 1;
        private static final int FINISHED_STATE = 2;
        private int mState;

        public DragTrackerHandler(float x, float y, DragTracker proxy) {
            mProxy = proxy;

            int docBottom = computeRealVerticalScrollRange() + getTitleHeight();
            int viewTop = getScrollY();
            int viewBottom = viewTop + getHeight();

            mStartY = y;
            mMinDY = -viewTop;
            mMaxDY = docBottom - viewBottom;

            if (DebugFlags.DRAG_TRACKER || DEBUG_DRAG_TRACKER) {
                Log.d(DebugFlags.DRAG_TRACKER_LOGTAG, " dragtracker y= " + y +
                      " up/down= " + mMinDY + " " + mMaxDY);
            }

            int docRight = computeRealHorizontalScrollRange();
            int viewLeft = getScrollX();
            int viewRight = viewLeft + getWidth();
            mStartX = x;
            mMinDX = -viewLeft;
            mMaxDX = docRight - viewRight;

            mState = DRAGGING_STATE;
            mProxy.onStartDrag(x, y);

            // ensure we buildBitmap at least once
            mSX = -99999;
        }

        private float computeStretch(float delta, float min, float max) {
            float stretch = 0;
            if (max - min > MIN_SCROLL_AMOUNT_TO_DISABLE_DRAG_TRACKER) {
                if (delta < min) {
                    stretch = delta - min;
                } else if (delta > max) {
                    stretch = delta - max;
                }
            }
            return stretch;
        }

        public void dragTo(float x, float y) {
            float sy = computeStretch(mStartY - y, mMinDY, mMaxDY);
            float sx = computeStretch(mStartX - x, mMinDX, mMaxDX);

            if ((mSnapScrollMode & SNAP_X) != 0) {
                sy = 0;
            } else if ((mSnapScrollMode & SNAP_Y) != 0) {
                sx = 0;
            }

            if (mCurrStretchX != sx || mCurrStretchY != sy) {
                mCurrStretchX = sx;
                mCurrStretchY = sy;
                if (DebugFlags.DRAG_TRACKER || DEBUG_DRAG_TRACKER) {
                    Log.d(DebugFlags.DRAG_TRACKER_LOGTAG, "---- stretch " + sx +
                          " " + sy);
                }
                if (mProxy.onStretchChange(sx, sy)) {
                    invalidate();
                }
            }
        }

        public void stopDrag() {
            final int DURATION = 200;
            int now = (int)SystemClock.uptimeMillis();
            mInterp = new Interpolator(2);
            mXY[0] = mCurrStretchX;
            mXY[1] = mCurrStretchY;
         //   float[] blend = new float[] { 0.5f, 0, 0.75f, 1 };
            float[] blend = new float[] { 0, 0.5f, 0.75f, 1 };
            mInterp.setKeyFrame(0, now, mXY, blend);
            float[] zerozero = new float[] { 0, 0 };
            mInterp.setKeyFrame(1, now + DURATION, zerozero, null);
            mState = ANIMATING_STATE;

            if (DebugFlags.DRAG_TRACKER || DEBUG_DRAG_TRACKER) {
                Log.d(DebugFlags.DRAG_TRACKER_LOGTAG, "----- stopDrag, starting animation");
            }
        }

        // Call this after each draw. If it ruturns null, the tracker is done
        public boolean isFinished() {
            return mState == FINISHED_STATE;
        }

        private int hiddenHeightOfTitleBar() {
            return getTitleHeight() - getVisibleTitleHeight();
        }

        // need a way to know if 565 or 8888 is the right config for
        // capturing the display and giving it to the drag proxy
        private Bitmap.Config offscreenBitmapConfig() {
            // hard code 565 for now
            return Bitmap.Config.RGB_565;
        }

        /*  If the tracker draws, then this returns true, otherwise it will
            return false, and draw nothing.
         */
        public boolean draw(Canvas canvas) {
            if (mCurrStretchX != 0 || mCurrStretchY != 0) {
                int sx = getScrollX();
                int sy = getScrollY() - hiddenHeightOfTitleBar();
                if (mSX != sx || mSY != sy) {
                    buildBitmap(sx, sy);
                    mSX = sx;
                    mSY = sy;
                }

                if (mState == ANIMATING_STATE) {
                    Interpolator.Result result = mInterp.timeToValues(mXY);
                    if (result == Interpolator.Result.FREEZE_END) {
                        mState = FINISHED_STATE;
                        return false;
                    } else {
                        mProxy.onStretchChange(mXY[0], mXY[1]);
                        invalidate();
                        // fall through to the draw
                    }
                }
                int count = canvas.save(Canvas.MATRIX_SAVE_FLAG);
                canvas.translate(sx, sy);
                mProxy.onDraw(canvas);
                canvas.restoreToCount(count);
                return true;
            }
            if (DebugFlags.DRAG_TRACKER || DEBUG_DRAG_TRACKER) {
                Log.d(DebugFlags.DRAG_TRACKER_LOGTAG, " -- draw false " +
                      mCurrStretchX + " " + mCurrStretchY);
            }
            return false;
        }

        private void buildBitmap(int sx, int sy) {
            int w = getWidth();
            int h = getViewHeight();
            Bitmap bm = Bitmap.createBitmap(w, h, offscreenBitmapConfig());
            Canvas canvas = new Canvas(bm);
            canvas.translate(-sx, -sy);
            drawContent(canvas);

            if (DebugFlags.DRAG_TRACKER || DEBUG_DRAG_TRACKER) {
                Log.d(DebugFlags.DRAG_TRACKER_LOGTAG, "--- buildBitmap " + sx +
                      " " + sy + " " + w + " " + h);
            }
            mProxy.onBitmapChange(bm);
        }
    }

    /** @hide */
    public static class DragTracker {
        public void onStartDrag(float x, float y) {}
        public boolean onStretchChange(float sx, float sy) {
            // return true to have us inval the view
            return false;
        }
        public void onStopDrag() {}
        public void onBitmapChange(Bitmap bm) {}
        public void onDraw(Canvas canvas) {}
    }

    /** @hide */
    public DragTracker getDragTracker() {
        return mDragTracker;
    }

    /** @hide */
    public void setDragTracker(DragTracker tracker) {
        mDragTracker = tracker;
    }

    private DragTracker mDragTracker;
    private DragTrackerHandler mDragTrackerHandler;

    private class ScaleDetectorListener implements
            ScaleGestureDetector.OnScaleGestureListener {

        public boolean onScaleBegin(ScaleGestureDetector detector) {
            // cancel the single touch handling
            cancelTouch();
            dismissZoomControl();
            // reset the zoom overview mode so that the page won't auto grow
            mInZoomOverview = false;
            // If it is in password mode, turn it off so it does not draw
            // misplaced.
            if (inEditingMode() && nativeFocusCandidateIsPassword()) {
                mWebTextView.setInPassword(false);
            }

            mViewManager.startZoom();

            return true;
        }

        public void onScaleEnd(ScaleGestureDetector detector) {
            if (mPreviewZoomOnly) {
                mPreviewZoomOnly = false;
                mAnchorX = viewToContentX((int) mZoomCenterX + mScrollX);
                mAnchorY = viewToContentY((int) mZoomCenterY + mScrollY);
                // don't reflow when zoom in; when zoom out, do reflow if the
                // new scale is almost minimum scale;
                boolean reflowNow = (mActualScale - mMinZoomScale
                        <= MINIMUM_SCALE_INCREMENT)
                        || ((mActualScale <= 0.8 * mTextWrapScale));
                // force zoom after mPreviewZoomOnly is set to false so that the
                // new view size will be passed to the WebKit
                setNewZoomScale(mActualScale, reflowNow, true);
                // call invalidate() to draw without zoom filter
                invalidate();
            }
            // adjust the edit text view if needed
            if (inEditingMode() && didUpdateTextViewBounds(false)
                    && nativeFocusCandidateIsPassword()) {
                // If it is a password field, start drawing the
                // WebTextView once again.
                mWebTextView.setInPassword(true);
            }
            // start a drag, TOUCH_PINCH_DRAG, can't use TOUCH_INIT_MODE as it
            // may trigger the unwanted click, can't use TOUCH_DRAG_MODE as it
            // may trigger the unwanted fling.
            mTouchMode = TOUCH_PINCH_DRAG;
            mConfirmMove = true;
            startTouch(detector.getFocusX(), detector.getFocusY(),
                    mLastTouchTime);

            mViewManager.endZoom();
        }

        public boolean onScale(ScaleGestureDetector detector) {
            float scale = (float) (Math.round(detector.getScaleFactor()
                    * mActualScale * 100) / 100.0);
            if (Math.abs(scale - mActualScale) >= MINIMUM_SCALE_INCREMENT) {
                mPreviewZoomOnly = true;
                // limit the scale change per step
                if (scale > mActualScale) {
                    scale = Math.min(scale, mActualScale * 1.25f);
                } else {
                    scale = Math.max(scale, mActualScale * 0.8f);
                }
                mZoomCenterX = detector.getFocusX();
                mZoomCenterY = detector.getFocusY();
                setNewZoomScale(scale, false, false);
                invalidate();
                return true;
            }
            return false;
        }
    }

    private boolean hitFocusedPlugin(int contentX, int contentY) {
        if (DebugFlags.WEB_VIEW) {
            Log.v(LOGTAG, "nativeFocusIsPlugin()=" + nativeFocusIsPlugin());
            Rect r = nativeFocusNodeBounds();
            Log.v(LOGTAG, "nativeFocusNodeBounds()=(" + r.left + ", " + r.top
                    + ", " + r.right + ", " + r.bottom + ")");
        }
        return nativeFocusIsPlugin()
                && nativeFocusNodeBounds().contains(contentX, contentY);
    }

    private boolean shouldForwardTouchEvent() {
        return mFullScreenHolder != null || (mForwardTouchEvents
                && !mSelectingText
                && mPreventDefault != PREVENT_DEFAULT_IGNORE);
    }

    private boolean inFullScreenMode() {
        return mFullScreenHolder != null;
    }

    @Override
    public boolean onTouchEvent(MotionEvent ev) {
        if (mNativeClass == 0 || (!isClickable() && !isLongClickable())) {
            return false;
        }

        if (DebugFlags.WEB_VIEW) {
            Log.v(LOGTAG, ev + " at " + ev.getEventTime() + " mTouchMode="
                    + mTouchMode);
        }

        int action;
        float x, y;
        long eventTime = ev.getEventTime();

        // FIXME: we may consider to give WebKit an option to handle multi-touch
        // events later.
        if (mSupportMultiTouch && ev.getPointerCount() > 1) {
            if (mAllowPanAndScale || mMinZoomScale < mMaxZoomScale) {
                mScaleDetector.onTouchEvent(ev);
                if (mScaleDetector.isInProgress()) {
                    mLastTouchTime = eventTime;
                    if (!mAllowPanAndScale) {
                        return true;
                    }
                    mPrivateHandler.removeMessages(SWITCH_TO_SHORTPRESS);
                    mPrivateHandler.removeMessages(SWITCH_TO_LONGPRESS);
                }
                x = mScaleDetector.getFocusX();
                y = mScaleDetector.getFocusY();
                action = ev.getAction() & MotionEvent.ACTION_MASK;
                if (action == MotionEvent.ACTION_POINTER_DOWN) {
                    cancelTouch();
                    action = MotionEvent.ACTION_DOWN;
                } else if (action == MotionEvent.ACTION_POINTER_UP) {
                    // set mLastTouchX/Y to the remaining point
                    mLastTouchX = x;
                    mLastTouchY = y;
                } else if (action == MotionEvent.ACTION_MOVE) {
                    // negative x or y indicate it is on the edge, skip it.
                    if (x < 0 || y < 0) {
                        return true;
                    }
                }
            } else {
                // if the page disallow zoom, skip multi-pointer action
                return true;
            }
        } else {
            action = ev.getAction();
            x = ev.getX();
            y = ev.getY();
        }

        // Due to the touch screen edge effect, a touch closer to the edge
        // always snapped to the edge. As getViewWidth() can be different from
        // getWidth() due to the scrollbar, adjusting the point to match
        // getViewWidth(). Same applied to the height.
        if (x > getViewWidth() - 1) {
            x = getViewWidth() - 1;
        }
        if (y > getViewHeightWithTitle() - 1) {
            y = getViewHeightWithTitle() - 1;
        }

        float fDeltaX = mLastTouchX - x;
        float fDeltaY = mLastTouchY - y;
        int deltaX = (int) fDeltaX;
        int deltaY = (int) fDeltaY;
        int contentX = viewToContentX((int) x + mScrollX);
        int contentY = viewToContentY((int) y + mScrollY);

        switch (action) {
            case MotionEvent.ACTION_DOWN: {
                mPreventDefault = PREVENT_DEFAULT_NO;
                mConfirmMove = false;
                if (!mScroller.isFinished()) {
                    // stop the current scroll animation, but if this is
                    // the start of a fling, allow it to add to the current
                    // fling's velocity
                    mScroller.abortAnimation();
                    mTouchMode = TOUCH_DRAG_START_MODE;
                    mConfirmMove = true;
                    mPrivateHandler.removeMessages(RESUME_WEBCORE_PRIORITY);
                } else if (mPrivateHandler.hasMessages(RELEASE_SINGLE_TAP)) {
                    mPrivateHandler.removeMessages(RELEASE_SINGLE_TAP);
                    if (deltaX * deltaX + deltaY * deltaY < mDoubleTapSlopSquare) {
                        mTouchMode = TOUCH_DOUBLE_TAP_MODE;
                    } else {
                        // commit the short press action for the previous tap
                        doShortPress();
                        mTouchMode = TOUCH_INIT_MODE;
                        mDeferTouchProcess = (!inFullScreenMode()
                                && mForwardTouchEvents) ? hitFocusedPlugin(
                                contentX, contentY) : false;
                    }
                } else { // the normal case
                    mPreviewZoomOnly = false;
                    mTouchMode = TOUCH_INIT_MODE;
                    mDeferTouchProcess = (!inFullScreenMode()
                            && mForwardTouchEvents) ? hitFocusedPlugin(
                            contentX, contentY) : false;
                    mWebViewCore.sendMessage(
                            EventHub.UPDATE_FRAME_CACHE_IF_LOADING);
                    if (mLogEvent && eventTime - mLastTouchUpTime < 1000) {
                        EventLog.writeEvent(EventLogTags.BROWSER_DOUBLE_TAP_DURATION,
                                (eventTime - mLastTouchUpTime), eventTime);
                    }
                    if (mSelectingText) {
                        mDrawSelectionPointer = false;
                        mSelectionStarted = nativeStartSelection(contentX, contentY);
                        if (DebugFlags.WEB_VIEW) {
                            Log.v(LOGTAG, "select=" + contentX + "," + contentY);
                        }
                        invalidate();
                    }
                }
                // Trigger the link
                if (mTouchMode == TOUCH_INIT_MODE
                        || mTouchMode == TOUCH_DOUBLE_TAP_MODE) {
                    mPrivateHandler.sendEmptyMessageDelayed(
                            SWITCH_TO_SHORTPRESS, TAP_TIMEOUT);
                    mPrivateHandler.sendEmptyMessageDelayed(
                            SWITCH_TO_LONGPRESS, LONG_PRESS_TIMEOUT);
                    if (inFullScreenMode() || mDeferTouchProcess) {
                        mPreventDefault = PREVENT_DEFAULT_YES;
                    } else if (mForwardTouchEvents) {
                        mPreventDefault = PREVENT_DEFAULT_MAYBE_YES;
                    } else {
                        mPreventDefault = PREVENT_DEFAULT_NO;
                    }
                    // pass the touch events from UI thread to WebCore thread
                    if (shouldForwardTouchEvent()) {
                        TouchEventData ted = new TouchEventData();
                        ted.mAction = action;
                        ted.mX = contentX;
                        ted.mY = contentY;
                        ted.mMetaState = ev.getMetaState();
                        ted.mReprocess = mDeferTouchProcess;
                        mWebViewCore.sendMessage(EventHub.TOUCH_EVENT, ted);
                        if (mDeferTouchProcess) {
                            // still needs to set them for compute deltaX/Y
                            mLastTouchX = x;
                            mLastTouchY = y;
                            break;
                        }
                        if (!inFullScreenMode()) {
                            mPrivateHandler.sendMessageDelayed(mPrivateHandler
                                    .obtainMessage(PREVENT_DEFAULT_TIMEOUT,
                                            action, 0), TAP_TIMEOUT);
                        }
                    }
                }
                startTouch(x, y, eventTime);
                break;
            }
            case MotionEvent.ACTION_MOVE: {
                boolean firstMove = false;
                if (!mConfirmMove && (deltaX * deltaX + deltaY * deltaY)
                        >= mTouchSlopSquare) {
                    mPrivateHandler.removeMessages(SWITCH_TO_SHORTPRESS);
                    mPrivateHandler.removeMessages(SWITCH_TO_LONGPRESS);
                    mConfirmMove = true;
                    firstMove = true;
                    if (mTouchMode == TOUCH_DOUBLE_TAP_MODE) {
                        mTouchMode = TOUCH_INIT_MODE;
                    }
                }
                // pass the touch events from UI thread to WebCore thread
                if (shouldForwardTouchEvent() && mConfirmMove && (firstMove
                        || eventTime - mLastSentTouchTime > mCurrentTouchInterval)) {
                    TouchEventData ted = new TouchEventData();
                    ted.mAction = action;
                    ted.mX = contentX;
                    ted.mY = contentY;
                    ted.mMetaState = ev.getMetaState();
                    ted.mReprocess = mDeferTouchProcess;
                    mWebViewCore.sendMessage(EventHub.TOUCH_EVENT, ted);
                    mLastSentTouchTime = eventTime;
                    if (mDeferTouchProcess) {
                        break;
                    }
                    if (firstMove && !inFullScreenMode()) {
                        mPrivateHandler.sendMessageDelayed(mPrivateHandler
                                .obtainMessage(PREVENT_DEFAULT_TIMEOUT,
                                        action, 0), TAP_TIMEOUT);
                    }
                }
                if (mTouchMode == TOUCH_DONE_MODE
                        || mPreventDefault == PREVENT_DEFAULT_YES) {
                    // no dragging during scroll zoom animation, or when prevent
                    // default is yes
                    break;
                }
                if (mVelocityTracker == null) {
                    Log.e(LOGTAG, "Got null mVelocityTracker when "
                            + "mPreventDefault = " + mPreventDefault
                            + " mDeferTouchProcess = " + mDeferTouchProcess
                            + " mTouchMode = " + mTouchMode);
                }
                mVelocityTracker.addMovement(ev);
                if (mSelectingText && mSelectionStarted) {
                    if (DebugFlags.WEB_VIEW) {
                        Log.v(LOGTAG, "extend=" + contentX + "," + contentY);
                    }
<<<<<<< HEAD
                    nativeExtendSelection(contentX, contentY);
                    invalidate();
                    break;
                }

                if (mTouchMode != TOUCH_DRAG_MODE) {
=======
>>>>>>> 9ab32b66

                    if (!mConfirmMove) {
                        break;
                    }

                    if (mPreventDefault == PREVENT_DEFAULT_MAYBE_YES
                            || mPreventDefault == PREVENT_DEFAULT_NO_FROM_TOUCH_DOWN) {
                        // track mLastTouchTime as we may need to do fling at
                        // ACTION_UP
                        mLastTouchTime = eventTime;
                        break;
                    }

                    // Only lock dragging to one axis if we don't have a scale in progress.
                    // Scaling implies free-roaming movement. Note we'll only ever get here
                    // if mAllowPanAndScale is true.
                    if (mScaleDetector != null && !mScaleDetector.isInProgress()) {
                        // if it starts nearly horizontal or vertical, enforce it
                        int ax = Math.abs(deltaX);
                        int ay = Math.abs(deltaY);
                        if (ax > MAX_SLOPE_FOR_DIAG * ay) {
                            mSnapScrollMode = SNAP_X;
                            mSnapPositive = deltaX > 0;
                        } else if (ay > MAX_SLOPE_FOR_DIAG * ax) {
                            mSnapScrollMode = SNAP_Y;
                            mSnapPositive = deltaY > 0;
                        }
                    }

                    mTouchMode = TOUCH_DRAG_MODE;
                    mLastTouchX = x;
                    mLastTouchY = y;
                    fDeltaX = 0.0f;
                    fDeltaY = 0.0f;
                    deltaX = 0;
                    deltaY = 0;

                    startDrag();
                }

                if (mDragTrackerHandler != null) {
                    mDragTrackerHandler.dragTo(x, y);
                }

                // do pan
                boolean done = false;
                boolean keepScrollBarsVisible = false;
                if (Math.abs(fDeltaX) < 1.0f && Math.abs(fDeltaY) < 1.0f) {
                    mLastTouchX = x;
                    mLastTouchY = y;
                    keepScrollBarsVisible = done = true;
                } else {
                    if (mSnapScrollMode == SNAP_X || mSnapScrollMode == SNAP_Y) {
                        int ax = Math.abs(deltaX);
                        int ay = Math.abs(deltaY);
                        if (mSnapScrollMode == SNAP_X) {
                            // radical change means getting out of snap mode
                            if (ay > MAX_SLOPE_FOR_DIAG * ax
                                    && ay > MIN_BREAK_SNAP_CROSS_DISTANCE) {
                                mSnapScrollMode = SNAP_NONE;
                            }
                            // reverse direction means lock in the snap mode
                            if (ax > MAX_SLOPE_FOR_DIAG * ay &&
                                    (mSnapPositive
                                    ? deltaX < -mMinLockSnapReverseDistance
                                    : deltaX > mMinLockSnapReverseDistance)) {
                                mSnapScrollMode |= SNAP_LOCK;
                            }
                        } else {
                            // radical change means getting out of snap mode
                            if (ax > MAX_SLOPE_FOR_DIAG * ay
                                    && ax > MIN_BREAK_SNAP_CROSS_DISTANCE) {
                                mSnapScrollMode = SNAP_NONE;
                            }
                            // reverse direction means lock in the snap mode
                            if (ay > MAX_SLOPE_FOR_DIAG * ax &&
                                    (mSnapPositive
                                    ? deltaY < -mMinLockSnapReverseDistance
                                    : deltaY > mMinLockSnapReverseDistance)) {
                                mSnapScrollMode |= SNAP_LOCK;
                            }
                        }
                    }
                    if (mSnapScrollMode != SNAP_NONE) {
                        if ((mSnapScrollMode & SNAP_X) == SNAP_X) {
                            deltaY = 0;
                        } else {
                            deltaX = 0;
                        }
                    }
                    if ((deltaX | deltaY) != 0) {
                        if (deltaX != 0) {
                            mLastTouchX = x;
                        }
                        if (deltaY != 0) {
                            mLastTouchY = y;
                        }
                        mHeldMotionless = MOTIONLESS_FALSE;
                    } else {
                        // keep the scrollbar on the screen even there is no
                        // scroll
                        mLastTouchX = x;
                        mLastTouchY = y;
                        keepScrollBarsVisible = true;
                    }
                    mLastTouchTime = eventTime;
                    mUserScroll = true;
                }

                doDrag(deltaX, deltaY);

                if (keepScrollBarsVisible) {
                    if (mHeldMotionless != MOTIONLESS_TRUE) {
                        mHeldMotionless = MOTIONLESS_TRUE;
                        invalidate();
                    }
                    // keep the scrollbar on the screen even there is no scroll
                    awakenScrollBars(ViewConfiguration.getScrollDefaultDelay(),
                            false);
                    // return false to indicate that we can't pan out of the
                    // view space
                    return !done;
                }
                break;
            }
            case MotionEvent.ACTION_UP: {
                if (!isFocused()) requestFocus();
                // pass the touch events from UI thread to WebCore thread
                if (shouldForwardTouchEvent()) {
                    TouchEventData ted = new TouchEventData();
                    ted.mAction = action;
                    ted.mX = contentX;
                    ted.mY = contentY;
                    ted.mMetaState = ev.getMetaState();
                    ted.mReprocess = mDeferTouchProcess;
                    mWebViewCore.sendMessage(EventHub.TOUCH_EVENT, ted);
                }
                mLastTouchUpTime = eventTime;
                switch (mTouchMode) {
                    case TOUCH_DOUBLE_TAP_MODE: // double tap
                        mPrivateHandler.removeMessages(SWITCH_TO_SHORTPRESS);
                        mPrivateHandler.removeMessages(SWITCH_TO_LONGPRESS);
                        if (inFullScreenMode() || mDeferTouchProcess) {
                            TouchEventData ted = new TouchEventData();
                            ted.mAction = WebViewCore.ACTION_DOUBLETAP;
                            ted.mX = contentX;
                            ted.mY = contentY;
                            ted.mMetaState = ev.getMetaState();
                            ted.mReprocess = mDeferTouchProcess;
                            mWebViewCore.sendMessage(EventHub.TOUCH_EVENT, ted);
                        } else if (mPreventDefault != PREVENT_DEFAULT_YES){
                            doDoubleTap();
                            mTouchMode = TOUCH_DONE_MODE;
                        }
                        break;
                    case TOUCH_INIT_MODE: // tap
                    case TOUCH_SHORTPRESS_START_MODE:
                    case TOUCH_SHORTPRESS_MODE:
                        mPrivateHandler.removeMessages(SWITCH_TO_SHORTPRESS);
                        mPrivateHandler.removeMessages(SWITCH_TO_LONGPRESS);
                        if (mConfirmMove) {
                            Log.w(LOGTAG, "Miss a drag as we are waiting for" +
                                    " WebCore's response for touch down.");
                            if (mPreventDefault != PREVENT_DEFAULT_YES
                                    && (computeMaxScrollX() > 0
                                            || computeMaxScrollY() > 0)) {
                                // If the user has performed a very quick touch
                                // sequence it is possible that we may get here
                                // before WebCore has had a chance to process the events.
                                // In this case, any call to preventDefault in the
                                // JS touch handler will not have been executed yet.
                                // Hence we will see both the UI (now) and WebCore
                                // (when context switches) handling the event,
                                // regardless of whether the web developer actually
                                // doeses preventDefault in their touch handler. This
                                // is the nature of our asynchronous touch model.

                                // we will not rewrite drag code here, but we
                                // will try fling if it applies.
                                WebViewCore.reducePriority();
                                // to get better performance, pause updating the
                                // picture
                                WebViewCore.pauseUpdatePicture(mWebViewCore);
                                // fall through to TOUCH_DRAG_MODE
                            } else {
                                // WebKit may consume the touch event and modify
                                // DOM. drawContentPicture() will be called with
                                // animateSroll as true for better performance.
                                // Force redraw in high-quality.
                                invalidate();
                                break;
                            }
                        } else {
                            if (mSelectingText) {
                                if (nativeHitSelection(contentX, contentY)) {
                                    copySelection();
                                }
                                selectionDone();
                                break;
                            }
                            if (mTouchMode == TOUCH_INIT_MODE) {
                                mPrivateHandler.sendEmptyMessageDelayed(
                                        RELEASE_SINGLE_TAP, ViewConfiguration
                                                .getDoubleTapTimeout());
                            } else {
                                doShortPress();
                            }
                            break;
                        }
                    case TOUCH_DRAG_MODE:
                        mPrivateHandler.removeMessages(DRAG_HELD_MOTIONLESS);
                        mPrivateHandler.removeMessages(AWAKEN_SCROLL_BARS);
                        // if the user waits a while w/o moving before the
                        // up, we don't want to do a fling
                        if (eventTime - mLastTouchTime <= MIN_FLING_TIME) {
                            if (mVelocityTracker == null) {
                                Log.e(LOGTAG, "Got null mVelocityTracker when "
                                        + "mPreventDefault = "
                                        + mPreventDefault
                                        + " mDeferTouchProcess = "
                                        + mDeferTouchProcess);
                            }
                            mVelocityTracker.addMovement(ev);
                            // set to MOTIONLESS_IGNORE so that it won't keep
                            // removing and sending message in
                            // drawCoreAndCursorRing()
                            mHeldMotionless = MOTIONLESS_IGNORE;
                            doFling();
                            break;
                        } else {
                            if (mScroller.springBack(mScrollX, mScrollY, 0,
                                    computeMaxScrollX(), 0,
                                    computeMaxScrollY())) {
                                invalidate();
                            }
                        }
                        // redraw in high-quality, as we're done dragging
                        mHeldMotionless = MOTIONLESS_TRUE;
                        invalidate();
                        // fall through
                    case TOUCH_DRAG_START_MODE:
                        // TOUCH_DRAG_START_MODE should not happen for the real
                        // device as we almost certain will get a MOVE. But this
                        // is possible on emulator.
                        mLastVelocity = 0;
                        WebViewCore.resumePriority();
                        WebViewCore.resumeUpdatePicture(mWebViewCore);
                        break;
                }
                stopTouch();
                break;
            }
            case MotionEvent.ACTION_CANCEL: {
                if (mTouchMode == TOUCH_DRAG_MODE) {
                    mScroller.springBack(mScrollX, mScrollY, 0,
                            computeMaxScrollX(), 0, computeMaxScrollY());
                    invalidate();
                }
                cancelWebCoreTouchEvent(contentX, contentY, false);
                cancelTouch();
                break;
            }
        }
        return true;
    }

    private void cancelWebCoreTouchEvent(int x, int y, boolean removeEvents) {
        if (shouldForwardTouchEvent()) {
            if (removeEvents) {
                mWebViewCore.removeMessages(EventHub.TOUCH_EVENT);
            }
            TouchEventData ted = new TouchEventData();
            ted.mX = x;
            ted.mY = y;
            ted.mAction = MotionEvent.ACTION_CANCEL;
            mWebViewCore.sendMessage(EventHub.TOUCH_EVENT, ted);
            mPreventDefault = PREVENT_DEFAULT_IGNORE;
        }
    }

    private void startTouch(float x, float y, long eventTime) {
        // Remember where the motion event started
        mLastTouchX = x;
        mLastTouchY = y;
        mLastTouchTime = eventTime;
        mVelocityTracker = VelocityTracker.obtain();
        mSnapScrollMode = SNAP_NONE;
        if (mDragTracker != null) {
            mDragTrackerHandler = new DragTrackerHandler(x, y, mDragTracker);
        }
    }

    private void startDrag() {
        WebViewCore.reducePriority();
        // to get better performance, pause updating the picture
        WebViewCore.pauseUpdatePicture(mWebViewCore);
        if (!mDragFromTextInput) {
            nativeHideCursor();
        }
        WebSettings settings = getSettings();
        if (settings.supportZoom()
                && settings.getBuiltInZoomControls()
                && !getZoomButtonsController().isVisible()
                && mMinZoomScale < mMaxZoomScale
                && (mHorizontalScrollBarMode != SCROLLBAR_ALWAYSOFF
                        || mVerticalScrollBarMode != SCROLLBAR_ALWAYSOFF)) {
            mZoomButtonsController.setVisible(true);
            int count = settings.getDoubleTapToastCount();
            if (mInZoomOverview && count > 0) {
                settings.setDoubleTapToastCount(--count);
                Toast.makeText(mContext,
                        com.android.internal.R.string.double_tap_toast,
                        Toast.LENGTH_LONG).show();
            }
        }
    }

    private void doDrag(int deltaX, int deltaY) {
        if ((deltaX | deltaY) != 0) {
            final int oldX = mScrollX;
            final int oldY = mScrollY;
            final int rangeX = computeMaxScrollX();
            final int rangeY = computeMaxScrollY();

            if (mEdgeGlowTop != null) {
                // Save the deltas for overscroll glow.
                mOverscrollDeltaX = deltaX;
                mOverscrollDeltaY = deltaY;
            }

            overScrollBy(deltaX, deltaY, oldX, oldY,
                    rangeX, rangeY,
                    mOverscrollDistance, mOverscrollDistance, true);
            if (mEdgeGlowTop != null &&
                    (!mEdgeGlowTop.isFinished() || !mEdgeGlowBottom.isFinished() ||
                            !mEdgeGlowLeft.isFinished() || !mEdgeGlowRight.isFinished())) {
                invalidate();
            }
        }
        if (!getSettings().getBuiltInZoomControls()) {
            boolean showPlusMinus = mMinZoomScale < mMaxZoomScale;
            if (mZoomControls != null && showPlusMinus) {
                if (mZoomControls.getVisibility() == View.VISIBLE) {
                    mPrivateHandler.removeCallbacks(mZoomControlRunnable);
                } else {
                    mZoomControls.show(showPlusMinus, false);
                }
                mPrivateHandler.postDelayed(mZoomControlRunnable,
                        ZOOM_CONTROLS_TIMEOUT);
            }
        }
    }

    private void stopTouch() {
        if (mDragTrackerHandler != null) {
            mDragTrackerHandler.stopDrag();
        }
        // we also use mVelocityTracker == null to tell us that we are
        // not "moving around", so we can take the slower/prettier
        // mode in the drawing code
        if (mVelocityTracker != null) {
            mVelocityTracker.recycle();
            mVelocityTracker = null;
        }

        // Release any pulled glows
        if (mEdgeGlowTop != null) {
            mEdgeGlowTop.onRelease();
            mEdgeGlowBottom.onRelease();
            mEdgeGlowLeft.onRelease();
            mEdgeGlowRight.onRelease();
        }
    }

    private void cancelTouch() {
        if (mDragTrackerHandler != null) {
            mDragTrackerHandler.stopDrag();
        }
        // we also use mVelocityTracker == null to tell us that we are
        // not "moving around", so we can take the slower/prettier
        // mode in the drawing code
        if (mVelocityTracker != null) {
            mVelocityTracker.recycle();
            mVelocityTracker = null;
        }

        // Release any pulled glows
        if (mEdgeGlowTop != null) {
            mEdgeGlowTop.onRelease();
            mEdgeGlowBottom.onRelease();
            mEdgeGlowLeft.onRelease();
            mEdgeGlowRight.onRelease();
        }

        if (mTouchMode == TOUCH_DRAG_MODE) {
            WebViewCore.resumePriority();
            WebViewCore.resumeUpdatePicture(mWebViewCore);
        }
        mPrivateHandler.removeMessages(SWITCH_TO_SHORTPRESS);
        mPrivateHandler.removeMessages(SWITCH_TO_LONGPRESS);
        mPrivateHandler.removeMessages(DRAG_HELD_MOTIONLESS);
        mPrivateHandler.removeMessages(AWAKEN_SCROLL_BARS);
        mHeldMotionless = MOTIONLESS_TRUE;
        mTouchMode = TOUCH_DONE_MODE;
        nativeHideCursor();
    }

    private long mTrackballFirstTime = 0;
    private long mTrackballLastTime = 0;
    private float mTrackballRemainsX = 0.0f;
    private float mTrackballRemainsY = 0.0f;
    private int mTrackballXMove = 0;
    private int mTrackballYMove = 0;
    private boolean mSelectingText = false;
    private boolean mSelectionStarted = false;
    private boolean mExtendSelection = false;
    private boolean mDrawSelectionPointer = false;
    private static final int TRACKBALL_KEY_TIMEOUT = 1000;
    private static final int TRACKBALL_TIMEOUT = 200;
    private static final int TRACKBALL_WAIT = 100;
    private static final int TRACKBALL_SCALE = 400;
    private static final int TRACKBALL_SCROLL_COUNT = 5;
    private static final int TRACKBALL_MOVE_COUNT = 10;
    private static final int TRACKBALL_MULTIPLIER = 3;
    private static final int SELECT_CURSOR_OFFSET = 16;
    private int mSelectX = 0;
    private int mSelectY = 0;
    private boolean mFocusSizeChanged = false;
    private boolean mShiftIsPressed = false;
    private boolean mTrackballDown = false;
    private long mTrackballUpTime = 0;
    private long mLastCursorTime = 0;
    private Rect mLastCursorBounds;

    // Set by default; BrowserActivity clears to interpret trackball data
    // directly for movement. Currently, the framework only passes
    // arrow key events, not trackball events, from one child to the next
    private boolean mMapTrackballToArrowKeys = true;

    public void setMapTrackballToArrowKeys(boolean setMap) {
        mMapTrackballToArrowKeys = setMap;
    }

    void resetTrackballTime() {
        mTrackballLastTime = 0;
    }

    @Override
    public boolean onTrackballEvent(MotionEvent ev) {
        long time = ev.getEventTime();
        if ((ev.getMetaState() & KeyEvent.META_ALT_ON) != 0) {
            if (ev.getY() > 0) pageDown(true);
            if (ev.getY() < 0) pageUp(true);
            return true;
        }
<<<<<<< HEAD
=======
        boolean shiftPressed = mShiftIsPressed && (mNativeClass == 0
                || !nativePageShouldHandleShiftAndArrows());
>>>>>>> 9ab32b66
        if (ev.getAction() == MotionEvent.ACTION_DOWN) {
            if (mSelectingText) {
                return true; // discard press if copy in progress
            }
            mTrackballDown = true;
            if (mNativeClass == 0) {
                return false;
            }
            nativeRecordButtons(hasFocus() && hasWindowFocus(), true, true);
            if (time - mLastCursorTime <= TRACKBALL_TIMEOUT
                    && !mLastCursorBounds.equals(nativeGetCursorRingBounds())) {
                nativeSelectBestAt(mLastCursorBounds);
            }
            if (DebugFlags.WEB_VIEW) {
                Log.v(LOGTAG, "onTrackballEvent down ev=" + ev
                        + " time=" + time
                        + " mLastCursorTime=" + mLastCursorTime);
            }
            if (isInTouchMode()) requestFocusFromTouch();
            return false; // let common code in onKeyDown at it
        }
        if (ev.getAction() == MotionEvent.ACTION_UP) {
            // LONG_PRESS_CENTER is set in common onKeyDown
            mPrivateHandler.removeMessages(LONG_PRESS_CENTER);
            mTrackballDown = false;
            mTrackballUpTime = time;
            if (mSelectingText) {
                if (mExtendSelection) {
                    copySelection();
                    selectionDone();
                } else {
                    mExtendSelection = true;
                    nativeSetExtendSelection();
                    invalidate(); // draw the i-beam instead of the arrow
                }
                return true; // discard press if copy in progress
            }
            if (DebugFlags.WEB_VIEW) {
                Log.v(LOGTAG, "onTrackballEvent up ev=" + ev
                        + " time=" + time
                );
            }
            return false; // let common code in onKeyUp at it
        }
        if (mMapTrackballToArrowKeys && mShiftIsPressed == false) {
            if (DebugFlags.WEB_VIEW) Log.v(LOGTAG, "onTrackballEvent gmail quit");
            return false;
        }
        if (mTrackballDown) {
            if (DebugFlags.WEB_VIEW) Log.v(LOGTAG, "onTrackballEvent down quit");
            return true; // discard move if trackball is down
        }
        if (time - mTrackballUpTime < TRACKBALL_TIMEOUT) {
            if (DebugFlags.WEB_VIEW) Log.v(LOGTAG, "onTrackballEvent up timeout quit");
            return true;
        }
        // TODO: alternatively we can do panning as touch does
        switchOutDrawHistory();
        if (time - mTrackballLastTime > TRACKBALL_TIMEOUT) {
            if (DebugFlags.WEB_VIEW) {
                Log.v(LOGTAG, "onTrackballEvent time="
                        + time + " last=" + mTrackballLastTime);
            }
            mTrackballFirstTime = time;
            mTrackballXMove = mTrackballYMove = 0;
        }
        mTrackballLastTime = time;
        if (DebugFlags.WEB_VIEW) {
            Log.v(LOGTAG, "onTrackballEvent ev=" + ev + " time=" + time);
        }
        mTrackballRemainsX += ev.getX();
        mTrackballRemainsY += ev.getY();
        doTrackball(time);
        return true;
    }

    void moveSelection(float xRate, float yRate) {
        if (mNativeClass == 0)
            return;
        int width = getViewWidth();
        int height = getViewHeight();
        mSelectX += xRate;
        mSelectY += yRate;
        int maxX = width + mScrollX;
        int maxY = height + mScrollY;
        mSelectX = Math.min(maxX, Math.max(mScrollX - SELECT_CURSOR_OFFSET
                , mSelectX));
        mSelectY = Math.min(maxY, Math.max(mScrollY - SELECT_CURSOR_OFFSET
                , mSelectY));
        if (DebugFlags.WEB_VIEW) {
            Log.v(LOGTAG, "moveSelection"
                    + " mSelectX=" + mSelectX
                    + " mSelectY=" + mSelectY
                    + " mScrollX=" + mScrollX
                    + " mScrollY=" + mScrollY
                    + " xRate=" + xRate
                    + " yRate=" + yRate
                    );
        }
        nativeMoveSelection(viewToContentX(mSelectX), viewToContentY(mSelectY));
        int scrollX = mSelectX < mScrollX ? -SELECT_CURSOR_OFFSET
                : mSelectX > maxX - SELECT_CURSOR_OFFSET ? SELECT_CURSOR_OFFSET
                : 0;
        int scrollY = mSelectY < mScrollY ? -SELECT_CURSOR_OFFSET
                : mSelectY > maxY - SELECT_CURSOR_OFFSET ? SELECT_CURSOR_OFFSET
                : 0;
        pinScrollBy(scrollX, scrollY, true, 0);
        Rect select = new Rect(mSelectX, mSelectY, mSelectX + 1, mSelectY + 1);
        requestRectangleOnScreen(select);
        invalidate();
   }

    private int scaleTrackballX(float xRate, int width) {
        int xMove = (int) (xRate / TRACKBALL_SCALE * width);
        int nextXMove = xMove;
        if (xMove > 0) {
            if (xMove > mTrackballXMove) {
                xMove -= mTrackballXMove;
            }
        } else if (xMove < mTrackballXMove) {
            xMove -= mTrackballXMove;
        }
        mTrackballXMove = nextXMove;
        return xMove;
    }

    private int scaleTrackballY(float yRate, int height) {
        int yMove = (int) (yRate / TRACKBALL_SCALE * height);
        int nextYMove = yMove;
        if (yMove > 0) {
            if (yMove > mTrackballYMove) {
                yMove -= mTrackballYMove;
            }
        } else if (yMove < mTrackballYMove) {
            yMove -= mTrackballYMove;
        }
        mTrackballYMove = nextYMove;
        return yMove;
    }

    private int keyCodeToSoundsEffect(int keyCode) {
        switch(keyCode) {
            case KeyEvent.KEYCODE_DPAD_UP:
                return SoundEffectConstants.NAVIGATION_UP;
            case KeyEvent.KEYCODE_DPAD_RIGHT:
                return SoundEffectConstants.NAVIGATION_RIGHT;
            case KeyEvent.KEYCODE_DPAD_DOWN:
                return SoundEffectConstants.NAVIGATION_DOWN;
            case KeyEvent.KEYCODE_DPAD_LEFT:
                return SoundEffectConstants.NAVIGATION_LEFT;
        }
        throw new IllegalArgumentException("keyCode must be one of " +
                "{KEYCODE_DPAD_UP, KEYCODE_DPAD_RIGHT, KEYCODE_DPAD_DOWN, " +
                "KEYCODE_DPAD_LEFT}.");
    }

    private void doTrackball(long time) {
        int elapsed = (int) (mTrackballLastTime - mTrackballFirstTime);
        if (elapsed == 0) {
            elapsed = TRACKBALL_TIMEOUT;
        }
        float xRate = mTrackballRemainsX * 1000 / elapsed;
        float yRate = mTrackballRemainsY * 1000 / elapsed;
        int viewWidth = getViewWidth();
        int viewHeight = getViewHeight();
<<<<<<< HEAD
        if (mSelectingText) {
            if (!mDrawSelectionPointer) {
                // The last selection was made by touch, disabling drawing the
                // selection pointer. Allow the trackball to adjust the
                // position of the touch control.
                mSelectX = contentToViewX(nativeSelectionX());
                mSelectY = contentToViewY(nativeSelectionY());
                mDrawSelectionPointer = mExtendSelection = true;
                nativeSetExtendSelection();
            }
=======
        if (mShiftIsPressed && (mNativeClass == 0
                || !nativePageShouldHandleShiftAndArrows())) {
>>>>>>> 9ab32b66
            moveSelection(scaleTrackballX(xRate, viewWidth),
                    scaleTrackballY(yRate, viewHeight));
            mTrackballRemainsX = mTrackballRemainsY = 0;
            return;
        }
        float ax = Math.abs(xRate);
        float ay = Math.abs(yRate);
        float maxA = Math.max(ax, ay);
        if (DebugFlags.WEB_VIEW) {
            Log.v(LOGTAG, "doTrackball elapsed=" + elapsed
                    + " xRate=" + xRate
                    + " yRate=" + yRate
                    + " mTrackballRemainsX=" + mTrackballRemainsX
                    + " mTrackballRemainsY=" + mTrackballRemainsY);
        }
        int width = mContentWidth - viewWidth;
        int height = mContentHeight - viewHeight;
        if (width < 0) width = 0;
        if (height < 0) height = 0;
        ax = Math.abs(mTrackballRemainsX * TRACKBALL_MULTIPLIER);
        ay = Math.abs(mTrackballRemainsY * TRACKBALL_MULTIPLIER);
        maxA = Math.max(ax, ay);
        int count = Math.max(0, (int) maxA);
        int oldScrollX = mScrollX;
        int oldScrollY = mScrollY;
        if (count > 0) {
            int selectKeyCode = ax < ay ? mTrackballRemainsY < 0 ?
                    KeyEvent.KEYCODE_DPAD_UP : KeyEvent.KEYCODE_DPAD_DOWN :
                    mTrackballRemainsX < 0 ? KeyEvent.KEYCODE_DPAD_LEFT :
                    KeyEvent.KEYCODE_DPAD_RIGHT;
            count = Math.min(count, TRACKBALL_MOVE_COUNT);
            if (DebugFlags.WEB_VIEW) {
                Log.v(LOGTAG, "doTrackball keyCode=" + selectKeyCode
                        + " count=" + count
                        + " mTrackballRemainsX=" + mTrackballRemainsX
                        + " mTrackballRemainsY=" + mTrackballRemainsY);
            }
            if (mNativeClass != 0 && nativePageShouldHandleShiftAndArrows()) {
                for (int i = 0; i < count; i++) {
                    letPageHandleNavKey(selectKeyCode, time, true);
                }
                letPageHandleNavKey(selectKeyCode, time, false);
            } else if (navHandledKey(selectKeyCode, count, false, time)) {
                playSoundEffect(keyCodeToSoundsEffect(selectKeyCode));
            }
            mTrackballRemainsX = mTrackballRemainsY = 0;
        }
        if (count >= TRACKBALL_SCROLL_COUNT) {
            int xMove = scaleTrackballX(xRate, width);
            int yMove = scaleTrackballY(yRate, height);
            if (DebugFlags.WEB_VIEW) {
                Log.v(LOGTAG, "doTrackball pinScrollBy"
                        + " count=" + count
                        + " xMove=" + xMove + " yMove=" + yMove
                        + " mScrollX-oldScrollX=" + (mScrollX-oldScrollX)
                        + " mScrollY-oldScrollY=" + (mScrollY-oldScrollY)
                        );
            }
            if (Math.abs(mScrollX - oldScrollX) > Math.abs(xMove)) {
                xMove = 0;
            }
            if (Math.abs(mScrollY - oldScrollY) > Math.abs(yMove)) {
                yMove = 0;
            }
            if (xMove != 0 || yMove != 0) {
                pinScrollBy(xMove, yMove, true, 0);
            }
            mUserScroll = true;
        }
    }

    private int computeMaxScrollX() {
        return Math.max(computeRealHorizontalScrollRange() - getViewWidth(), 0);
    }

    private int computeMaxScrollY() {
        return Math.max(computeRealVerticalScrollRange() + getTitleHeight()
                - getViewHeightWithTitle(), 0);
    }

    public void flingScroll(int vx, int vy) {
        mScroller.fling(mScrollX, mScrollY, vx, vy, 0, computeMaxScrollX(), 0,
                computeMaxScrollY(), mOverflingDistance, mOverflingDistance);
        invalidate();
    }

    private void doFling() {
        if (mVelocityTracker == null) {
            return;
        }
        int maxX = computeMaxScrollX();
        int maxY = computeMaxScrollY();

        mVelocityTracker.computeCurrentVelocity(1000, mMaximumFling);
        int vx = (int) mVelocityTracker.getXVelocity();
        int vy = (int) mVelocityTracker.getYVelocity();

        if (mSnapScrollMode != SNAP_NONE) {
            if ((mSnapScrollMode & SNAP_X) == SNAP_X) {
                vy = 0;
            } else {
                vx = 0;
            }
        }
        if (true /* EMG release: make our fling more like Maps' */) {
            // maps cuts their velocity in half
            vx = vx * 3 / 4;
            vy = vy * 3 / 4;
        }
        if ((maxX == 0 && vy == 0) || (maxY == 0 && vx == 0)) {
            WebViewCore.resumePriority();
            WebViewCore.resumeUpdatePicture(mWebViewCore);
            if (mScroller.springBack(mScrollX, mScrollY, 0, computeMaxScrollX(),
                    0, computeMaxScrollY())) {
                invalidate();
            }
            return;
        }
        float currentVelocity = mScroller.getCurrVelocity();
        if (mLastVelocity > 0 && currentVelocity > 0) {
            float deltaR = (float) (Math.abs(Math.atan2(mLastVelY, mLastVelX)
                    - Math.atan2(vy, vx)));
            final float circle = (float) (Math.PI) * 2.0f;
            if (deltaR > circle * 0.9f || deltaR < circle * 0.1f) {
                vx += currentVelocity * mLastVelX / mLastVelocity;
                vy += currentVelocity * mLastVelY / mLastVelocity;
                if (DebugFlags.WEB_VIEW) {
                    Log.v(LOGTAG, "doFling vx= " + vx + " vy=" + vy);
                }
            } else if (DebugFlags.WEB_VIEW) {
                Log.v(LOGTAG, "doFling missed " + deltaR / circle);
            }
        } else if (DebugFlags.WEB_VIEW) {
            Log.v(LOGTAG, "doFling start last=" + mLastVelocity
                    + " current=" + currentVelocity
                    + " vx=" + vx + " vy=" + vy
                    + " maxX=" + maxX + " maxY=" + maxY
                    + " mScrollX=" + mScrollX + " mScrollY=" + mScrollY);
        }

        // Allow sloppy flings without overscrolling at the edges.
        if ((mScrollX == 0 || mScrollX == maxX) && Math.abs(vx) < Math.abs(vy)) {
            vx = 0;
        }
        if ((mScrollY == 0 || mScrollY == maxY) && Math.abs(vy) < Math.abs(vx)) {
            vy = 0;
        }

        if (mOverscrollDistance < mOverflingDistance) {
            if (mScrollX == -mOverscrollDistance || mScrollX == maxX + mOverscrollDistance) {
                vx = 0;
            }
            if (mScrollY == -mOverscrollDistance || mScrollY == maxY + mOverscrollDistance) {
                vy = 0;
            }
        }

        mLastVelX = vx;
        mLastVelY = vy;
        mLastVelocity = (float) Math.hypot(vx, vy);

        // no horizontal overscroll if the content just fits
        mScroller.fling(mScrollX, mScrollY, -vx, -vy, 0, maxX, 0, maxY,
                maxX == 0 ? 0 : mOverflingDistance, mOverflingDistance);
        // Duration is calculated based on velocity. With range boundaries and overscroll
        // we may not know how long the final animation will take. (Hence the deprecation
        // warning on the call below.) It's not a big deal for scroll bars but if webcore
        // resumes during this effect we will take a performance hit. See computeScroll;
        // we resume webcore there when the animation is finished.
        final int time = mScroller.getDuration();
        awakenScrollBars(time);
        invalidate();
    }

    private boolean zoomWithPreview(float scale, boolean updateTextWrapScale) {
        float oldScale = mActualScale;
        mInitialScrollX = mScrollX;
        mInitialScrollY = mScrollY;

        // snap to DEFAULT_SCALE if it is close
        if (Math.abs(scale - mDefaultScale) < MINIMUM_SCALE_INCREMENT) {
            scale = mDefaultScale;
        }

        setNewZoomScale(scale, updateTextWrapScale, false);

        if (oldScale != mActualScale) {
            // use mZoomPickerScale to see zoom preview first
            mZoomStart = SystemClock.uptimeMillis();
            mInvInitialZoomScale = 1.0f / oldScale;
            mInvFinalZoomScale = 1.0f / mActualScale;
            mZoomScale = mActualScale;
            WebViewCore.pauseUpdatePicture(mWebViewCore);
            invalidate();
            return true;
        } else {
            return false;
        }
    }

    /**
     * Returns a view containing zoom controls i.e. +/- buttons. The caller is
     * in charge of installing this view to the view hierarchy. This view will
     * become visible when the user starts scrolling via touch and fade away if
     * the user does not interact with it.
     * <p/>
     * API version 3 introduces a built-in zoom mechanism that is shown
     * automatically by the MapView. This is the preferred approach for
     * showing the zoom UI.
     *
     * @deprecated The built-in zoom mechanism is preferred, see
     *             {@link WebSettings#setBuiltInZoomControls(boolean)}.
     */
    @Deprecated
    public View getZoomControls() {
        if (!getSettings().supportZoom()) {
            Log.w(LOGTAG, "This WebView doesn't support zoom.");
            return null;
        }
        if (mZoomControls == null) {
            mZoomControls = createZoomControls();

            /*
             * need to be set to VISIBLE first so that getMeasuredHeight() in
             * {@link #onSizeChanged()} can return the measured value for proper
             * layout.
             */
            mZoomControls.setVisibility(View.VISIBLE);
            mZoomControlRunnable = new Runnable() {
                public void run() {

                    /* Don't dismiss the controls if the user has
                     * focus on them. Wait and check again later.
                     */
                    if (!mZoomControls.hasFocus()) {
                        mZoomControls.hide();
                    } else {
                        mPrivateHandler.removeCallbacks(mZoomControlRunnable);
                        mPrivateHandler.postDelayed(mZoomControlRunnable,
                                ZOOM_CONTROLS_TIMEOUT);
                    }
                }
            };
        }
        return mZoomControls;
    }

    private ExtendedZoomControls createZoomControls() {
        ExtendedZoomControls zoomControls = new ExtendedZoomControls(mContext
            , null);
        zoomControls.setOnZoomInClickListener(new OnClickListener() {
            public void onClick(View v) {
                // reset time out
                mPrivateHandler.removeCallbacks(mZoomControlRunnable);
                mPrivateHandler.postDelayed(mZoomControlRunnable,
                        ZOOM_CONTROLS_TIMEOUT);
                zoomIn();
            }
        });
        zoomControls.setOnZoomOutClickListener(new OnClickListener() {
            public void onClick(View v) {
                // reset time out
                mPrivateHandler.removeCallbacks(mZoomControlRunnable);
                mPrivateHandler.postDelayed(mZoomControlRunnable,
                        ZOOM_CONTROLS_TIMEOUT);
                zoomOut();
            }
        });
        return zoomControls;
    }

    /**
     * Gets the {@link ZoomButtonsController} which can be used to add
     * additional buttons to the zoom controls window.
     *
     * @return The instance of {@link ZoomButtonsController} used by this class,
     *         or null if it is unavailable.
     * @hide
     */
    public ZoomButtonsController getZoomButtonsController() {
        if (mZoomButtonsController == null) {
            mZoomButtonsController = new ZoomButtonsController(this);
            mZoomButtonsController.setOnZoomListener(mZoomListener);
            // ZoomButtonsController positions the buttons at the bottom, but in
            // the middle. Change their layout parameters so they appear on the
            // right.
            View controls = mZoomButtonsController.getZoomControls();
            ViewGroup.LayoutParams params = controls.getLayoutParams();
            if (params instanceof FrameLayout.LayoutParams) {
                FrameLayout.LayoutParams frameParams = (FrameLayout.LayoutParams) params;
                frameParams.gravity = Gravity.RIGHT;
            }
        }
        return mZoomButtonsController;
    }

    /**
     * Perform zoom in in the webview
     * @return TRUE if zoom in succeeds. FALSE if no zoom changes.
     */
    public boolean zoomIn() {
        // TODO: alternatively we can disallow this during draw history mode
        switchOutDrawHistory();
        mInZoomOverview = false;
        // Center zooming to the center of the screen.
        mZoomCenterX = getViewWidth() * .5f;
        mZoomCenterY = getViewHeight() * .5f;
        mAnchorX = viewToContentX((int) mZoomCenterX + mScrollX);
        mAnchorY = viewToContentY((int) mZoomCenterY + mScrollY);
        return zoomWithPreview(mActualScale * 1.25f, true);
    }

    /**
     * Perform zoom out in the webview
     * @return TRUE if zoom out succeeds. FALSE if no zoom changes.
     */
    public boolean zoomOut() {
        // TODO: alternatively we can disallow this during draw history mode
        switchOutDrawHistory();
        // Center zooming to the center of the screen.
        mZoomCenterX = getViewWidth() * .5f;
        mZoomCenterY = getViewHeight() * .5f;
        mAnchorX = viewToContentX((int) mZoomCenterX + mScrollX);
        mAnchorY = viewToContentY((int) mZoomCenterY + mScrollY);
        return zoomWithPreview(mActualScale * 0.8f, true);
    }

    private void updateSelection() {
        if (mNativeClass == 0) {
            return;
        }
        // mLastTouchX and mLastTouchY are the point in the current viewport
        int contentX = viewToContentX((int) mLastTouchX + mScrollX);
        int contentY = viewToContentY((int) mLastTouchY + mScrollY);
        Rect rect = new Rect(contentX - mNavSlop, contentY - mNavSlop,
                contentX + mNavSlop, contentY + mNavSlop);
        nativeSelectBestAt(rect);
    }

    /**
     * Scroll the focused text field/area to match the WebTextView
     * @param xPercent New x position of the WebTextView from 0 to 1.
     * @param y New y position of the WebTextView in view coordinates
     */
    /*package*/ void scrollFocusedTextInput(float xPercent, int y) {
        if (!inEditingMode() || mWebViewCore == null) {
            return;
        }
        mWebViewCore.sendMessage(EventHub.SCROLL_TEXT_INPUT,
                // Since this position is relative to the top of the text input
                // field, we do not need to take the title bar's height into
                // consideration.
                viewToContentDimension(y),
                new Float(xPercent));
    }

    /**
     * Set our starting point and time for a drag from the WebTextView.
     */
    /*package*/ void initiateTextFieldDrag(float x, float y, long eventTime) {
        if (!inEditingMode()) {
            return;
        }
        mLastTouchX = x + (float) (mWebTextView.getLeft() - mScrollX);
        mLastTouchY = y + (float) (mWebTextView.getTop() - mScrollY);
        mLastTouchTime = eventTime;
        if (!mScroller.isFinished()) {
            abortAnimation();
            mPrivateHandler.removeMessages(RESUME_WEBCORE_PRIORITY);
        }
        mSnapScrollMode = SNAP_NONE;
        mVelocityTracker = VelocityTracker.obtain();
        mTouchMode = TOUCH_DRAG_START_MODE;
    }

    /**
     * Given a motion event from the WebTextView, set its location to our
     * coordinates, and handle the event.
     */
    /*package*/ boolean textFieldDrag(MotionEvent event) {
        if (!inEditingMode()) {
            return false;
        }
        mDragFromTextInput = true;
        event.offsetLocation((float) (mWebTextView.getLeft() - mScrollX),
                (float) (mWebTextView.getTop() - mScrollY));
        boolean result = onTouchEvent(event);
        mDragFromTextInput = false;
        return result;
    }

    /**
     * Due a touch up from a WebTextView.  This will be handled by webkit to
     * change the selection.
     * @param event MotionEvent in the WebTextView's coordinates.
     */
    /*package*/ void touchUpOnTextField(MotionEvent event) {
        if (!inEditingMode()) {
            return;
        }
        int x = viewToContentX((int) event.getX() + mWebTextView.getLeft());
        int y = viewToContentY((int) event.getY() + mWebTextView.getTop());
        nativeMotionUp(x, y, mNavSlop);
    }

    /**
     * Called when pressing the center key or trackball on a textfield.
     */
    /*package*/ void centerKeyPressOnTextField() {
        mWebViewCore.sendMessage(EventHub.CLICK, nativeCursorFramePointer(),
                    nativeCursorNodePointer());
    }

    private void doShortPress() {
        if (mNativeClass == 0) {
            return;
        }
        if (mPreventDefault == PREVENT_DEFAULT_YES) {
            return;
        }
        mTouchMode = TOUCH_DONE_MODE;
        switchOutDrawHistory();
        // mLastTouchX and mLastTouchY are the point in the current viewport
        int contentX = viewToContentX((int) mLastTouchX + mScrollX);
        int contentY = viewToContentY((int) mLastTouchY + mScrollY);
        if (nativePointInNavCache(contentX, contentY, mNavSlop)) {
            WebViewCore.MotionUpData motionUpData = new WebViewCore
                    .MotionUpData();
            motionUpData.mFrame = nativeCacheHitFramePointer();
            motionUpData.mNode = nativeCacheHitNodePointer();
            motionUpData.mBounds = nativeCacheHitNodeBounds();
            motionUpData.mX = contentX;
            motionUpData.mY = contentY;
            mWebViewCore.sendMessageAtFrontOfQueue(EventHub.VALID_NODE_BOUNDS,
                    motionUpData);
        } else {
            doMotionUp(contentX, contentY);
        }
    }

    private void doMotionUp(int contentX, int contentY) {
        if (mLogEvent && nativeMotionUp(contentX, contentY, mNavSlop)) {
            EventLog.writeEvent(EventLogTags.BROWSER_SNAP_CENTER);
        }
        if (nativeHasCursorNode() && !nativeCursorIsTextInput()) {
            playSoundEffect(SoundEffectConstants.CLICK);
        }
    }

    /*
     * Return true if the view (Plugin) is fully visible and maximized inside
     * the WebView.
     */
    private boolean isPluginFitOnScreen(ViewManager.ChildView view) {
        int viewWidth = getViewWidth();
        int viewHeight = getViewHeightWithTitle();
        float scale = Math.min((float) viewWidth / view.width,
                (float) viewHeight / view.height);
        if (scale < mMinZoomScale) {
            scale = mMinZoomScale;
        } else if (scale > mMaxZoomScale) {
            scale = mMaxZoomScale;
        }
        if (Math.abs(scale - mActualScale) < MINIMUM_SCALE_INCREMENT) {
            if (contentToViewX(view.x) >= mScrollX
                    && contentToViewX(view.x + view.width) <= mScrollX
                            + viewWidth
                    && contentToViewY(view.y) >= mScrollY
                    && contentToViewY(view.y + view.height) <= mScrollY
                            + viewHeight) {
                return true;
            }
        }
        return false;
    }

    /*
     * Maximize and center the rectangle, specified in the document coordinate
     * space, inside the WebView. If the zoom doesn't need to be changed, do an
     * animated scroll to center it. If the zoom needs to be changed, find the
     * zoom center and do a smooth zoom transition.
     */
    private void centerFitRect(int docX, int docY, int docWidth, int docHeight) {
        int viewWidth = getViewWidth();
        int viewHeight = getViewHeightWithTitle();
        float scale = Math.min((float) viewWidth / docWidth, (float) viewHeight
                / docHeight);
        if (scale < mMinZoomScale) {
            scale = mMinZoomScale;
        } else if (scale > mMaxZoomScale) {
            scale = mMaxZoomScale;
        }
        if (Math.abs(scale - mActualScale) < MINIMUM_SCALE_INCREMENT) {
            pinScrollTo(contentToViewX(docX + docWidth / 2) - viewWidth / 2,
                    contentToViewY(docY + docHeight / 2) - viewHeight / 2,
                    true, 0);
        } else {
            float oldScreenX = docX * mActualScale - mScrollX;
            float rectViewX = docX * scale;
            float rectViewWidth = docWidth * scale;
            float newMaxWidth = mContentWidth * scale;
            float newScreenX = (viewWidth - rectViewWidth) / 2;
            // pin the newX to the WebView
            if (newScreenX > rectViewX) {
                newScreenX = rectViewX;
            } else if (newScreenX > (newMaxWidth - rectViewX - rectViewWidth)) {
                newScreenX = viewWidth - (newMaxWidth - rectViewX);
            }
            mZoomCenterX = (oldScreenX * scale - newScreenX * mActualScale)
                    / (scale - mActualScale);
            float oldScreenY = docY * mActualScale + getTitleHeight()
                    - mScrollY;
            float rectViewY = docY * scale + getTitleHeight();
            float rectViewHeight = docHeight * scale;
            float newMaxHeight = mContentHeight * scale + getTitleHeight();
            float newScreenY = (viewHeight - rectViewHeight) / 2;
            // pin the newY to the WebView
            if (newScreenY > rectViewY) {
                newScreenY = rectViewY;
            } else if (newScreenY > (newMaxHeight - rectViewY - rectViewHeight)) {
                newScreenY = viewHeight - (newMaxHeight - rectViewY);
            }
            mZoomCenterY = (oldScreenY * scale - newScreenY * mActualScale)
                    / (scale - mActualScale);
            zoomWithPreview(scale, false);
        }
    }

    void dismissZoomControl() {
        if (mWebViewCore == null) {
            // maybe called after WebView's destroy(). As we can't get settings,
            // just hide zoom control for both styles.
            if (mZoomButtonsController != null) {
                mZoomButtonsController.setVisible(false);
            }
            if (mZoomControls != null) {
                mZoomControls.hide();
            }
            return;
        }
        WebSettings settings = getSettings();
        if (settings.getBuiltInZoomControls()) {
            if (mZoomButtonsController != null) {
                mZoomButtonsController.setVisible(false);
            }
        } else {
            if (mZoomControlRunnable != null) {
                mPrivateHandler.removeCallbacks(mZoomControlRunnable);
            }
            if (mZoomControls != null) {
                mZoomControls.hide();
            }
        }
    }

    // Rule for double tap:
    // 1. if the current scale is not same as the text wrap scale and layout
    //    algorithm is NARROW_COLUMNS, fit to column;
    // 2. if the current state is not overview mode, change to overview mode;
    // 3. if the current state is overview mode, change to default scale.
    private void doDoubleTap() {
        if (mWebViewCore.getSettings().getUseWideViewPort() == false) {
            return;
        }
        mZoomCenterX = mLastTouchX;
        mZoomCenterY = mLastTouchY;
        mAnchorX = viewToContentX((int) mZoomCenterX + mScrollX);
        mAnchorY = viewToContentY((int) mZoomCenterY + mScrollY);
        WebSettings settings = getSettings();
        settings.setDoubleTapToastCount(0);
        // remove the zoom control after double tap
        dismissZoomControl();
        ViewManager.ChildView plugin = mViewManager.hitTest(mAnchorX, mAnchorY);
        if (plugin != null) {
            if (isPluginFitOnScreen(plugin)) {
                mInZoomOverview = true;
                // Force the titlebar fully reveal in overview mode
                if (mScrollY < getTitleHeight()) mScrollY = 0;
                zoomWithPreview((float) getViewWidth() / mZoomOverviewWidth,
                        true);
            } else {
                mInZoomOverview = false;
                centerFitRect(plugin.x, plugin.y, plugin.width, plugin.height);
            }
            return;
        }
        boolean zoomToDefault = false;
        if ((settings.getLayoutAlgorithm() == WebSettings.LayoutAlgorithm.NARROW_COLUMNS)
                && (Math.abs(mActualScale - mTextWrapScale) >= MINIMUM_SCALE_INCREMENT)) {
            setNewZoomScale(mActualScale, true, true);
            float overviewScale = (float) getViewWidth() / mZoomOverviewWidth;
            if (Math.abs(mActualScale - overviewScale) < MINIMUM_SCALE_INCREMENT) {
                mInZoomOverview = true;
            }
        } else if (!mInZoomOverview) {
            float newScale = (float) getViewWidth() / mZoomOverviewWidth;
            if (Math.abs(mActualScale - newScale) >= MINIMUM_SCALE_INCREMENT) {
                mInZoomOverview = true;
                // Force the titlebar fully reveal in overview mode
                if (mScrollY < getTitleHeight()) mScrollY = 0;
                zoomWithPreview(newScale, true);
            } else if (Math.abs(mActualScale - mDefaultScale) >= MINIMUM_SCALE_INCREMENT) {
                zoomToDefault = true;
            }
        } else {
            zoomToDefault = true;
        }
        if (zoomToDefault) {
            mInZoomOverview = false;
            int left = nativeGetBlockLeftEdge(mAnchorX, mAnchorY, mActualScale);
            if (left != NO_LEFTEDGE) {
                // add a 5pt padding to the left edge.
                int viewLeft = contentToViewX(left < 5 ? 0 : (left - 5))
                        - mScrollX;
                // Re-calculate the zoom center so that the new scroll x will be
                // on the left edge.
                if (viewLeft > 0) {
                    mZoomCenterX = viewLeft * mDefaultScale
                            / (mDefaultScale - mActualScale);
                } else {
                    scrollBy(viewLeft, 0);
                    mZoomCenterX = 0;
                }
            }
            zoomWithPreview(mDefaultScale, true);
        }
    }

    // Called by JNI to handle a touch on a node representing an email address,
    // address, or phone number
    private void overrideLoading(String url) {
        mCallbackProxy.uiOverrideUrlLoading(url);
    }

    @Override
    public boolean requestFocus(int direction, Rect previouslyFocusedRect) {
        boolean result = false;
        if (inEditingMode()) {
            result = mWebTextView.requestFocus(direction,
                    previouslyFocusedRect);
        } else {
            result = super.requestFocus(direction, previouslyFocusedRect);
            if (mWebViewCore.getSettings().getNeedInitialFocus()) {
                // For cases such as GMail, where we gain focus from a direction,
                // we want to move to the first available link.
                // FIXME: If there are no visible links, we may not want to
                int fakeKeyDirection = 0;
                switch(direction) {
                    case View.FOCUS_UP:
                        fakeKeyDirection = KeyEvent.KEYCODE_DPAD_UP;
                        break;
                    case View.FOCUS_DOWN:
                        fakeKeyDirection = KeyEvent.KEYCODE_DPAD_DOWN;
                        break;
                    case View.FOCUS_LEFT:
                        fakeKeyDirection = KeyEvent.KEYCODE_DPAD_LEFT;
                        break;
                    case View.FOCUS_RIGHT:
                        fakeKeyDirection = KeyEvent.KEYCODE_DPAD_RIGHT;
                        break;
                    default:
                        return result;
                }
                if (mNativeClass != 0 && !nativeHasCursorNode()) {
                    navHandledKey(fakeKeyDirection, 1, true, 0);
                }
            }
        }
        return result;
    }

    @Override
    protected void onMeasure(int widthMeasureSpec, int heightMeasureSpec) {
        super.onMeasure(widthMeasureSpec, heightMeasureSpec);

        int heightMode = MeasureSpec.getMode(heightMeasureSpec);
        int heightSize = MeasureSpec.getSize(heightMeasureSpec);
        int widthMode = MeasureSpec.getMode(widthMeasureSpec);
        int widthSize = MeasureSpec.getSize(widthMeasureSpec);

        int measuredHeight = heightSize;
        int measuredWidth = widthSize;

        // Grab the content size from WebViewCore.
        int contentHeight = contentToViewDimension(mContentHeight);
        int contentWidth = contentToViewDimension(mContentWidth);

//        Log.d(LOGTAG, "------- measure " + heightMode);

        if (heightMode != MeasureSpec.EXACTLY) {
            mHeightCanMeasure = true;
            measuredHeight = contentHeight;
            if (heightMode == MeasureSpec.AT_MOST) {
                // If we are larger than the AT_MOST height, then our height can
                // no longer be measured and we should scroll internally.
                if (measuredHeight > heightSize) {
                    measuredHeight = heightSize;
                    mHeightCanMeasure = false;
                }
            }
        } else {
            mHeightCanMeasure = false;
        }
        if (mNativeClass != 0) {
            nativeSetHeightCanMeasure(mHeightCanMeasure);
        }
        // For the width, always use the given size unless unspecified.
        if (widthMode == MeasureSpec.UNSPECIFIED) {
            mWidthCanMeasure = true;
            measuredWidth = contentWidth;
        } else {
            mWidthCanMeasure = false;
        }

        synchronized (this) {
            setMeasuredDimension(measuredWidth, measuredHeight);
        }
    }

    @Override
    public boolean requestChildRectangleOnScreen(View child,
                                                 Rect rect,
                                                 boolean immediate) {
        rect.offset(child.getLeft() - child.getScrollX(),
                child.getTop() - child.getScrollY());

        Rect content = new Rect(viewToContentX(mScrollX),
                viewToContentY(mScrollY),
                viewToContentX(mScrollX + getWidth()
                - getVerticalScrollbarWidth()),
                viewToContentY(mScrollY + getViewHeightWithTitle()));
        content = nativeSubtractLayers(content);
        int screenTop = contentToViewY(content.top);
        int screenBottom = contentToViewY(content.bottom);
        int height = screenBottom - screenTop;
        int scrollYDelta = 0;

        if (rect.bottom > screenBottom) {
            int oneThirdOfScreenHeight = height / 3;
            if (rect.height() > 2 * oneThirdOfScreenHeight) {
                // If the rectangle is too tall to fit in the bottom two thirds
                // of the screen, place it at the top.
                scrollYDelta = rect.top - screenTop;
            } else {
                // If the rectangle will still fit on screen, we want its
                // top to be in the top third of the screen.
                scrollYDelta = rect.top - (screenTop + oneThirdOfScreenHeight);
            }
        } else if (rect.top < screenTop) {
            scrollYDelta = rect.top - screenTop;
        }

        int screenLeft = contentToViewX(content.left);
        int screenRight = contentToViewX(content.right);
        int width = screenRight - screenLeft;
        int scrollXDelta = 0;

        if (rect.right > screenRight && rect.left > screenLeft) {
            if (rect.width() > width) {
                scrollXDelta += (rect.left - screenLeft);
            } else {
                scrollXDelta += (rect.right - screenRight);
            }
        } else if (rect.left < screenLeft) {
            scrollXDelta -= (screenLeft - rect.left);
        }

        if ((scrollYDelta | scrollXDelta) != 0) {
            return pinScrollBy(scrollXDelta, scrollYDelta, !immediate, 0);
        }

        return false;
    }

    /* package */ void replaceTextfieldText(int oldStart, int oldEnd,
            String replace, int newStart, int newEnd) {
        WebViewCore.ReplaceTextData arg = new WebViewCore.ReplaceTextData();
        arg.mReplace = replace;
        arg.mNewStart = newStart;
        arg.mNewEnd = newEnd;
        mTextGeneration++;
        arg.mTextGeneration = mTextGeneration;
        mWebViewCore.sendMessage(EventHub.REPLACE_TEXT, oldStart, oldEnd, arg);
    }

    /* package */ void passToJavaScript(String currentText, KeyEvent event) {
        WebViewCore.JSKeyData arg = new WebViewCore.JSKeyData();
        arg.mEvent = event;
        arg.mCurrentText = currentText;
        // Increase our text generation number, and pass it to webcore thread
        mTextGeneration++;
        mWebViewCore.sendMessage(EventHub.PASS_TO_JS, mTextGeneration, 0, arg);
        // WebKit's document state is not saved until about to leave the page.
        // To make sure the host application, like Browser, has the up to date
        // document state when it goes to background, we force to save the
        // document state.
        mWebViewCore.removeMessages(EventHub.SAVE_DOCUMENT_STATE);
        mWebViewCore.sendMessageDelayed(EventHub.SAVE_DOCUMENT_STATE,
                cursorData(), 1000);
    }

    /* package */ synchronized WebViewCore getWebViewCore() {
        return mWebViewCore;
    }

    //-------------------------------------------------------------------------
    // Methods can be called from a separate thread, like WebViewCore
    // If it needs to call the View system, it has to send message.
    //-------------------------------------------------------------------------

    /**
     * General handler to receive message coming from webkit thread
     */
    class PrivateHandler extends Handler {
        @Override
        public void handleMessage(Message msg) {
            // exclude INVAL_RECT_MSG_ID since it is frequently output
            if (DebugFlags.WEB_VIEW && msg.what != INVAL_RECT_MSG_ID) {
                if (msg.what >= FIRST_PRIVATE_MSG_ID
                        && msg.what <= LAST_PRIVATE_MSG_ID) {
                    Log.v(LOGTAG, HandlerPrivateDebugString[msg.what
                            - FIRST_PRIVATE_MSG_ID]);
                } else if (msg.what >= FIRST_PACKAGE_MSG_ID
                        && msg.what <= LAST_PACKAGE_MSG_ID) {
                    Log.v(LOGTAG, HandlerPackageDebugString[msg.what
                            - FIRST_PACKAGE_MSG_ID]);
                } else {
                    Log.v(LOGTAG, Integer.toString(msg.what));
                }
            }
            if (mWebViewCore == null) {
                // after WebView's destroy() is called, skip handling messages.
                return;
            }
            switch (msg.what) {
                case REMEMBER_PASSWORD: {
                    mDatabase.setUsernamePassword(
                            msg.getData().getString("host"),
                            msg.getData().getString("username"),
                            msg.getData().getString("password"));
                    ((Message) msg.obj).sendToTarget();
                    break;
                }
                case NEVER_REMEMBER_PASSWORD: {
                    mDatabase.setUsernamePassword(
                            msg.getData().getString("host"), null, null);
                    ((Message) msg.obj).sendToTarget();
                    break;
                }
                case PREVENT_DEFAULT_TIMEOUT: {
                    // if timeout happens, cancel it so that it won't block UI
                    // to continue handling touch events
                    if ((msg.arg1 == MotionEvent.ACTION_DOWN
                            && mPreventDefault == PREVENT_DEFAULT_MAYBE_YES)
                            || (msg.arg1 == MotionEvent.ACTION_MOVE
                            && mPreventDefault == PREVENT_DEFAULT_NO_FROM_TOUCH_DOWN)) {
                        cancelWebCoreTouchEvent(
                                viewToContentX((int) mLastTouchX + mScrollX),
                                viewToContentY((int) mLastTouchY + mScrollY),
                                true);
                    }
                    break;
                }
                case SWITCH_TO_SHORTPRESS: {
                    if (mTouchMode == TOUCH_INIT_MODE) {
                        if (mPreventDefault != PREVENT_DEFAULT_YES) {
                            mTouchMode = TOUCH_SHORTPRESS_START_MODE;
                            updateSelection();
                        } else {
                            // set to TOUCH_SHORTPRESS_MODE so that it won't
                            // trigger double tap any more
                            mTouchMode = TOUCH_SHORTPRESS_MODE;
                        }
                    } else if (mTouchMode == TOUCH_DOUBLE_TAP_MODE) {
                        mTouchMode = TOUCH_DONE_MODE;
                    }
                    break;
                }
                case SWITCH_TO_LONGPRESS: {
                    if (inFullScreenMode() || mDeferTouchProcess) {
                        TouchEventData ted = new TouchEventData();
                        ted.mAction = WebViewCore.ACTION_LONGPRESS;
                        ted.mX = viewToContentX((int) mLastTouchX + mScrollX);
                        ted.mY = viewToContentY((int) mLastTouchY + mScrollY);
                        // metaState for long press is tricky. Should it be the
                        // state when the press started or when the press was
                        // released? Or some intermediary key state? For
                        // simplicity for now, we don't set it.
                        ted.mMetaState = 0;
                        ted.mReprocess = mDeferTouchProcess;
                        mWebViewCore.sendMessage(EventHub.TOUCH_EVENT, ted);
                    } else if (mPreventDefault != PREVENT_DEFAULT_YES) {
                        mTouchMode = TOUCH_DONE_MODE;
                        performLongClick();
                        rebuildWebTextView();
                    }
                    break;
                }
                case RELEASE_SINGLE_TAP: {
                    doShortPress();
                    break;
                }
                case SCROLL_BY_MSG_ID:
                    setContentScrollBy(msg.arg1, msg.arg2, (Boolean) msg.obj);
                    break;
                case SYNC_SCROLL_TO_MSG_ID:
                    if (mUserScroll) {
                        // if user has scrolled explicitly, don't sync the
                        // scroll position any more
                        mUserScroll = false;
                        break;
                    }
                    // fall through
                case SCROLL_TO_MSG_ID:
                    if (setContentScrollTo(msg.arg1, msg.arg2)) {
                        // if we can't scroll to the exact position due to pin,
                        // send a message to WebCore to re-scroll when we get a
                        // new picture
                        mUserScroll = false;
                        mWebViewCore.sendMessage(EventHub.SYNC_SCROLL,
                                msg.arg1, msg.arg2);
                    }
                    break;
                case SPAWN_SCROLL_TO_MSG_ID:
                    spawnContentScrollTo(msg.arg1, msg.arg2);
                    break;
                case UPDATE_ZOOM_RANGE: {
                    WebViewCore.RestoreState restoreState
                            = (WebViewCore.RestoreState) msg.obj;
                    // mScrollX contains the new minPrefWidth
                    updateZoomRange(restoreState, getViewWidth(),
                            restoreState.mScrollX, false);
                    break;
                }
                case NEW_PICTURE_MSG_ID: {
                    // If we've previously delayed deleting a root
                    // layer, do it now.
                    if (mDelayedDeleteRootLayer) {
                        mDelayedDeleteRootLayer = false;
                        nativeSetRootLayer(0);
                    }
                    WebSettings settings = mWebViewCore.getSettings();
                    // called for new content
                    final int viewWidth = getViewWidth();
                    final WebViewCore.DrawData draw =
                            (WebViewCore.DrawData) msg.obj;
                    final Point viewSize = draw.mViewPoint;
                    boolean useWideViewport = settings.getUseWideViewPort();
                    WebViewCore.RestoreState restoreState = draw.mRestoreState;
                    boolean hasRestoreState = restoreState != null;
                    if (hasRestoreState) {
                        updateZoomRange(restoreState, viewSize.x,
                                draw.mMinPrefWidth, true);
                        if (!mDrawHistory) {
                            mInZoomOverview = false;

                            if (mInitialScaleInPercent > 0) {
                                setNewZoomScale(mInitialScaleInPercent / 100.0f,
                                    mInitialScaleInPercent != mTextWrapScale * 100,
                                    false);
                            } else if (restoreState.mViewScale > 0) {
                                mTextWrapScale = restoreState.mTextWrapScale;
                                setNewZoomScale(restoreState.mViewScale, false,
                                    false);
                            } else {
                                mInZoomOverview = useWideViewport
                                    && settings.getLoadWithOverviewMode();
                                float scale;
                                if (mInZoomOverview) {
                                    scale = (float) viewWidth
                                        / DEFAULT_VIEWPORT_WIDTH;
                                } else {
                                    scale = restoreState.mTextWrapScale;
                                }
                                setNewZoomScale(scale, Math.abs(scale
                                    - mTextWrapScale) >= MINIMUM_SCALE_INCREMENT,
                                    false);
                            }
                            setContentScrollTo(restoreState.mScrollX,
                                restoreState.mScrollY);
                            // As we are on a new page, remove the WebTextView. This
                            // is necessary for page loads driven by webkit, and in
                            // particular when the user was on a password field, so
                            // the WebTextView was visible.
                            clearTextEntry(false);
                            // update the zoom buttons as the scale can be changed
                            if (getSettings().getBuiltInZoomControls()) {
                                updateZoomButtonsEnabled();
                            }
                        }
                    }
                    // We update the layout (i.e. request a layout from the
                    // view system) if the last view size that we sent to
                    // WebCore matches the view size of the picture we just
                    // received in the fixed dimension.
                    final boolean updateLayout = viewSize.x == mLastWidthSent
                            && viewSize.y == mLastHeightSent;
                    recordNewContentSize(draw.mWidthHeight.x,
                            draw.mWidthHeight.y
                            + (mFindIsUp ? mFindHeight : 0), updateLayout);
                    if (DebugFlags.WEB_VIEW) {
                        Rect b = draw.mInvalRegion.getBounds();
                        Log.v(LOGTAG, "NEW_PICTURE_MSG_ID {" +
                                b.left+","+b.top+","+b.right+","+b.bottom+"}");
                    }
                    invalidateContentRect(draw.mInvalRegion.getBounds());
                    if (mPictureListener != null) {
                        mPictureListener.onNewPicture(WebView.this, capturePicture());
                    }
                    if (useWideViewport) {
                        // limit mZoomOverviewWidth upper bound to
                        // sMaxViewportWidth so that if the page doesn't behave
                        // well, the WebView won't go insane. limit the lower
                        // bound to match the default scale for mobile sites.
                        mZoomOverviewWidth = Math.min(sMaxViewportWidth, Math
                                .max((int) (viewWidth / mDefaultScale), Math
                                        .max(draw.mMinPrefWidth,
                                                draw.mViewPoint.x)));
                    }
                    if (!mMinZoomScaleFixed) {
                        mMinZoomScale = (float) viewWidth / mZoomOverviewWidth;
                    }
                    if (!mDrawHistory && mInZoomOverview) {
                        // fit the content width to the current view. Ignore
                        // the rounding error case.
                        if (Math.abs((viewWidth * mInvActualScale)
                                - mZoomOverviewWidth) > 1) {
                            setNewZoomScale((float) viewWidth
                                    / mZoomOverviewWidth, Math.abs(mActualScale
                                    - mTextWrapScale) < MINIMUM_SCALE_INCREMENT,
                                    false);
                        }
                    }
                    if (draw.mFocusSizeChanged && inEditingMode()) {
                        mFocusSizeChanged = true;
                    }
                    if (hasRestoreState) {
                        mViewManager.postReadyToDrawAll();
                    }
                    break;
                }
                case WEBCORE_INITIALIZED_MSG_ID:
                    // nativeCreate sets mNativeClass to a non-zero value
                    nativeCreate(msg.arg1);
                    break;
                case UPDATE_TEXTFIELD_TEXT_MSG_ID:
                    // Make sure that the textfield is currently focused
                    // and representing the same node as the pointer.
                    if (inEditingMode() &&
                            mWebTextView.isSameTextField(msg.arg1)) {
                        if (msg.getData().getBoolean("password")) {
                            Spannable text = (Spannable) mWebTextView.getText();
                            int start = Selection.getSelectionStart(text);
                            int end = Selection.getSelectionEnd(text);
                            mWebTextView.setInPassword(true);
                            // Restore the selection, which may have been
                            // ruined by setInPassword.
                            Spannable pword =
                                    (Spannable) mWebTextView.getText();
                            Selection.setSelection(pword, start, end);
                        // If the text entry has created more events, ignore
                        // this one.
                        } else if (msg.arg2 == mTextGeneration) {
                            mWebTextView.setTextAndKeepSelection(
                                    (String) msg.obj);
                        }
                    }
                    break;
                case REQUEST_KEYBOARD_WITH_SELECTION_MSG_ID:
                    displaySoftKeyboard(true);
                    // fall through to UPDATE_TEXT_SELECTION_MSG_ID
                case UPDATE_TEXT_SELECTION_MSG_ID:
                    updateTextSelectionFromMessage(msg.arg1, msg.arg2,
                            (WebViewCore.TextSelectionData) msg.obj);
                    break;
                case RETURN_LABEL:
                    if (inEditingMode()
                            && mWebTextView.isSameTextField(msg.arg1)) {
                        mWebTextView.setHint((String) msg.obj);
                        InputMethodManager imm
                                = InputMethodManager.peekInstance();
                        // The hint is propagated to the IME in
                        // onCreateInputConnection.  If the IME is already
                        // active, restart it so that its hint text is updated.
                        if (imm != null && imm.isActive(mWebTextView)) {
                            imm.restartInput(mWebTextView);
                        }
                    }
                    break;
                case UNHANDLED_NAV_KEY:
                    navHandledKey(msg.arg1, 1, false, 0);
                    break;
                case UPDATE_TEXT_ENTRY_MSG_ID:
                    // this is sent after finishing resize in WebViewCore. Make
                    // sure the text edit box is still on the  screen.
                    selectionDone();
                    if (inEditingMode() && nativeCursorIsTextInput()) {
                        mWebTextView.bringIntoView();
                        rebuildWebTextView();
                    }
                    break;
                case CLEAR_TEXT_ENTRY:
                    clearTextEntry(false);
                    break;
                case INVAL_RECT_MSG_ID: {
                    Rect r = (Rect)msg.obj;
                    if (r == null) {
                        invalidate();
                    } else {
                        // we need to scale r from content into view coords,
                        // which viewInvalidate() does for us
                        viewInvalidate(r.left, r.top, r.right, r.bottom);
                    }
                    break;
                }
                case IMMEDIATE_REPAINT_MSG_ID: {
                    invalidate();
                    break;
                }
                case SET_ROOT_LAYER_MSG_ID: {
                    if (0 == msg.arg1) {
                        // Null indicates deleting the old layer, but
                        // don't actually do so until we've got the
                        // new page to display.
                        mDelayedDeleteRootLayer = true;
                    } else {
                        mDelayedDeleteRootLayer = false;
                        nativeSetRootLayer(msg.arg1);
                        invalidate();
                    }
                    break;
                }
                case REQUEST_FORM_DATA:
                    AutoCompleteAdapter adapter = (AutoCompleteAdapter) msg.obj;
                    if (mWebTextView.isSameTextField(msg.arg1)) {
                        mWebTextView.setAdapterCustom(adapter);
                    }
                    break;
                case RESUME_WEBCORE_PRIORITY:
                    WebViewCore.resumePriority();
                    WebViewCore.resumeUpdatePicture(mWebViewCore);
                    break;

                case LONG_PRESS_CENTER:
                    // as this is shared by keydown and trackballdown, reset all
                    // the states
                    mGotCenterDown = false;
                    mTrackballDown = false;
                    performLongClick();
                    break;

                case WEBCORE_NEED_TOUCH_EVENTS:
                    mForwardTouchEvents = (msg.arg1 != 0);
                    break;

                case PREVENT_TOUCH_ID:
                    if (inFullScreenMode()) {
                        break;
                    }
                    if (msg.obj == null) {
                        if (msg.arg1 == MotionEvent.ACTION_DOWN
                                && mPreventDefault == PREVENT_DEFAULT_MAYBE_YES) {
                            // if prevent default is called from WebCore, UI
                            // will not handle the rest of the touch events any
                            // more.
                            mPreventDefault = msg.arg2 == 1 ? PREVENT_DEFAULT_YES
                                    : PREVENT_DEFAULT_NO_FROM_TOUCH_DOWN;
                        } else if (msg.arg1 == MotionEvent.ACTION_MOVE
                                && mPreventDefault == PREVENT_DEFAULT_NO_FROM_TOUCH_DOWN) {
                            // the return for the first ACTION_MOVE will decide
                            // whether UI will handle touch or not. Currently no
                            // support for alternating prevent default
                            mPreventDefault = msg.arg2 == 1 ? PREVENT_DEFAULT_YES
                                    : PREVENT_DEFAULT_NO;
                        }
                    } else if (msg.arg2 == 0) {
                        // prevent default is not called in WebCore, so the
                        // message needs to be reprocessed in UI
                        TouchEventData ted = (TouchEventData) msg.obj;
                        switch (ted.mAction) {
                            case MotionEvent.ACTION_DOWN:
                                mLastDeferTouchX = contentToViewX(ted.mX)
                                        - mScrollX;
                                mLastDeferTouchY = contentToViewY(ted.mY)
                                        - mScrollY;
                                mDeferTouchMode = TOUCH_INIT_MODE;
                                break;
                            case MotionEvent.ACTION_MOVE: {
                                // no snapping in defer process
                                int x = contentToViewX(ted.mX) - mScrollX;
                                int y = contentToViewY(ted.mY) - mScrollY;
                                if (mDeferTouchMode != TOUCH_DRAG_MODE) {
                                    mDeferTouchMode = TOUCH_DRAG_MODE;
                                    mLastDeferTouchX = x;
                                    mLastDeferTouchY = y;
                                    startDrag();
                                }
                                int deltaX = pinLocX((int) (mScrollX
                                        + mLastDeferTouchX - x))
                                        - mScrollX;
                                int deltaY = pinLocY((int) (mScrollY
                                        + mLastDeferTouchY - y))
                                        - mScrollY;
                                doDrag(deltaX, deltaY);
                                if (deltaX != 0) mLastDeferTouchX = x;
                                if (deltaY != 0) mLastDeferTouchY = y;
                                break;
                            }
                            case MotionEvent.ACTION_UP:
                            case MotionEvent.ACTION_CANCEL:
                                if (mDeferTouchMode == TOUCH_DRAG_MODE) {
                                    // no fling in defer process
                                    mScroller.springBack(mScrollX, mScrollY, 0,
                                            computeMaxScrollX(), 0,
                                            computeMaxScrollY());
                                    invalidate();
                                    WebViewCore.resumePriority();
                                    WebViewCore.resumeUpdatePicture(mWebViewCore);
                                }
                                mDeferTouchMode = TOUCH_DONE_MODE;
                                break;
                            case WebViewCore.ACTION_DOUBLETAP:
                                // doDoubleTap() needs mLastTouchX/Y as anchor
                                mLastTouchX = contentToViewX(ted.mX) - mScrollX;
                                mLastTouchY = contentToViewY(ted.mY) - mScrollY;
                                doDoubleTap();
                                mDeferTouchMode = TOUCH_DONE_MODE;
                                break;
                            case WebViewCore.ACTION_LONGPRESS:
                                HitTestResult hitTest = getHitTestResult();
                                if (hitTest != null && hitTest.mType
                                        != HitTestResult.UNKNOWN_TYPE) {
                                    performLongClick();
                                    rebuildWebTextView();
                                }
                                mDeferTouchMode = TOUCH_DONE_MODE;
                                break;
                        }
                    }
                    break;

                case REQUEST_KEYBOARD:
                    if (msg.arg1 == 0) {
                        hideSoftKeyboard();
                    } else {
                        displaySoftKeyboard(false);
                    }
                    break;

                case FIND_AGAIN:
                    // Ignore if find has been dismissed.
                    if (mFindIsUp) {
                        findAll(mLastFind);
                    }
                    break;

                case DRAG_HELD_MOTIONLESS:
                    mHeldMotionless = MOTIONLESS_TRUE;
                    invalidate();
                    // fall through to keep scrollbars awake

                case AWAKEN_SCROLL_BARS:
                    if (mTouchMode == TOUCH_DRAG_MODE
                            && mHeldMotionless == MOTIONLESS_TRUE) {
                        awakenScrollBars(ViewConfiguration
                                .getScrollDefaultDelay(), false);
                        mPrivateHandler.sendMessageDelayed(mPrivateHandler
                                .obtainMessage(AWAKEN_SCROLL_BARS),
                                ViewConfiguration.getScrollDefaultDelay());
                    }
                    break;

                case DO_MOTION_UP:
                    doMotionUp(msg.arg1, msg.arg2);
                    break;

                case SHOW_FULLSCREEN: {
                    View view = (View) msg.obj;
                    int npp = msg.arg1;

                    if (mFullScreenHolder != null) {
                        Log.w(LOGTAG, "Should not have another full screen.");
                        mFullScreenHolder.dismiss();
                    }
                    mFullScreenHolder = new PluginFullScreenHolder(WebView.this, npp);
                    mFullScreenHolder.setContentView(view);
                    mFullScreenHolder.setCancelable(false);
                    mFullScreenHolder.setCanceledOnTouchOutside(false);
                    mFullScreenHolder.show();

                    break;
                }
                case HIDE_FULLSCREEN:
                    if (inFullScreenMode()) {
                        mFullScreenHolder.dismiss();
                        mFullScreenHolder = null;
                    }
                    break;

                case DOM_FOCUS_CHANGED:
                    if (inEditingMode()) {
                        nativeClearCursor();
                        rebuildWebTextView();
                    }
                    break;

                case SHOW_RECT_MSG_ID: {
                    WebViewCore.ShowRectData data = (WebViewCore.ShowRectData) msg.obj;
                    int x = mScrollX;
                    int left = contentToViewX(data.mLeft);
                    int width = contentToViewDimension(data.mWidth);
                    int maxWidth = contentToViewDimension(data.mContentWidth);
                    int viewWidth = getViewWidth();
                    if (width < viewWidth) {
                        // center align
                        x += left + width / 2 - mScrollX - viewWidth / 2;
                    } else {
                        x += (int) (left + data.mXPercentInDoc * width
                                - mScrollX - data.mXPercentInView * viewWidth);
                    }
                    if (DebugFlags.WEB_VIEW) {
                        Log.v(LOGTAG, "showRectMsg=(left=" + left + ",width=" +
                              width + ",maxWidth=" + maxWidth +
                              ",viewWidth=" + viewWidth + ",x="
                              + x + ",xPercentInDoc=" + data.mXPercentInDoc +
                              ",xPercentInView=" + data.mXPercentInView+ ")");
                    }
                    // use the passing content width to cap x as the current
                    // mContentWidth may not be updated yet
                    x = Math.max(0,
                            (Math.min(maxWidth, x + viewWidth)) - viewWidth);
                    int top = contentToViewY(data.mTop);
                    int height = contentToViewDimension(data.mHeight);
                    int maxHeight = contentToViewDimension(data.mContentHeight);
                    int viewHeight = getViewHeight();
                    int y = (int) (top + data.mYPercentInDoc * height -
                                   data.mYPercentInView * viewHeight);
                    if (DebugFlags.WEB_VIEW) {
                        Log.v(LOGTAG, "showRectMsg=(top=" + top + ",height=" +
                              height + ",maxHeight=" + maxHeight +
                              ",viewHeight=" + viewHeight + ",y="
                              + y + ",yPercentInDoc=" + data.mYPercentInDoc +
                              ",yPercentInView=" + data.mYPercentInView+ ")");
                    }
                    // use the passing content height to cap y as the current
                    // mContentHeight may not be updated yet
                    y = Math.max(0,
                            (Math.min(maxHeight, y + viewHeight) - viewHeight));
                    // We need to take into account the visible title height
                    // when scrolling since y is an absolute view position.
                    y = Math.max(0, y - getVisibleTitleHeight());
                    scrollTo(x, y);
                    }
                    break;

                case CENTER_FIT_RECT:
                    Rect r = (Rect)msg.obj;
                    mInZoomOverview = false;
                    centerFitRect(r.left, r.top, r.width(), r.height());
                    break;

                case SET_SCROLLBAR_MODES:
                    mHorizontalScrollBarMode = msg.arg1;
                    mVerticalScrollBarMode = msg.arg2;
                    break;

                default:
                    super.handleMessage(msg);
                    break;
            }
        }
    }

    /**
     * Used when receiving messages for REQUEST_KEYBOARD_WITH_SELECTION_MSG_ID
     * and UPDATE_TEXT_SELECTION_MSG_ID.  Update the selection of WebTextView.
     */
    private void updateTextSelectionFromMessage(int nodePointer,
            int textGeneration, WebViewCore.TextSelectionData data) {
        if (inEditingMode()
                && mWebTextView.isSameTextField(nodePointer)
                && textGeneration == mTextGeneration) {
            mWebTextView.setSelectionFromWebKit(data.mStart, data.mEnd);
        }
    }

    // Class used to use a dropdown for a <select> element
    private class InvokeListBox implements Runnable {
        // Whether the listbox allows multiple selection.
        private boolean     mMultiple;
        // Passed in to a list with multiple selection to tell
        // which items are selected.
        private int[]       mSelectedArray;
        // Passed in to a list with single selection to tell
        // where the initial selection is.
        private int         mSelection;

        private Container[] mContainers;

        // Need these to provide stable ids to my ArrayAdapter,
        // which normally does not have stable ids. (Bug 1250098)
        private class Container extends Object {
            /**
             * Possible values for mEnabled.  Keep in sync with OptionStatus in
             * WebViewCore.cpp
             */
            final static int OPTGROUP = -1;
            final static int OPTION_DISABLED = 0;
            final static int OPTION_ENABLED = 1;

            String  mString;
            int     mEnabled;
            int     mId;

            public String toString() {
                return mString;
            }
        }

        /**
         *  Subclass ArrayAdapter so we can disable OptionGroupLabels,
         *  and allow filtering.
         */
        private class MyArrayListAdapter extends ArrayAdapter<Container> {
            public MyArrayListAdapter(Context context, Container[] objects, boolean multiple) {
                super(context,
                            multiple ? com.android.internal.R.layout.select_dialog_multichoice :
                            com.android.internal.R.layout.select_dialog_singlechoice,
                            objects);
            }

            @Override
            public View getView(int position, View convertView,
                    ViewGroup parent) {
                // Always pass in null so that we will get a new CheckedTextView
                // Otherwise, an item which was previously used as an <optgroup>
                // element (i.e. has no check), could get used as an <option>
                // element, which needs a checkbox/radio, but it would not have
                // one.
                convertView = super.getView(position, null, parent);
                Container c = item(position);
                if (c != null && Container.OPTION_ENABLED != c.mEnabled) {
                    // ListView does not draw dividers between disabled and
                    // enabled elements.  Use a LinearLayout to provide dividers
                    LinearLayout layout = new LinearLayout(mContext);
                    layout.setOrientation(LinearLayout.VERTICAL);
                    if (position > 0) {
                        View dividerTop = new View(mContext);
                        dividerTop.setBackgroundResource(
                                android.R.drawable.divider_horizontal_bright);
                        layout.addView(dividerTop);
                    }

                    if (Container.OPTGROUP == c.mEnabled) {
                        // Currently select_dialog_multichoice and
                        // select_dialog_singlechoice are CheckedTextViews.  If
                        // that changes, the class cast will no longer be valid.
                        Assert.assertTrue(
                                convertView instanceof CheckedTextView);
                        ((CheckedTextView) convertView).setCheckMarkDrawable(
                                null);
                    } else {
                        // c.mEnabled == Container.OPTION_DISABLED
                        // Draw the disabled element in a disabled state.
                        convertView.setEnabled(false);
                    }

                    layout.addView(convertView);
                    if (position < getCount() - 1) {
                        View dividerBottom = new View(mContext);
                        dividerBottom.setBackgroundResource(
                                android.R.drawable.divider_horizontal_bright);
                        layout.addView(dividerBottom);
                    }
                    return layout;
                }
                return convertView;
            }

            @Override
            public boolean hasStableIds() {
                // AdapterView's onChanged method uses this to determine whether
                // to restore the old state.  Return false so that the old (out
                // of date) state does not replace the new, valid state.
                return false;
            }

            private Container item(int position) {
                if (position < 0 || position >= getCount()) {
                    return null;
                }
                return (Container) getItem(position);
            }

            @Override
            public long getItemId(int position) {
                Container item = item(position);
                if (item == null) {
                    return -1;
                }
                return item.mId;
            }

            @Override
            public boolean areAllItemsEnabled() {
                return false;
            }

            @Override
            public boolean isEnabled(int position) {
                Container item = item(position);
                if (item == null) {
                    return false;
                }
                return Container.OPTION_ENABLED == item.mEnabled;
            }
        }

        private InvokeListBox(String[] array, int[] enabled, int[] selected) {
            mMultiple = true;
            mSelectedArray = selected;

            int length = array.length;
            mContainers = new Container[length];
            for (int i = 0; i < length; i++) {
                mContainers[i] = new Container();
                mContainers[i].mString = array[i];
                mContainers[i].mEnabled = enabled[i];
                mContainers[i].mId = i;
            }
        }

        private InvokeListBox(String[] array, int[] enabled, int selection) {
            mSelection = selection;
            mMultiple = false;

            int length = array.length;
            mContainers = new Container[length];
            for (int i = 0; i < length; i++) {
                mContainers[i] = new Container();
                mContainers[i].mString = array[i];
                mContainers[i].mEnabled = enabled[i];
                mContainers[i].mId = i;
            }
        }

        /*
         * Whenever the data set changes due to filtering, this class ensures
         * that the checked item remains checked.
         */
        private class SingleDataSetObserver extends DataSetObserver {
            private long        mCheckedId;
            private ListView    mListView;
            private Adapter     mAdapter;

            /*
             * Create a new observer.
             * @param id The ID of the item to keep checked.
             * @param l ListView for getting and clearing the checked states
             * @param a Adapter for getting the IDs
             */
            public SingleDataSetObserver(long id, ListView l, Adapter a) {
                mCheckedId = id;
                mListView = l;
                mAdapter = a;
            }

            public void onChanged() {
                // The filter may have changed which item is checked.  Find the
                // item that the ListView thinks is checked.
                int position = mListView.getCheckedItemPosition();
                long id = mAdapter.getItemId(position);
                if (mCheckedId != id) {
                    // Clear the ListView's idea of the checked item, since
                    // it is incorrect
                    mListView.clearChoices();
                    // Search for mCheckedId.  If it is in the filtered list,
                    // mark it as checked
                    int count = mAdapter.getCount();
                    for (int i = 0; i < count; i++) {
                        if (mAdapter.getItemId(i) == mCheckedId) {
                            mListView.setItemChecked(i, true);
                            break;
                        }
                    }
                }
            }

            public void onInvalidate() {}
        }

        public void run() {
            final ListView listView = (ListView) LayoutInflater.from(mContext)
                    .inflate(com.android.internal.R.layout.select_dialog, null);
            final MyArrayListAdapter adapter = new
                    MyArrayListAdapter(mContext, mContainers, mMultiple);
            AlertDialog.Builder b = new AlertDialog.Builder(mContext)
                    .setView(listView).setCancelable(true)
                    .setInverseBackgroundForced(true);

            if (mMultiple) {
                b.setPositiveButton(android.R.string.ok, new DialogInterface.OnClickListener() {
                    public void onClick(DialogInterface dialog, int which) {
                        mWebViewCore.sendMessage(
                                EventHub.LISTBOX_CHOICES,
                                adapter.getCount(), 0,
                                listView.getCheckedItemPositions());
                    }});
                b.setNegativeButton(android.R.string.cancel,
                        new DialogInterface.OnClickListener() {
                    public void onClick(DialogInterface dialog, int which) {
                        mWebViewCore.sendMessage(
                                EventHub.SINGLE_LISTBOX_CHOICE, -2, 0);
                }});
            }
            final AlertDialog dialog = b.create();
            listView.setAdapter(adapter);
            listView.setFocusableInTouchMode(true);
            // There is a bug (1250103) where the checks in a ListView with
            // multiple items selected are associated with the positions, not
            // the ids, so the items do not properly retain their checks when
            // filtered.  Do not allow filtering on multiple lists until
            // that bug is fixed.

            listView.setTextFilterEnabled(!mMultiple);
            if (mMultiple) {
                listView.setChoiceMode(ListView.CHOICE_MODE_MULTIPLE);
                int length = mSelectedArray.length;
                for (int i = 0; i < length; i++) {
                    listView.setItemChecked(mSelectedArray[i], true);
                }
            } else {
                listView.setOnItemClickListener(new OnItemClickListener() {
                    public void onItemClick(AdapterView parent, View v,
                            int position, long id) {
                        mWebViewCore.sendMessage(
                                EventHub.SINGLE_LISTBOX_CHOICE, (int)id, 0);
                        dialog.dismiss();
                    }
                });
                if (mSelection != -1) {
                    listView.setSelection(mSelection);
                    listView.setChoiceMode(ListView.CHOICE_MODE_SINGLE);
                    listView.setItemChecked(mSelection, true);
                    DataSetObserver observer = new SingleDataSetObserver(
                            adapter.getItemId(mSelection), listView, adapter);
                    adapter.registerDataSetObserver(observer);
                }
            }
            dialog.setOnCancelListener(new DialogInterface.OnCancelListener() {
                public void onCancel(DialogInterface dialog) {
                    mWebViewCore.sendMessage(
                                EventHub.SINGLE_LISTBOX_CHOICE, -2, 0);
                }
            });
            dialog.show();
        }
    }

    /*
     * Request a dropdown menu for a listbox with multiple selection.
     *
     * @param array Labels for the listbox.
     * @param enabledArray  State for each element in the list.  See static
     *      integers in Container class.
     * @param selectedArray Which positions are initally selected.
     */
    void requestListBox(String[] array, int[] enabledArray, int[]
            selectedArray) {
        mPrivateHandler.post(
                new InvokeListBox(array, enabledArray, selectedArray));
    }

    private void updateZoomRange(WebViewCore.RestoreState restoreState,
            int viewWidth, int minPrefWidth, boolean updateZoomOverview) {
        if (restoreState.mMinScale == 0) {
            if (restoreState.mMobileSite) {
                if (minPrefWidth > Math.max(0, viewWidth)) {
                    mMinZoomScale = (float) viewWidth / minPrefWidth;
                    mMinZoomScaleFixed = false;
                    if (updateZoomOverview) {
                        WebSettings settings = getSettings();
                        mInZoomOverview = settings.getUseWideViewPort() &&
                                settings.getLoadWithOverviewMode();
                    }
                } else {
                    mMinZoomScale = restoreState.mDefaultScale;
                    mMinZoomScaleFixed = true;
                }
            } else {
                mMinZoomScale = DEFAULT_MIN_ZOOM_SCALE;
                mMinZoomScaleFixed = false;
            }
        } else {
            mMinZoomScale = restoreState.mMinScale;
            mMinZoomScaleFixed = true;
        }
        if (restoreState.mMaxScale == 0) {
            mMaxZoomScale = DEFAULT_MAX_ZOOM_SCALE;
        } else {
            mMaxZoomScale = restoreState.mMaxScale;
        }
    }

    /*
     * Request a dropdown menu for a listbox with single selection or a single
     * <select> element.
     *
     * @param array Labels for the listbox.
     * @param enabledArray  State for each element in the list.  See static
     *      integers in Container class.
     * @param selection Which position is initally selected.
     */
    void requestListBox(String[] array, int[] enabledArray, int selection) {
        mPrivateHandler.post(
                new InvokeListBox(array, enabledArray, selection));
    }

    // called by JNI
    private void sendMoveFocus(int frame, int node) {
        mWebViewCore.sendMessage(EventHub.SET_MOVE_FOCUS,
                new WebViewCore.CursorData(frame, node, 0, 0));
    }

    // called by JNI
    private void sendMoveMouse(int frame, int node, int x, int y) {
        mWebViewCore.sendMessage(EventHub.SET_MOVE_MOUSE,
                new WebViewCore.CursorData(frame, node, x, y));
    }

    /*
     * Send a mouse move event to the webcore thread.
     *
     * @param removeFocus Pass true if the "mouse" cursor is now over a node
     *                    which wants key events, but it is not the focus. This
     *                    will make the visual appear as though nothing is in
     *                    focus.  Remove the WebTextView, if present, and stop
     *                    drawing the blinking caret.
     * called by JNI
     */
    private void sendMoveMouseIfLatest(boolean removeFocus) {
        if (removeFocus) {
            clearTextEntry(true);
        }
        mWebViewCore.sendMessage(EventHub.SET_MOVE_MOUSE_IF_LATEST,
                cursorData());
    }

    // called by JNI
    private void sendMotionUp(int touchGeneration,
            int frame, int node, int x, int y) {
        WebViewCore.TouchUpData touchUpData = new WebViewCore.TouchUpData();
        touchUpData.mMoveGeneration = touchGeneration;
        touchUpData.mFrame = frame;
        touchUpData.mNode = node;
        touchUpData.mX = x;
        touchUpData.mY = y;
        mWebViewCore.sendMessage(EventHub.TOUCH_UP, touchUpData);
    }


    private int getScaledMaxXScroll() {
        int width;
        if (mHeightCanMeasure == false) {
            width = getViewWidth() / 4;
        } else {
            Rect visRect = new Rect();
            calcOurVisibleRect(visRect);
            width = visRect.width() / 2;
        }
        // FIXME the divisor should be retrieved from somewhere
        return viewToContentX(width);
    }

    private int getScaledMaxYScroll() {
        int height;
        if (mHeightCanMeasure == false) {
            height = getViewHeight() / 4;
        } else {
            Rect visRect = new Rect();
            calcOurVisibleRect(visRect);
            height = visRect.height() / 2;
        }
        // FIXME the divisor should be retrieved from somewhere
        // the closest thing today is hard-coded into ScrollView.java
        // (from ScrollView.java, line 363)   int maxJump = height/2;
        return Math.round(height * mInvActualScale);
    }

    /**
     * Called by JNI to invalidate view
     */
    private void viewInvalidate() {
        invalidate();
    }

    /**
     * Pass the key directly to the page.  This assumes that
     * nativePageShouldHandleShiftAndArrows() returned true.
     */
    private void letPageHandleNavKey(int keyCode, long time, boolean down) {
        int keyEventAction;
        int eventHubAction;
        if (down) {
            keyEventAction = KeyEvent.ACTION_DOWN;
            eventHubAction = EventHub.KEY_DOWN;
            playSoundEffect(keyCodeToSoundsEffect(keyCode));
        } else {
            keyEventAction = KeyEvent.ACTION_UP;
            eventHubAction = EventHub.KEY_UP;
        }
        KeyEvent event = new KeyEvent(time, time, keyEventAction, keyCode,
                1, (mShiftIsPressed ? KeyEvent.META_SHIFT_ON : 0)
                | (false ? KeyEvent.META_ALT_ON : 0) // FIXME
                | (false ? KeyEvent.META_SYM_ON : 0) // FIXME
                , 0, 0, 0);
        mWebViewCore.sendMessage(eventHubAction, event);
    }

    // return true if the key was handled
    private boolean navHandledKey(int keyCode, int count, boolean noScroll,
            long time) {
        if (mNativeClass == 0) {
            return false;
        }
        mLastCursorTime = time;
        mLastCursorBounds = nativeGetCursorRingBounds();
        boolean keyHandled
                = nativeMoveCursor(keyCode, count, noScroll) == false;
        if (DebugFlags.WEB_VIEW) {
            Log.v(LOGTAG, "navHandledKey mLastCursorBounds=" + mLastCursorBounds
                    + " mLastCursorTime=" + mLastCursorTime
                    + " handled=" + keyHandled);
        }
        if (keyHandled == false || mHeightCanMeasure == false) {
            return keyHandled;
        }
        Rect contentCursorRingBounds = nativeGetCursorRingBounds();
        if (contentCursorRingBounds.isEmpty()) return keyHandled;
        Rect viewCursorRingBounds = contentToViewRect(contentCursorRingBounds);
        Rect visRect = new Rect();
        calcOurVisibleRect(visRect);
        Rect outset = new Rect(visRect);
        int maxXScroll = visRect.width() / 2;
        int maxYScroll = visRect.height() / 2;
        outset.inset(-maxXScroll, -maxYScroll);
        if (Rect.intersects(outset, viewCursorRingBounds) == false) {
            return keyHandled;
        }
        // FIXME: Necessary because ScrollView/ListView do not scroll left/right
        int maxH = Math.min(viewCursorRingBounds.right - visRect.right,
                maxXScroll);
        if (maxH > 0) {
            pinScrollBy(maxH, 0, true, 0);
        } else {
            maxH = Math.max(viewCursorRingBounds.left - visRect.left,
                    -maxXScroll);
            if (maxH < 0) {
                pinScrollBy(maxH, 0, true, 0);
            }
        }
        if (mLastCursorBounds.isEmpty()) return keyHandled;
        if (mLastCursorBounds.equals(contentCursorRingBounds)) {
            return keyHandled;
        }
        if (DebugFlags.WEB_VIEW) {
            Log.v(LOGTAG, "navHandledKey contentCursorRingBounds="
                    + contentCursorRingBounds);
        }
        requestRectangleOnScreen(viewCursorRingBounds);
        mUserScroll = true;
        return keyHandled;
    }

    /**
     * Set the background color. It's white by default. Pass
     * zero to make the view transparent.
     * @param color   the ARGB color described by Color.java
     */
    public void setBackgroundColor(int color) {
        mBackgroundColor = color;
        mWebViewCore.sendMessage(EventHub.SET_BACKGROUND_COLOR, color);
    }

    public void debugDump() {
        nativeDebugDump();
        mWebViewCore.sendMessage(EventHub.DUMP_NAVTREE);
    }

    /**
     * Draw the HTML page into the specified canvas. This call ignores any
     * view-specific zoom, scroll offset, or other changes. It does not draw
     * any view-specific chrome, such as progress or URL bars.
     *
     * @hide only needs to be accessible to Browser and testing
     */
    public void drawPage(Canvas canvas) {
        mWebViewCore.drawContentPicture(canvas, 0, false, false);
    }

    /**
     * Set the time to wait between passing touches to WebCore. See also the
     * TOUCH_SENT_INTERVAL member for further discussion.
     *
     * @hide This is only used by the DRT test application.
     */
    public void setTouchInterval(int interval) {
        mCurrentTouchInterval = interval;
    }

    /**
     *  Update our cache with updatedText.
     *  @param updatedText  The new text to put in our cache.
     */
    /* package */ void updateCachedTextfield(String updatedText) {
        // Also place our generation number so that when we look at the cache
        // we recognize that it is up to date.
        nativeUpdateCachedTextfield(updatedText, mTextGeneration);
    }

    /* package */ ViewManager getViewManager() {
        return mViewManager;
    }

    private native int nativeCacheHitFramePointer();
    private native Rect nativeCacheHitNodeBounds();
    private native int nativeCacheHitNodePointer();
    /* package */ native void nativeClearCursor();
    private native void     nativeCreate(int ptr);
    private native int      nativeCursorFramePointer();
    private native Rect     nativeCursorNodeBounds();
    private native int nativeCursorNodePointer();
    /* package */ native boolean nativeCursorMatchesFocus();
    private native boolean  nativeCursorIntersects(Rect visibleRect);
    private native boolean  nativeCursorIsAnchor();
    private native boolean  nativeCursorIsTextInput();
    private native Point    nativeCursorPosition();
    private native String   nativeCursorText();
    /**
     * Returns true if the native cursor node says it wants to handle key events
     * (ala plugins). This can only be called if mNativeClass is non-zero!
     */
    private native boolean  nativeCursorWantsKeyEvents();
    private native void     nativeDebugDump();
    private native void     nativeDestroy();
    private native boolean  nativeEvaluateLayersAnimations();
    private native void     nativeExtendSelection(int x, int y);
    private native void     nativeDrawExtras(Canvas canvas, int extra);
    private native void     nativeDumpDisplayTree(String urlOrNull);
    private native int      nativeFindAll(String findLower, String findUpper);
    private native void     nativeFindNext(boolean forward);
    /* package */ native int      nativeFocusCandidateFramePointer();
    /* package */ native boolean  nativeFocusCandidateHasNextTextfield();
    /* package */ native boolean  nativeFocusCandidateIsPassword();
    private native boolean  nativeFocusCandidateIsRtlText();
    private native boolean  nativeFocusCandidateIsTextInput();
    /* package */ native int      nativeFocusCandidateMaxLength();
    /* package */ native String   nativeFocusCandidateName();
    private native Rect     nativeFocusCandidateNodeBounds();
    /**
     * @return A Rect with left, top, right, bottom set to the corresponding
     * padding values in the focus candidate, if it is a textfield/textarea with
     * a style.  Otherwise return null.  This is not actually a rectangle; Rect
     * is being used to pass four integers.
     */
    private native Rect     nativeFocusCandidatePaddingRect();
    /* package */ native int      nativeFocusCandidatePointer();
    private native String   nativeFocusCandidateText();
    private native int      nativeFocusCandidateTextSize();
    /**
     * Returns an integer corresponding to WebView.cpp::type.
     * See WebTextView.setType()
     */
    private native int      nativeFocusCandidateType();
    private native boolean  nativeFocusIsPlugin();
    private native Rect     nativeFocusNodeBounds();
    /* package */ native int nativeFocusNodePointer();
    private native Rect     nativeGetCursorRingBounds();
    private native String   nativeGetSelection();
    private native boolean  nativeHasCursorNode();
    private native boolean  nativeHasFocusNode();
    private native void     nativeHideCursor();
    private native boolean  nativeHitSelection(int x, int y);
    private native String   nativeImageURI(int x, int y);
    private native void     nativeInstrumentReport();
    /* package */ native boolean nativeMoveCursorToNextTextInput();
    // return true if the page has been scrolled
    private native boolean  nativeMotionUp(int x, int y, int slop);
    // returns false if it handled the key
    private native boolean  nativeMoveCursor(int keyCode, int count,
            boolean noScroll);
    private native int      nativeMoveGeneration();
<<<<<<< HEAD
    private native void     nativeMoveSelection(int x, int y);
=======
    private native void     nativeMoveSelection(int x, int y,
            boolean extendSelection);
    /**
     * @return true if the page should get the shift and arrow keys, rather
     * than select text/navigation.
     *
     * If the focus is a plugin, or if the focus and cursor match and are
     * a contentEditable element, then the page should handle these keys.
     */
    private native boolean  nativePageShouldHandleShiftAndArrows();
>>>>>>> 9ab32b66
    private native boolean  nativePointInNavCache(int x, int y, int slop);
    // Like many other of our native methods, you must make sure that
    // mNativeClass is not null before calling this method.
    private native void     nativeRecordButtons(boolean focused,
            boolean pressed, boolean invalidate);
    private native void     nativeResetSelection();
    private native void     nativeSelectAll();
    private native void     nativeSelectBestAt(Rect rect);
    private native int      nativeSelectionX();
    private native int      nativeSelectionY();
    private native int      nativeFindIndex();
    private native void     nativeSetExtendSelection();
    private native void     nativeSetFindIsEmpty();
    private native void     nativeSetFindIsUp(boolean isUp);
    private native void     nativeSetFollowedLink(boolean followed);
    private native void     nativeSetHeightCanMeasure(boolean measure);
    private native void     nativeSetRootLayer(int layer);
    private native void     nativeSetSelectionPointer(boolean set,
            float scale, int x, int y);
    private native boolean  nativeStartSelection(int x, int y);
    private native void     nativeSetSelectionRegion(boolean set);
    private native Rect     nativeSubtractLayers(Rect content);
    private native int      nativeTextGeneration();
    // Never call this version except by updateCachedTextfield(String) -
    // we always want to pass in our generation number.
    private native void     nativeUpdateCachedTextfield(String updatedText,
            int generation);
    private native boolean  nativeWordSelection(int x, int y);
    // return NO_LEFTEDGE means failure.
    private static final int NO_LEFTEDGE = -1;
    private native int      nativeGetBlockLeftEdge(int x, int y, float scale);
}<|MERGE_RESOLUTION|>--- conflicted
+++ resolved
@@ -3533,13 +3533,9 @@
         if (AUTO_REDRAW_HACK && mAutoRedraw) {
             invalidate();
         }
-<<<<<<< HEAD
         if (inEditingMode()) {
             mWebTextView.onDrawSubstitute();
         }
-=======
-        if (inEditingMode()) mWebTextView.onDrawSubstitute();
->>>>>>> 9ab32b66
         mWebViewCore.signalRepaintDone();
     }
 
@@ -3800,24 +3796,11 @@
         int extras = DRAW_EXTRAS_NONE;
         if (mFindIsUp) {
                 extras = DRAW_EXTRAS_FIND;
-<<<<<<< HEAD
         } else if (mSelectingText) {
             extras = DRAW_EXTRAS_SELECTION;
             nativeSetSelectionPointer(mDrawSelectionPointer,
                     mInvActualScale,
                     mSelectX, mSelectY - getTitleHeight());
-=======
-            }
-        } else if (mShiftIsPressed
-                && !nativePageShouldHandleShiftAndArrows()) {
-            if (!animateZoom && !mPreviewZoomOnly) {
-                extras = DRAW_EXTRAS_SELECTION;
-                nativeSetSelectionRegion(mTouchSelection || mExtendSelection);
-                nativeSetSelectionPointer(!mTouchSelection, mInvActualScale,
-                        mSelectX, mSelectY - getTitleHeight(),
-                        mExtendSelection);
-            }
->>>>>>> 9ab32b66
         } else if (drawCursorRing) {
             extras = DRAW_EXTRAS_CURSOR_RING;
         }
@@ -4219,12 +4202,7 @@
         if (keyCode == KeyEvent.KEYCODE_DPAD_CENTER) {
             switchOutDrawHistory();
             if (event.getRepeatCount() == 0) {
-<<<<<<< HEAD
                 if (mSelectingText) {
-=======
-                if (mShiftIsPressed
-                        && !nativePageShouldHandleShiftAndArrows()) {
->>>>>>> 9ab32b66
                     return true; // discard press if copy in progress
                 }
                 mGotCenterDown = true;
@@ -4355,11 +4333,7 @@
             mPrivateHandler.removeMessages(LONG_PRESS_CENTER);
             mGotCenterDown = false;
 
-<<<<<<< HEAD
             if (mSelectingText) {
-=======
-            if (mShiftIsPressed && !nativePageShouldHandleShiftAndArrows()) {
->>>>>>> 9ab32b66
                 if (mExtendSelection) {
                     copySelection();
                     selectionDone();
@@ -5251,13 +5225,16 @@
                         ted.mY = contentY;
                         ted.mMetaState = ev.getMetaState();
                         ted.mReprocess = mDeferTouchProcess;
-                        mWebViewCore.sendMessage(EventHub.TOUCH_EVENT, ted);
                         if (mDeferTouchProcess) {
                             // still needs to set them for compute deltaX/Y
                             mLastTouchX = x;
                             mLastTouchY = y;
+                            ted.mViewX = x;
+                            ted.mViewY = y;
+                            mWebViewCore.sendMessage(EventHub.TOUCH_EVENT, ted);
                             break;
                         }
+                        mWebViewCore.sendMessage(EventHub.TOUCH_EVENT, ted);
                         if (!inFullScreenMode()) {
                             mPrivateHandler.sendMessageDelayed(mPrivateHandler
                                     .obtainMessage(PREVENT_DEFAULT_TIMEOUT,
@@ -5283,17 +5260,20 @@
                 // pass the touch events from UI thread to WebCore thread
                 if (shouldForwardTouchEvent() && mConfirmMove && (firstMove
                         || eventTime - mLastSentTouchTime > mCurrentTouchInterval)) {
+                    mLastSentTouchTime = eventTime;
                     TouchEventData ted = new TouchEventData();
                     ted.mAction = action;
                     ted.mX = contentX;
                     ted.mY = contentY;
                     ted.mMetaState = ev.getMetaState();
                     ted.mReprocess = mDeferTouchProcess;
-                    mWebViewCore.sendMessage(EventHub.TOUCH_EVENT, ted);
-                    mLastSentTouchTime = eventTime;
                     if (mDeferTouchProcess) {
+                        ted.mViewX = x;
+                        ted.mViewY = y;
+                        mWebViewCore.sendMessage(EventHub.TOUCH_EVENT, ted);
                         break;
                     }
+                    mWebViewCore.sendMessage(EventHub.TOUCH_EVENT, ted);
                     if (firstMove && !inFullScreenMode()) {
                         mPrivateHandler.sendMessageDelayed(mPrivateHandler
                                 .obtainMessage(PREVENT_DEFAULT_TIMEOUT,
@@ -5317,15 +5297,12 @@
                     if (DebugFlags.WEB_VIEW) {
                         Log.v(LOGTAG, "extend=" + contentX + "," + contentY);
                     }
-<<<<<<< HEAD
                     nativeExtendSelection(contentX, contentY);
                     invalidate();
                     break;
                 }
 
                 if (mTouchMode != TOUCH_DRAG_MODE) {
-=======
->>>>>>> 9ab32b66
 
                     if (!mConfirmMove) {
                         break;
@@ -5461,6 +5438,10 @@
                     ted.mY = contentY;
                     ted.mMetaState = ev.getMetaState();
                     ted.mReprocess = mDeferTouchProcess;
+                    if (mDeferTouchProcess) {
+                        ted.mViewX = x;
+                        ted.mViewY = y;
+                    }
                     mWebViewCore.sendMessage(EventHub.TOUCH_EVENT, ted);
                 }
                 mLastTouchUpTime = eventTime;
@@ -5475,6 +5456,10 @@
                             ted.mY = contentY;
                             ted.mMetaState = ev.getMetaState();
                             ted.mReprocess = mDeferTouchProcess;
+                            if (mDeferTouchProcess) {
+                                ted.mViewX = x;
+                                ted.mViewY = y;
+                            }
                             mWebViewCore.sendMessage(EventHub.TOUCH_EVENT, ted);
                         } else if (mPreventDefault != PREVENT_DEFAULT_YES){
                             doDoubleTap();
@@ -5781,11 +5766,6 @@
             if (ev.getY() < 0) pageUp(true);
             return true;
         }
-<<<<<<< HEAD
-=======
-        boolean shiftPressed = mShiftIsPressed && (mNativeClass == 0
-                || !nativePageShouldHandleShiftAndArrows());
->>>>>>> 9ab32b66
         if (ev.getAction() == MotionEvent.ACTION_DOWN) {
             if (mSelectingText) {
                 return true; // discard press if copy in progress
@@ -5951,7 +5931,6 @@
         float yRate = mTrackballRemainsY * 1000 / elapsed;
         int viewWidth = getViewWidth();
         int viewHeight = getViewHeight();
-<<<<<<< HEAD
         if (mSelectingText) {
             if (!mDrawSelectionPointer) {
                 // The last selection was made by touch, disabling drawing the
@@ -5962,10 +5941,6 @@
                 mDrawSelectionPointer = mExtendSelection = true;
                 nativeSetExtendSelection();
             }
-=======
-        if (mShiftIsPressed && (mNativeClass == 0
-                || !nativePageShouldHandleShiftAndArrows())) {
->>>>>>> 9ab32b66
             moveSelection(scaleTrackballX(xRate, viewWidth),
                     scaleTrackballY(yRate, viewHeight));
             mTrackballRemainsX = mTrackballRemainsY = 0;
@@ -6856,6 +6831,10 @@
                         // simplicity for now, we don't set it.
                         ted.mMetaState = 0;
                         ted.mReprocess = mDeferTouchProcess;
+                        if (mDeferTouchProcess) {
+                            ted.mViewX = mLastTouchX;
+                            ted.mViewY = mLastTouchY;
+                        }
                         mWebViewCore.sendMessage(EventHub.TOUCH_EVENT, ted);
                     } else if (mPreventDefault != PREVENT_DEFAULT_YES) {
                         mTouchMode = TOUCH_DONE_MODE;
@@ -7147,31 +7126,27 @@
                         TouchEventData ted = (TouchEventData) msg.obj;
                         switch (ted.mAction) {
                             case MotionEvent.ACTION_DOWN:
-                                mLastDeferTouchX = contentToViewX(ted.mX)
-                                        - mScrollX;
-                                mLastDeferTouchY = contentToViewY(ted.mY)
-                                        - mScrollY;
+                                mLastDeferTouchX = ted.mViewX;
+                                mLastDeferTouchY = ted.mViewY;
                                 mDeferTouchMode = TOUCH_INIT_MODE;
                                 break;
                             case MotionEvent.ACTION_MOVE: {
                                 // no snapping in defer process
-                                int x = contentToViewX(ted.mX) - mScrollX;
-                                int y = contentToViewY(ted.mY) - mScrollY;
                                 if (mDeferTouchMode != TOUCH_DRAG_MODE) {
                                     mDeferTouchMode = TOUCH_DRAG_MODE;
-                                    mLastDeferTouchX = x;
-                                    mLastDeferTouchY = y;
+                                    mLastDeferTouchX = ted.mViewX;
+                                    mLastDeferTouchY = ted.mViewY;
                                     startDrag();
                                 }
                                 int deltaX = pinLocX((int) (mScrollX
-                                        + mLastDeferTouchX - x))
+                                        + mLastDeferTouchX - ted.mViewX))
                                         - mScrollX;
                                 int deltaY = pinLocY((int) (mScrollY
-                                        + mLastDeferTouchY - y))
+                                        + mLastDeferTouchY - ted.mViewY))
                                         - mScrollY;
                                 doDrag(deltaX, deltaY);
-                                if (deltaX != 0) mLastDeferTouchX = x;
-                                if (deltaY != 0) mLastDeferTouchY = y;
+                                if (deltaX != 0) mLastDeferTouchX = ted.mViewX;
+                                if (deltaY != 0) mLastDeferTouchY = ted.mViewY;
                                 break;
                             }
                             case MotionEvent.ACTION_UP:
@@ -7189,8 +7164,8 @@
                                 break;
                             case WebViewCore.ACTION_DOUBLETAP:
                                 // doDoubleTap() needs mLastTouchX/Y as anchor
-                                mLastTouchX = contentToViewX(ted.mX) - mScrollX;
-                                mLastTouchY = contentToViewY(ted.mY) - mScrollY;
+                                mLastTouchX = ted.mViewX;
+                                mLastTouchY = ted.mViewY;
                                 doDoubleTap();
                                 mDeferTouchMode = TOUCH_DONE_MODE;
                                 break;
@@ -7958,11 +7933,7 @@
     private native boolean  nativeMoveCursor(int keyCode, int count,
             boolean noScroll);
     private native int      nativeMoveGeneration();
-<<<<<<< HEAD
     private native void     nativeMoveSelection(int x, int y);
-=======
-    private native void     nativeMoveSelection(int x, int y,
-            boolean extendSelection);
     /**
      * @return true if the page should get the shift and arrow keys, rather
      * than select text/navigation.
@@ -7971,7 +7942,6 @@
      * a contentEditable element, then the page should handle these keys.
      */
     private native boolean  nativePageShouldHandleShiftAndArrows();
->>>>>>> 9ab32b66
     private native boolean  nativePointInNavCache(int x, int y, int slop);
     // Like many other of our native methods, you must make sure that
     // mNativeClass is not null before calling this method.
