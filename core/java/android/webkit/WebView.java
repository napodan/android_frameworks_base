/*
 * Copyright (C) 2006 The Android Open Source Project
 *
 * Licensed under the Apache License, Version 2.0 (the "License");
 * you may not use this file except in compliance with the License.
 * You may obtain a copy of the License at
 *
 *      http://www.apache.org/licenses/LICENSE-2.0
 *
 * Unless required by applicable law or agreed to in writing, software
 * distributed under the License is distributed on an "AS IS" BASIS,
 * WITHOUT WARRANTIES OR CONDITIONS OF ANY KIND, either express or implied.
 * See the License for the specific language governing permissions and
 * limitations under the License.
 */

package android.webkit;

import com.android.internal.R;

import android.annotation.Widget;
import android.app.AlertDialog;
import android.content.Context;
import android.content.DialogInterface;
import android.content.DialogInterface.OnCancelListener;
import android.content.Intent;
import android.content.pm.PackageManager;
import android.content.res.Resources;
import android.database.DataSetObserver;
import android.graphics.Bitmap;
import android.graphics.BitmapFactory;
import android.graphics.BitmapShader;
import android.graphics.Canvas;
import android.graphics.Color;
import android.graphics.Interpolator;
import android.graphics.Paint;
import android.graphics.Picture;
import android.graphics.Point;
import android.graphics.Rect;
import android.graphics.RectF;
import android.graphics.Region;
import android.graphics.Shader;
import android.graphics.drawable.Drawable;
import android.net.Uri;
import android.net.http.SslCertificate;
import android.os.Bundle;
import android.os.Handler;
import android.os.Message;
import android.os.ServiceManager;
import android.os.SystemClock;
import android.speech.tts.TextToSpeech;
import android.text.IClipboard;
import android.text.Selection;
import android.text.Spannable;
import android.text.TextUtils;
import android.util.AttributeSet;
import android.util.EventLog;
import android.util.Log;
import android.util.TypedValue;
import android.view.Gravity;
import android.view.KeyEvent;
import android.view.LayoutInflater;
import android.view.MotionEvent;
import android.view.ScaleGestureDetector;
import android.view.SoundEffectConstants;
import android.view.VelocityTracker;
import android.view.View;
import android.view.ViewConfiguration;
import android.view.ViewGroup;
import android.view.ViewTreeObserver;
import android.view.accessibility.AccessibilityManager;
import android.view.animation.AlphaAnimation;
import android.view.inputmethod.EditorInfo;
import android.view.inputmethod.InputConnection;
import android.view.inputmethod.InputMethodManager;
import android.webkit.WebTextView.AutoCompleteAdapter;
import android.webkit.WebViewCore.EventHub;
import android.webkit.WebViewCore.TouchEventData;
import android.widget.AbsoluteLayout;
import android.widget.Adapter;
import android.widget.AdapterView;
import android.widget.AdapterView.OnItemClickListener;
import android.widget.ArrayAdapter;
import android.widget.CheckedTextView;
import android.widget.EdgeGlow;
import android.widget.LinearLayout;
import android.widget.ListView;
import android.widget.OverScroller;
import android.widget.Toast;
import android.widget.ZoomButtonsController;

import java.io.File;
import java.io.FileInputStream;
import java.io.FileNotFoundException;
import java.io.FileOutputStream;
import java.net.URLDecoder;
import java.util.ArrayList;
import java.util.HashMap;
import java.util.List;
import java.util.Map;
import java.util.Set;

import junit.framework.Assert;

/**
 * <p>A View that displays web pages. This class is the basis upon which you
 * can roll your own web browser or simply display some online content within your Activity.
 * It uses the WebKit rendering engine to display
 * web pages and includes methods to navigate forward and backward
 * through a history, zoom in and out, perform text searches and more.</p>
 * <p>To enable the built-in zoom, set
 * {@link #getSettings() WebSettings}.{@link WebSettings#setBuiltInZoomControls(boolean)}
 * (introduced in API version 3).
 * <p>Note that, in order for your Activity to access the Internet and load web pages
 * in a WebView, you must add the {@code INTERNET} permissions to your
 * Android Manifest file:</p>
 * <pre>&lt;uses-permission android:name="android.permission.INTERNET" /></pre>
 *
 * <p>This must be a child of the <a
 * href="{@docRoot}guide/topics/manifest/manifest-element.html">{@code &lt;manifest&gt;}</a>
 * element.</p>
 *
 * <p>See the <a href="{@docRoot}resources/tutorials/views/hello-webview.html">Web View
 * tutorial</a>.</p>
 *
 * <h3>Basic usage</h3>
 *
 * <p>By default, a WebView provides no browser-like widgets, does not
 * enable JavaScript and web page errors are ignored. If your goal is only
 * to display some HTML as a part of your UI, this is probably fine;
 * the user won't need to interact with the web page beyond reading
 * it, and the web page won't need to interact with the user. If you
 * actually want a full-blown web browser, then you probably want to
 * invoke the Browser application with a URL Intent rather than show it
 * with a WebView. For example:
 * <pre>
 * Uri uri = Uri.parse("http://www.example.com");
 * Intent intent = new Intent(Intent.ACTION_VIEW, uri);
 * startActivity(intent);
 * </pre>
 * <p>See {@link android.content.Intent} for more information.</p>
 *
 * <p>To provide a WebView in your own Activity, include a {@code &lt;WebView&gt;} in your layout,
 * or set the entire Activity window as a WebView during {@link
 * android.app.Activity#onCreate(Bundle) onCreate()}:</p>
 * <pre class="prettyprint">
 * WebView webview = new WebView(this);
 * setContentView(webview);
 * </pre>
 *
 * <p>Then load the desired web page:</p>
 * <pre>
 * // Simplest usage: note that an exception will NOT be thrown
 * // if there is an error loading this page (see below).
 * webview.loadUrl("http://slashdot.org/");
 *
 * // OR, you can also load from an HTML string:
 * String summary = "&lt;html>&lt;body>You scored &lt;b>192&lt;/b> points.&lt;/body>&lt;/html>";
 * webview.loadData(summary, "text/html", "utf-8");
 * // ... although note that there are restrictions on what this HTML can do.
 * // See the JavaDocs for {@link #loadData(String,String,String) loadData()} and {@link
 * #loadDataWithBaseURL(String,String,String,String,String) loadDataWithBaseURL()} for more info.
 * </pre>
 *
 * <p>A WebView has several customization points where you can add your
 * own behavior. These are:</p>
 *
 * <ul>
 *   <li>Creating and setting a {@link android.webkit.WebChromeClient} subclass.
 *       This class is called when something that might impact a
 *       browser UI happens, for instance, progress updates and
 *       JavaScript alerts are sent here (see <a
 * href="{@docRoot}guide/developing/debug-tasks.html#DebuggingWebPages">Debugging Tasks</a>).
 *   </li>
 *   <li>Creating and setting a {@link android.webkit.WebViewClient} subclass.
 *       It will be called when things happen that impact the
 *       rendering of the content, eg, errors or form submissions. You
 *       can also intercept URL loading here (via {@link
 * android.webkit.WebViewClient#shouldOverrideUrlLoading(WebView,String)
 * shouldOverrideUrlLoading()}).</li>
 *   <li>Modifying the {@link android.webkit.WebSettings}, such as
 * enabling JavaScript with {@link android.webkit.WebSettings#setJavaScriptEnabled(boolean)
 * setJavaScriptEnabled()}. </li>
 *   <li>Adding JavaScript-to-Java interfaces with the {@link
 * android.webkit.WebView#addJavascriptInterface} method.
 *       This lets you bind Java objects into the WebView so they can be
 *       controlled from the web pages JavaScript.</li>
 * </ul>
 *
 * <p>Here's a more complicated example, showing error handling,
 *    settings, and progress notification:</p>
 *
 * <pre class="prettyprint">
 * // Let's display the progress in the activity title bar, like the
 * // browser app does.
 * getWindow().requestFeature(Window.FEATURE_PROGRESS);
 *
 * webview.getSettings().setJavaScriptEnabled(true);
 *
 * final Activity activity = this;
 * webview.setWebChromeClient(new WebChromeClient() {
 *   public void onProgressChanged(WebView view, int progress) {
 *     // Activities and WebViews measure progress with different scales.
 *     // The progress meter will automatically disappear when we reach 100%
 *     activity.setProgress(progress * 1000);
 *   }
 * });
 * webview.setWebViewClient(new WebViewClient() {
 *   public void onReceivedError(WebView view, int errorCode, String description, String failingUrl) {
 *     Toast.makeText(activity, "Oh no! " + description, Toast.LENGTH_SHORT).show();
 *   }
 * });
 *
 * webview.loadUrl("http://slashdot.org/");
 * </pre>
 *
 * <h3>Cookie and window management</h3>
 *
 * <p>For obvious security reasons, your application has its own
 * cache, cookie store etc.&mdash;it does not share the Browser
 * application's data. Cookies are managed on a separate thread, so
 * operations like index building don't block the UI
 * thread. Follow the instructions in {@link android.webkit.CookieSyncManager}
 * if you want to use cookies in your application.
 * </p>
 *
 * <p>By default, requests by the HTML to open new windows are
 * ignored. This is true whether they be opened by JavaScript or by
 * the target attribute on a link. You can customize your
 * {@link WebChromeClient} to provide your own behaviour for opening multiple windows,
 * and render them in whatever manner you want.</p>
 *
 * <p>The standard behavior for an Activity is to be destroyed and
 * recreated when the device orientation or any other configuration changes. This will cause
 * the WebView to reload the current page. If you don't want that, you
 * can set your Activity to handle the {@code orientation} and {@code keyboardHidden}
 * changes, and then just leave the WebView alone. It'll automatically
 * re-orient itself as appropriate. Read <a
 * href="{@docRoot}guide/topics/resources/runtime-changes.html">Handling Runtime Changes</a> for
 * more information about how to handle configuration changes during runtime.</p>
 *
 *
 * <h3>Building web pages to support different screen densities</h3>
 *
 * <p>The screen density of a device is based on the screen resolution. A screen with low density
 * has fewer available pixels per inch, where a screen with high density
 * has more &mdash; sometimes significantly more &mdash; pixels per inch. The density of a
 * screen is important because, other things being equal, a UI element (such as a button) whose
 * height and width are defined in terms of screen pixels will appear larger on the lower density
 * screen and smaller on the higher density screen.
 * For simplicity, Android collapses all actual screen densities into three generalized densities:
 * high, medium, and low.</p>
 * <p>By default, WebView scales a web page so that it is drawn at a size that matches the default
 * appearance on a medium density screen. So, it applies 1.5x scaling on a high density screen
 * (because its pixels are smaller) and 0.75x scaling on a low density screen (because its pixels
 * are bigger).
 * Starting with API Level 5 (Android 2.0), WebView supports DOM, CSS, and meta tag features to help
 * you (as a web developer) target screens with different screen densities.</p>
 * <p>Here's a summary of the features you can use to handle different screen densities:</p>
 * <ul>
 * <li>The {@code window.devicePixelRatio} DOM property. The value of this property specifies the
 * default scaling factor used for the current device. For example, if the value of {@code
 * window.devicePixelRatio} is "1.0", then the device is considered a medium density (mdpi) device
 * and default scaling is not applied to the web page; if the value is "1.5", then the device is
 * considered a high density device (hdpi) and the page content is scaled 1.5x; if the
 * value is "0.75", then the device is considered a low density device (ldpi) and the content is
 * scaled 0.75x. However, if you specify the {@code "target-densitydpi"} meta property
 * (discussed below), then you can stop this default scaling behavior.</li>
 * <li>The {@code -webkit-device-pixel-ratio} CSS media query. Use this to specify the screen
 * densities for which this style sheet is to be used. The corresponding value should be either
 * "0.75", "1", or "1.5", to indicate that the styles are for devices with low density, medium
 * density, or high density screens, respectively. For example:
 * <pre>
 * &lt;link rel="stylesheet" media="screen and (-webkit-device-pixel-ratio:1.5)" href="hdpi.css" /&gt;</pre>
 * <p>The {@code hdpi.css} stylesheet is only used for devices with a screen pixel ration of 1.5,
 * which is the high density pixel ratio.</p>
 * </li>
 * <li>The {@code target-densitydpi} property for the {@code viewport} meta tag. You can use
 * this to specify the target density for which the web page is designed, using the following
 * values:
 * <ul>
 * <li>{@code device-dpi} - Use the device's native dpi as the target dpi. Default scaling never
 * occurs.</li>
 * <li>{@code high-dpi} - Use hdpi as the target dpi. Medium and low density screens scale down
 * as appropriate.</li>
 * <li>{@code medium-dpi} - Use mdpi as the target dpi. High density screens scale up and
 * low density screens scale down. This is also the default behavior.</li>
 * <li>{@code low-dpi} - Use ldpi as the target dpi. Medium and high density screens scale up
 * as appropriate.</li>
 * <li><em>{@code &lt;value&gt;}</em> - Specify a dpi value to use as the target dpi (accepted
 * values are 70-400).</li>
 * </ul>
 * <p>Here's an example meta tag to specify the target density:</p>
 * <pre>&lt;meta name="viewport" content="target-densitydpi=device-dpi" /&gt;</pre></li>
 * </ul>
 * <p>If you want to modify your web page for different densities, by using the {@code
 * -webkit-device-pixel-ratio} CSS media query and/or the {@code
 * window.devicePixelRatio} DOM property, then you should set the {@code target-densitydpi} meta
 * property to {@code device-dpi}. This stops Android from performing scaling in your web page and
 * allows you to make the necessary adjustments for each density via CSS and JavaScript.</p>
 *
 * 
 */
@Widget
public class WebView extends AbsoluteLayout
        implements ViewTreeObserver.OnGlobalFocusChangeListener,
        ViewGroup.OnHierarchyChangeListener {

    // enable debug output for drag trackers
    private static final boolean DEBUG_DRAG_TRACKER = false;
    // if AUTO_REDRAW_HACK is true, then the CALL key will toggle redrawing
    // the screen all-the-time. Good for profiling our drawing code
    static private final boolean AUTO_REDRAW_HACK = false;
    // true means redraw the screen all-the-time. Only with AUTO_REDRAW_HACK
    private boolean mAutoRedraw;

    static final String LOGTAG = "webview";

    private ZoomManager mZoomManager;

    /**
     *  Transportation object for returning WebView across thread boundaries.
     */
    public class WebViewTransport {
        private WebView mWebview;

        /**
         * Set the WebView to the transportation object.
         * @param webview The WebView to transport.
         */
        public synchronized void setWebView(WebView webview) {
            mWebview = webview;
        }

        /**
         * Return the WebView object.
         * @return WebView The transported WebView object.
         */
        public synchronized WebView getWebView() {
            return mWebview;
        }
    }

    // A final CallbackProxy shared by WebViewCore and BrowserFrame.
    private final CallbackProxy mCallbackProxy;

    private final WebViewDatabase mDatabase;

    // SSL certificate for the main top-level page (if secure)
    private SslCertificate mCertificate;

    // Native WebView pointer that is 0 until the native object has been
    // created.
    private int mNativeClass;
    // This would be final but it needs to be set to null when the WebView is
    // destroyed.
    private WebViewCore mWebViewCore;
    // Handler for dispatching UI messages.
    /* package */ final Handler mPrivateHandler = new PrivateHandler();
    private WebTextView mWebTextView;
    // Used to ignore changes to webkit text that arrives to the UI side after
    // more key events.
    private int mTextGeneration;

    /* package */ void incrementTextGeneration() { mTextGeneration++; }

    // Used by WebViewCore to create child views.
    /* package */ final ViewManager mViewManager;

    // Used to display in full screen mode
    PluginFullScreenHolder mFullScreenHolder;

    /**
     * Position of the last touch event.
     */
    private float mLastTouchX;
    private float mLastTouchY;

    /**
     * Time of the last touch event.
     */
    private long mLastTouchTime;

    /**
     * Time of the last time sending touch event to WebViewCore
     */
    private long mLastSentTouchTime;

    /**
     * The minimum elapsed time before sending another ACTION_MOVE event to
     * WebViewCore. This really should be tuned for each type of the devices.
     * For example in Google Map api test case, it takes Dream device at least
     * 150ms to do a full cycle in the WebViewCore by processing a touch event,
     * triggering the layout and drawing the picture. While the same process
     * takes 60+ms on the current high speed device. If we make
     * TOUCH_SENT_INTERVAL too small, there will be multiple touch events sent
     * to WebViewCore queue and the real layout and draw events will be pushed
     * to further, which slows down the refresh rate. Choose 50 to favor the
     * current high speed devices. For Dream like devices, 100 is a better
     * choice. Maybe make this in the buildspec later.
     */
    private static final int TOUCH_SENT_INTERVAL = 50;
    private int mCurrentTouchInterval = TOUCH_SENT_INTERVAL;

    /**
     * Helper class to get velocity for fling
     */
    VelocityTracker mVelocityTracker;
    private int mMaximumFling;
    private float mLastVelocity;
    private float mLastVelX;
    private float mLastVelY;

    // only trigger accelerated fling if the new velocity is at least
    // MINIMUM_VELOCITY_RATIO_FOR_ACCELERATION times of the previous velocity
    private static final float MINIMUM_VELOCITY_RATIO_FOR_ACCELERATION = 0.2f;

    /**
     * Touch mode
     */
    private int mTouchMode = TOUCH_DONE_MODE;
    private static final int TOUCH_INIT_MODE = 1;
    private static final int TOUCH_DRAG_START_MODE = 2;
    private static final int TOUCH_DRAG_MODE = 3;
    private static final int TOUCH_SHORTPRESS_START_MODE = 4;
    private static final int TOUCH_SHORTPRESS_MODE = 5;
    private static final int TOUCH_DOUBLE_TAP_MODE = 6;
    private static final int TOUCH_DONE_MODE = 7;
    private static final int TOUCH_PINCH_DRAG = 8;

    /**
     * True if we have a touch panel capable of detecting smooth pan/scale at the same time
     */
    private boolean mAllowPanAndScale;

    // Whether to forward the touch events to WebCore
    private boolean mForwardTouchEvents = false;

    // Whether to prevent default during touch. The initial value depends on
    // mForwardTouchEvents. If WebCore wants all the touch events, it says yes
    // for touch down. Otherwise UI will wait for the answer of the first
    // confirmed move before taking over the control.
    private static final int PREVENT_DEFAULT_NO = 0;
    private static final int PREVENT_DEFAULT_MAYBE_YES = 1;
    private static final int PREVENT_DEFAULT_NO_FROM_TOUCH_DOWN = 2;
    private static final int PREVENT_DEFAULT_YES = 3;
    private static final int PREVENT_DEFAULT_IGNORE = 4;
    private int mPreventDefault = PREVENT_DEFAULT_IGNORE;

    // true when the touch movement exceeds the slop
    private boolean mConfirmMove;

    // if true, touch events will be first processed by WebCore, if prevent
    // default is not set, the UI will continue handle them.
    private boolean mDeferTouchProcess;

    // to avoid interfering with the current touch events, track them
    // separately. Currently no snapping or fling in the deferred process mode
    private int mDeferTouchMode = TOUCH_DONE_MODE;
    private float mLastDeferTouchX;
    private float mLastDeferTouchY;

    // To keep track of whether the current drag was initiated by a WebTextView,
    // so that we know not to hide the cursor
    boolean mDragFromTextInput;

    // Whether or not to draw the cursor ring.
    private boolean mDrawCursorRing = true;

    // true if onPause has been called (and not onResume)
    private boolean mIsPaused;

    // true if, during a transition to a new page, we're delaying
    // deleting a root layer until there's something to draw of the new page.
    private boolean mDelayedDeleteRootLayer;

    /**
     * Customizable constant
     */
    // pre-computed square of ViewConfiguration.getScaledTouchSlop()
    private int mTouchSlopSquare;
    // pre-computed square of ViewConfiguration.getScaledDoubleTapSlop()
    private int mDoubleTapSlopSquare;
    // pre-computed density adjusted navigation slop
    private int mNavSlop;
    // This should be ViewConfiguration.getTapTimeout()
    // But system time out is 100ms, which is too short for the browser.
    // In the browser, if it switches out of tap too soon, jump tap won't work.
    private static final int TAP_TIMEOUT = 200;
    // This should be ViewConfiguration.getLongPressTimeout()
    // But system time out is 500ms, which is too short for the browser.
    // With a short timeout, it's difficult to treat trigger a short press.
    private static final int LONG_PRESS_TIMEOUT = 1000;
    // needed to avoid flinging after a pause of no movement
    private static final int MIN_FLING_TIME = 250;
    // draw unfiltered after drag is held without movement
    private static final int MOTIONLESS_TIME = 100;
    // The amount of content to overlap between two screens when going through
    // pages with the space bar, in pixels.
    private static final int PAGE_SCROLL_OVERLAP = 24;

    /**
     * These prevent calling requestLayout if either dimension is fixed. This
     * depends on the layout parameters and the measure specs.
     */
    boolean mWidthCanMeasure;
    boolean mHeightCanMeasure;

    // Remember the last dimensions we sent to the native side so we can avoid
    // sending the same dimensions more than once.
    int mLastWidthSent;
    int mLastHeightSent;

    private int mContentWidth;   // cache of value from WebViewCore
    private int mContentHeight;  // cache of value from WebViewCore

    // Need to have the separate control for horizontal and vertical scrollbar
    // style than the View's single scrollbar style
    private boolean mOverlayHorizontalScrollbar = true;
    private boolean mOverlayVerticalScrollbar = false;

    // our standard speed. this way small distances will be traversed in less
    // time than large distances, but we cap the duration, so that very large
    // distances won't take too long to get there.
    private static final int STD_SPEED = 480;  // pixels per second
    // time for the longest scroll animation
    private static final int MAX_DURATION = 750;   // milliseconds
    private static final int SLIDE_TITLE_DURATION = 500;   // milliseconds
    private OverScroller mScroller;
    private boolean mInOverScrollMode = false;
    private static Paint mOverScrollBackground;
    private static Paint mOverScrollBorder;

    private boolean mWrapContent;
    private static final int MOTIONLESS_FALSE           = 0;
    private static final int MOTIONLESS_PENDING         = 1;
    private static final int MOTIONLESS_TRUE            = 2;
    private static final int MOTIONLESS_IGNORE          = 3;
    private int mHeldMotionless;

    // whether support multi-touch
    private boolean mSupportMultiTouch;
    // use the framework's ScaleGestureDetector to handle multi-touch
    private ScaleGestureDetector mScaleDetector;

    // An instance for injecting accessibility in WebViews with disabled
    // JavaScript or ones for which no accessibility script exists
    private AccessibilityInjector mAccessibilityInjector;

    // the anchor point in the document space where VIEW_SIZE_CHANGED should
    // apply to
    private int mAnchorX;
    private int mAnchorY;

    /*
     * Private message ids
     */
    private static final int REMEMBER_PASSWORD          = 1;
    private static final int NEVER_REMEMBER_PASSWORD    = 2;
    private static final int SWITCH_TO_SHORTPRESS       = 3;
    private static final int SWITCH_TO_LONGPRESS        = 4;
    private static final int RELEASE_SINGLE_TAP         = 5;
    private static final int REQUEST_FORM_DATA          = 6;
    private static final int RESUME_WEBCORE_PRIORITY    = 7;
    private static final int DRAG_HELD_MOTIONLESS       = 8;
    private static final int AWAKEN_SCROLL_BARS         = 9;
    private static final int PREVENT_DEFAULT_TIMEOUT    = 10;

    private static final int FIRST_PRIVATE_MSG_ID = REMEMBER_PASSWORD;
    private static final int LAST_PRIVATE_MSG_ID = PREVENT_DEFAULT_TIMEOUT;

    /*
     * Package message ids
     */
    //! arg1=x, arg2=y
    static final int SCROLL_TO_MSG_ID                   = 101;
    static final int SCROLL_BY_MSG_ID                   = 102;
    //! arg1=x, arg2=y
    static final int SPAWN_SCROLL_TO_MSG_ID             = 103;
    //! arg1=x, arg2=y
    static final int SYNC_SCROLL_TO_MSG_ID              = 104;
    static final int NEW_PICTURE_MSG_ID                 = 105;
    static final int UPDATE_TEXT_ENTRY_MSG_ID           = 106;
    static final int WEBCORE_INITIALIZED_MSG_ID         = 107;
    static final int UPDATE_TEXTFIELD_TEXT_MSG_ID       = 108;
    static final int UPDATE_ZOOM_RANGE                  = 109;
    static final int UNHANDLED_NAV_KEY                  = 110;
    static final int CLEAR_TEXT_ENTRY                   = 111;
    static final int UPDATE_TEXT_SELECTION_MSG_ID       = 112;
    static final int SHOW_RECT_MSG_ID                   = 113;
    static final int LONG_PRESS_CENTER                  = 114;
    static final int PREVENT_TOUCH_ID                   = 115;
    static final int WEBCORE_NEED_TOUCH_EVENTS          = 116;
    // obj=Rect in doc coordinates
    static final int INVAL_RECT_MSG_ID                  = 117;
    static final int REQUEST_KEYBOARD                   = 118;
    static final int DO_MOTION_UP                       = 119;
    static final int SHOW_FULLSCREEN                    = 120;
    static final int HIDE_FULLSCREEN                    = 121;
    static final int DOM_FOCUS_CHANGED                  = 122;
    static final int IMMEDIATE_REPAINT_MSG_ID           = 123;
    static final int SET_ROOT_LAYER_MSG_ID              = 124;
    static final int RETURN_LABEL                       = 125;
    static final int FIND_AGAIN                         = 126;
    static final int CENTER_FIT_RECT                    = 127;
    static final int REQUEST_KEYBOARD_WITH_SELECTION_MSG_ID = 128;
    static final int SET_SCROLLBAR_MODES                = 129;
    static final int SELECTION_STRING_CHANGED           = 130;

    private static final int FIRST_PACKAGE_MSG_ID = SCROLL_TO_MSG_ID;
    private static final int LAST_PACKAGE_MSG_ID = SET_SCROLLBAR_MODES;

    static final String[] HandlerPrivateDebugString = {
        "REMEMBER_PASSWORD", //              = 1;
        "NEVER_REMEMBER_PASSWORD", //        = 2;
        "SWITCH_TO_SHORTPRESS", //           = 3;
        "SWITCH_TO_LONGPRESS", //            = 4;
        "RELEASE_SINGLE_TAP", //             = 5;
        "REQUEST_FORM_DATA", //              = 6;
        "RESUME_WEBCORE_PRIORITY", //        = 7;
        "DRAG_HELD_MOTIONLESS", //           = 8;
        "AWAKEN_SCROLL_BARS", //             = 9;
        "PREVENT_DEFAULT_TIMEOUT" //         = 10;
    };

    static final String[] HandlerPackageDebugString = {
        "SCROLL_TO_MSG_ID", //               = 101;
        "SCROLL_BY_MSG_ID", //               = 102;
        "SPAWN_SCROLL_TO_MSG_ID", //         = 103;
        "SYNC_SCROLL_TO_MSG_ID", //          = 104;
        "NEW_PICTURE_MSG_ID", //             = 105;
        "UPDATE_TEXT_ENTRY_MSG_ID", //       = 106;
        "WEBCORE_INITIALIZED_MSG_ID", //     = 107;
        "UPDATE_TEXTFIELD_TEXT_MSG_ID", //   = 108;
        "UPDATE_ZOOM_RANGE", //              = 109;
        "UNHANDLED_NAV_KEY", //              = 110;
        "CLEAR_TEXT_ENTRY", //               = 111;
        "UPDATE_TEXT_SELECTION_MSG_ID", //   = 112;
        "SHOW_RECT_MSG_ID", //               = 113;
        "LONG_PRESS_CENTER", //              = 114;
        "PREVENT_TOUCH_ID", //               = 115;
        "WEBCORE_NEED_TOUCH_EVENTS", //      = 116;
        "INVAL_RECT_MSG_ID", //              = 117;
        "REQUEST_KEYBOARD", //               = 118;
        "DO_MOTION_UP", //                   = 119;
        "SHOW_FULLSCREEN", //                = 120;
        "HIDE_FULLSCREEN", //                = 121;
        "DOM_FOCUS_CHANGED", //              = 122;
        "IMMEDIATE_REPAINT_MSG_ID", //       = 123;
        "SET_ROOT_LAYER_MSG_ID", //          = 124;
        "RETURN_LABEL", //                   = 125;
        "FIND_AGAIN", //                     = 126;
        "CENTER_FIT_RECT", //                = 127;
        "REQUEST_KEYBOARD_WITH_SELECTION_MSG_ID", // = 128;
        "SET_SCROLLBAR_MODES" //             = 129;
    };

    // If the site doesn't use the viewport meta tag to specify the viewport,
    // use DEFAULT_VIEWPORT_WIDTH as the default viewport width
    static final int DEFAULT_VIEWPORT_WIDTH = 800;

    // normally we try to fit the content to the minimum preferred width
    // calculated by the Webkit. To avoid the bad behavior when some site's
    // minimum preferred width keeps growing when changing the viewport width or
    // the minimum preferred width is huge, an upper limit is needed.
    static int sMaxViewportWidth = DEFAULT_VIEWPORT_WIDTH;

    // initial scale in percent. 0 means using default.
    private int mInitialScaleInPercent = 0;

    // ideally mZoomOverviewWidth should be mContentWidth. But sites like espn,
    // engadget always have wider mContentWidth no matter what viewport size is.
    int mZoomOverviewWidth = DEFAULT_VIEWPORT_WIDTH;
    float mTextWrapScale;

    // default scale. Depending on the display density.
    static int DEFAULT_SCALE_PERCENT;
    private float mDefaultScale;

    private static float MINIMUM_SCALE_INCREMENT = 0.01f;

    // set to true temporarily during ScaleGesture triggered zoom
    private boolean mPreviewZoomOnly = false;

    // computed scale and inverse, from mZoomWidth.
    private float mActualScale;
    private float mInvActualScale;
    // if this is non-zero, it is used on drawing rather than mActualScale
    private float mZoomScale;
    private float mInvInitialZoomScale;
    private float mInvFinalZoomScale;
    private int mInitialScrollX;
    private int mInitialScrollY;
    private long mZoomStart;
    private static final int ZOOM_ANIMATION_LENGTH = 500;

    private boolean mUserScroll = false;

    private int mSnapScrollMode = SNAP_NONE;
    private static final int SNAP_NONE = 0;
    private static final int SNAP_LOCK = 1; // not a separate state
    private static final int SNAP_X = 2; // may be combined with SNAP_LOCK
    private static final int SNAP_Y = 4; // may be combined with SNAP_LOCK
    private boolean mSnapPositive;

    // keep these in sync with their counterparts in WebView.cpp
    private static final int DRAW_EXTRAS_NONE = 0;
    private static final int DRAW_EXTRAS_FIND = 1;
    private static final int DRAW_EXTRAS_SELECTION = 2;
    private static final int DRAW_EXTRAS_CURSOR_RING = 3;

    // keep this in sync with WebCore:ScrollbarMode in WebKit
    private static final int SCROLLBAR_AUTO = 0;
    private static final int SCROLLBAR_ALWAYSOFF = 1;
    // as we auto fade scrollbar, this is ignored.
    private static final int SCROLLBAR_ALWAYSON = 2;
    private int mHorizontalScrollBarMode = SCROLLBAR_AUTO;
    private int mVerticalScrollBarMode = SCROLLBAR_AUTO;

    // the alias via which accessibility JavaScript interface is exposed
    private static final String ALIAS_ACCESSIBILITY_JS_INTERFACE = "accessibility";

    // JavaScript to inject the script chooser which will
    // pick the right script for the current URL
    private static final String ACCESSIBILITY_SCRIPT_CHOOSER_JAVASCRIPT =
        "javascript:(function() {" +
        "    var chooser = document.createElement('script');" +
        "    chooser.type = 'text/javascript';" +
        "    chooser.src = 'https://ssl.gstatic.com/accessibility/javascript/android/AndroidScriptChooser.user.js';" +
        "    document.getElementsByTagName('head')[0].appendChild(chooser);" +
        "  })();";
    /**
     * Max distance to overscroll by in pixels.
     * This how far content can be pulled beyond its normal bounds by the user.
     */
    private int mOverscrollDistance;

    /**
     * Max distance to overfling by in pixels.
     * This is how far flinged content can move beyond the end of its normal bounds.
     */
    private int mOverflingDistance;

    /*
     * These manage the edge glow effect when flung or pulled beyond the edges.
     * If one is not null, all are not null. Checking one for null is as good as checking each.
     */
    private EdgeGlow mEdgeGlowTop;
    private EdgeGlow mEdgeGlowBottom;
    private EdgeGlow mEdgeGlowLeft;
    private EdgeGlow mEdgeGlowRight;
    /*
     * These manage the delta the user has pulled beyond the edges.
     */
    private int mOverscrollDeltaX;
    private int mOverscrollDeltaY;

    // Used to match key downs and key ups
    private boolean mGotKeyDown;

    /* package */ static boolean mLogEvent = true;

    // for event log
    private long mLastTouchUpTime = 0;

    /**
     * URI scheme for telephone number
     */
    public static final String SCHEME_TEL = "tel:";
    /**
     * URI scheme for email address
     */
    public static final String SCHEME_MAILTO = "mailto:";
    /**
     * URI scheme for map address
     */
    public static final String SCHEME_GEO = "geo:0,0?q=";

    private int mBackgroundColor = Color.WHITE;

    // Used to notify listeners of a new picture.
    private PictureListener mPictureListener;
    /**
     * Interface to listen for new pictures as they change.
     */
    public interface PictureListener {
        /**
         * Notify the listener that the picture has changed.
         * @param view The WebView that owns the picture.
         * @param picture The new picture.
         */
        public void onNewPicture(WebView view, Picture picture);
    }

    // FIXME: Want to make this public, but need to change the API file.
    public /*static*/ class HitTestResult {
        /**
         * Default HitTestResult, where the target is unknown
         */
        public static final int UNKNOWN_TYPE = 0;
        /**
         * HitTestResult for hitting a HTML::a tag
         */
        public static final int ANCHOR_TYPE = 1;
        /**
         * HitTestResult for hitting a phone number
         */
        public static final int PHONE_TYPE = 2;
        /**
         * HitTestResult for hitting a map address
         */
        public static final int GEO_TYPE = 3;
        /**
         * HitTestResult for hitting an email address
         */
        public static final int EMAIL_TYPE = 4;
        /**
         * HitTestResult for hitting an HTML::img tag
         */
        public static final int IMAGE_TYPE = 5;
        /**
         * HitTestResult for hitting a HTML::a tag which contains HTML::img
         */
        public static final int IMAGE_ANCHOR_TYPE = 6;
        /**
         * HitTestResult for hitting a HTML::a tag with src=http
         */
        public static final int SRC_ANCHOR_TYPE = 7;
        /**
         * HitTestResult for hitting a HTML::a tag with src=http + HTML::img
         */
        public static final int SRC_IMAGE_ANCHOR_TYPE = 8;
        /**
         * HitTestResult for hitting an edit text area
         */
        public static final int EDIT_TEXT_TYPE = 9;

        private int mType;
        private String mExtra;

        HitTestResult() {
            mType = UNKNOWN_TYPE;
        }

        private void setType(int type) {
            mType = type;
        }

        private void setExtra(String extra) {
            mExtra = extra;
        }

        public int getType() {
            return mType;
        }

        public String getExtra() {
            return mExtra;
        }
    }

    // These keep track of the center point of the zoom.  They are used to
    // determine the point around which we should zoom.
    private float mZoomCenterX;
    private float mZoomCenterY;

    /**
     * Construct a new WebView with a Context object.
     * @param context A Context object used to access application assets.
     */
    public WebView(Context context) {
        this(context, null);
    }

    /**
     * Construct a new WebView with layout parameters.
     * @param context A Context object used to access application assets.
     * @param attrs An AttributeSet passed to our parent.
     */
    public WebView(Context context, AttributeSet attrs) {
        this(context, attrs, com.android.internal.R.attr.webViewStyle);
    }

    /**
     * Construct a new WebView with layout parameters and a default style.
     * @param context A Context object used to access application assets.
     * @param attrs An AttributeSet passed to our parent.
     * @param defStyle The default style resource ID.
     */
    public WebView(Context context, AttributeSet attrs, int defStyle) {
        this(context, attrs, defStyle, null);
    }

    /**
     * Construct a new WebView with layout parameters, a default style and a set
     * of custom Javscript interfaces to be added to the WebView at initialization
     * time. This guarantees that these interfaces will be available when the JS
     * context is initialized.
     * @param context A Context object used to access application assets.
     * @param attrs An AttributeSet passed to our parent.
     * @param defStyle The default style resource ID.
     * @param javascriptInterfaces is a Map of interface names, as keys, and
     * object implementing those interfaces, as values.
     * @hide pending API council approval.
     */
    protected WebView(Context context, AttributeSet attrs, int defStyle,
            Map<String, Object> javascriptInterfaces) {
        super(context, attrs, defStyle);

        if (AccessibilityManager.getInstance(context).isEnabled()) {
            if (javascriptInterfaces == null) {
                javascriptInterfaces = new HashMap<String, Object>();
            }
            exposeAccessibilityJavaScriptApi(javascriptInterfaces);
        }

        mCallbackProxy = new CallbackProxy(context, this);
        mViewManager = new ViewManager(this);
        mWebViewCore = new WebViewCore(context, this, mCallbackProxy, javascriptInterfaces);
        mDatabase = WebViewDatabase.getInstance(context);
        mScroller = new OverScroller(context);
        mZoomManager = new ZoomManager(this);

        /* The init method must follow the creation of certain member variables,
         * such as the mZoomManager.
         */
        init();
        updateMultiTouchSupport(context);
    }

    void updateMultiTouchSupport(Context context) {
        WebSettings settings = getSettings();
        final PackageManager pm = context.getPackageManager();
        mSupportMultiTouch = pm.hasSystemFeature(PackageManager.FEATURE_TOUCHSCREEN_MULTITOUCH)
                && settings.supportZoom() && settings.getBuiltInZoomControls();
        mAllowPanAndScale = pm.hasSystemFeature(
                PackageManager.FEATURE_TOUCHSCREEN_MULTITOUCH_DISTINCT);
        if (mSupportMultiTouch && (mScaleDetector == null)) {
            mScaleDetector = new ScaleGestureDetector(context,
                    new ScaleDetectorListener());
        } else if (!mSupportMultiTouch && (mScaleDetector != null)) {
            mScaleDetector = null;
        }
    }

    private void init() {
        setWillNotDraw(false);
        setFocusable(true);
        setFocusableInTouchMode(true);
        setClickable(true);
        setLongClickable(true);

        final ViewConfiguration configuration = ViewConfiguration.get(getContext());
        int slop = configuration.getScaledTouchSlop();
        mTouchSlopSquare = slop * slop;
        mMinLockSnapReverseDistance = slop;
        slop = configuration.getScaledDoubleTapSlop();
        mDoubleTapSlopSquare = slop * slop;
        final float density = getContext().getResources().getDisplayMetrics().density;
        // use one line height, 16 based on our current default font, for how
        // far we allow a touch be away from the edge of a link
        mNavSlop = (int) (16 * density);
        // density adjusted scale factors
        DEFAULT_SCALE_PERCENT = (int) (100 * density);
        mDefaultScale = density;
        mActualScale = density;
        mInvActualScale = 1 / density;
        mTextWrapScale = density;
        mZoomManager.init(density);
        mMaximumFling = configuration.getScaledMaximumFlingVelocity();
        mOverscrollDistance = configuration.getScaledOverscrollDistance();
        mOverflingDistance = configuration.getScaledOverflingDistance();
    }

    @Override
    public void setOverScrollMode(int mode) {
        super.setOverScrollMode(mode);
        if (mode != OVER_SCROLL_NEVER) {
            if (mEdgeGlowTop == null) {
                final Resources res = getContext().getResources();
                final Drawable edge = res.getDrawable(R.drawable.overscroll_edge);
                final Drawable glow = res.getDrawable(R.drawable.overscroll_glow);
                mEdgeGlowTop = new EdgeGlow(edge, glow);
                mEdgeGlowBottom = new EdgeGlow(edge, glow);
                mEdgeGlowLeft = new EdgeGlow(edge, glow);
                mEdgeGlowRight = new EdgeGlow(edge, glow);
            }
        } else {
            mEdgeGlowTop = null;
            mEdgeGlowBottom = null;
            mEdgeGlowLeft = null;
            mEdgeGlowRight = null;
        }
    }

    /**
     * Exposes accessibility APIs to JavaScript by appending them to the JavaScript
     * interfaces map provided by the WebView client. In case of conflicting
     * alias with the one of the accessibility API the user specified one wins.
     *
     * @param javascriptInterfaces A map with interfaces to be exposed to JavaScript.
     */
    private void exposeAccessibilityJavaScriptApi(Map<String, Object> javascriptInterfaces) {
        if (javascriptInterfaces.containsKey(ALIAS_ACCESSIBILITY_JS_INTERFACE)) {
            Log.w(LOGTAG, "JavaScript interface mapped to \"" + ALIAS_ACCESSIBILITY_JS_INTERFACE
                    + "\" overrides the accessibility API JavaScript interface. No accessibility"
                    + "API will be exposed to JavaScript!");
            return;
        }

        // expose the TTS for now ...
        javascriptInterfaces.put(ALIAS_ACCESSIBILITY_JS_INTERFACE,
                new TextToSpeech(getContext(), null));
    }

    /* package */void updateDefaultZoomDensity(int zoomDensity) {
        final float density = getContext().getResources().getDisplayMetrics().density
                * 100 / zoomDensity;
        if (Math.abs(density - mDefaultScale) > 0.01) {
            float scaleFactor = density / mDefaultScale;
            // adjust the limits
            mNavSlop = (int) (16 * density);
            DEFAULT_SCALE_PERCENT = (int) (100 * density);
            mZoomManager.DEFAULT_MAX_ZOOM_SCALE = 4.0f * density;
            mZoomManager.DEFAULT_MIN_ZOOM_SCALE = 0.25f * density;
            mDefaultScale = density;
            mZoomManager.mMaxZoomScale *= scaleFactor;
            mZoomManager.mMinZoomScale *= scaleFactor;
            setNewZoomScale(mActualScale * scaleFactor, true, false);
        }
    }

    /* package */ boolean onSavePassword(String schemePlusHost, String username,
            String password, final Message resumeMsg) {
       boolean rVal = false;
       if (resumeMsg == null) {
           // null resumeMsg implies saving password silently
           mDatabase.setUsernamePassword(schemePlusHost, username, password);
       } else {
            final Message remember = mPrivateHandler.obtainMessage(
                    REMEMBER_PASSWORD);
            remember.getData().putString("host", schemePlusHost);
            remember.getData().putString("username", username);
            remember.getData().putString("password", password);
            remember.obj = resumeMsg;

            final Message neverRemember = mPrivateHandler.obtainMessage(
                    NEVER_REMEMBER_PASSWORD);
            neverRemember.getData().putString("host", schemePlusHost);
            neverRemember.getData().putString("username", username);
            neverRemember.getData().putString("password", password);
            neverRemember.obj = resumeMsg;

            new AlertDialog.Builder(getContext())
                    .setTitle(com.android.internal.R.string.save_password_label)
                    .setMessage(com.android.internal.R.string.save_password_message)
                    .setPositiveButton(com.android.internal.R.string.save_password_notnow,
                    new DialogInterface.OnClickListener() {
                        public void onClick(DialogInterface dialog, int which) {
                            resumeMsg.sendToTarget();
                        }
                    })
                    .setNeutralButton(com.android.internal.R.string.save_password_remember,
                    new DialogInterface.OnClickListener() {
                        public void onClick(DialogInterface dialog, int which) {
                            remember.sendToTarget();
                        }
                    })
                    .setNegativeButton(com.android.internal.R.string.save_password_never,
                    new DialogInterface.OnClickListener() {
                        public void onClick(DialogInterface dialog, int which) {
                            neverRemember.sendToTarget();
                        }
                    })
                    .setOnCancelListener(new OnCancelListener() {
                        public void onCancel(DialogInterface dialog) {
                            resumeMsg.sendToTarget();
                        }
                    }).show();
            // Return true so that WebViewCore will pause while the dialog is
            // up.
            rVal = true;
        }
       return rVal;
    }

    @Override
    public void setScrollBarStyle(int style) {
        if (style == View.SCROLLBARS_INSIDE_INSET
                || style == View.SCROLLBARS_OUTSIDE_INSET) {
            mOverlayHorizontalScrollbar = mOverlayVerticalScrollbar = false;
        } else {
            mOverlayHorizontalScrollbar = mOverlayVerticalScrollbar = true;
        }
        super.setScrollBarStyle(style);
    }

    /**
     * Specify whether the horizontal scrollbar has overlay style.
     * @param overlay TRUE if horizontal scrollbar should have overlay style.
     */
    public void setHorizontalScrollbarOverlay(boolean overlay) {
        mOverlayHorizontalScrollbar = overlay;
    }

    /**
     * Specify whether the vertical scrollbar has overlay style.
     * @param overlay TRUE if vertical scrollbar should have overlay style.
     */
    public void setVerticalScrollbarOverlay(boolean overlay) {
        mOverlayVerticalScrollbar = overlay;
    }

    /**
     * Return whether horizontal scrollbar has overlay style
     * @return TRUE if horizontal scrollbar has overlay style.
     */
    public boolean overlayHorizontalScrollbar() {
        return mOverlayHorizontalScrollbar;
    }

    /**
     * Return whether vertical scrollbar has overlay style
     * @return TRUE if vertical scrollbar has overlay style.
     */
    public boolean overlayVerticalScrollbar() {
        return mOverlayVerticalScrollbar;
    }

    /*
     * Return the width of the view where the content of WebView should render
     * to.
     * Note: this can be called from WebCoreThread.
     */
    /* package */ int getViewWidth() {
        if (!isVerticalScrollBarEnabled() || mOverlayVerticalScrollbar) {
            return getWidth();
        } else {
            return getWidth() - getVerticalScrollbarWidth();
        }
    }

    /*
     * returns the height of the titlebarview (if any). Does not care about
     * scrolling
     */
    private int getTitleHeight() {
        return mTitleBar != null ? mTitleBar.getHeight() : 0;
    }

    /*
     * Return the amount of the titlebarview (if any) that is visible
     */
    private int getVisibleTitleHeight() {
        // need to restrict mScrollY due to over scroll
        return Math.max(getTitleHeight() - Math.max(0, mScrollY), 0);
    }

    /*
     * Return the height of the view where the content of WebView should render
     * to.  Note that this excludes mTitleBar, if there is one.
     * Note: this can be called from WebCoreThread.
     */
    /* package */ int getViewHeight() {
        return getViewHeightWithTitle() - getVisibleTitleHeight();
    }

    private int getViewHeightWithTitle() {
        int height = getHeight();
        if (isHorizontalScrollBarEnabled() && !mOverlayHorizontalScrollbar) {
            height -= getHorizontalScrollbarHeight();
        }
        return height;
    }

    /**
     * @return The SSL certificate for the main top-level page or null if
     * there is no certificate (the site is not secure).
     */
    public SslCertificate getCertificate() {
        return mCertificate;
    }

    /**
     * Sets the SSL certificate for the main top-level page.
     */
    public void setCertificate(SslCertificate certificate) {
        if (DebugFlags.WEB_VIEW) {
            Log.v(LOGTAG, "setCertificate=" + certificate);
        }
        // here, the certificate can be null (if the site is not secure)
        mCertificate = certificate;
    }

    //-------------------------------------------------------------------------
    // Methods called by activity
    //-------------------------------------------------------------------------

    /**
     * Save the username and password for a particular host in the WebView's
     * internal database.
     * @param host The host that required the credentials.
     * @param username The username for the given host.
     * @param password The password for the given host.
     */
    public void savePassword(String host, String username, String password) {
        mDatabase.setUsernamePassword(host, username, password);
    }

    /**
     * Set the HTTP authentication credentials for a given host and realm.
     *
     * @param host The host for the credentials.
     * @param realm The realm for the credentials.
     * @param username The username for the password. If it is null, it means
     *                 password can't be saved.
     * @param password The password
     */
    public void setHttpAuthUsernamePassword(String host, String realm,
            String username, String password) {
        mDatabase.setHttpAuthUsernamePassword(host, realm, username, password);
    }

    /**
     * Retrieve the HTTP authentication username and password for a given
     * host & realm pair
     *
     * @param host The host for which the credentials apply.
     * @param realm The realm for which the credentials apply.
     * @return String[] if found, String[0] is username, which can be null and
     *         String[1] is password. Return null if it can't find anything.
     */
    public String[] getHttpAuthUsernamePassword(String host, String realm) {
        return mDatabase.getHttpAuthUsernamePassword(host, realm);
    }

    private void clearHelpers() {
        clearTextEntry(false);
        selectionDone();
    }

    /**
     * Destroy the internal state of the WebView. This method should be called
     * after the WebView has been removed from the view system. No other
     * methods may be called on a WebView after destroy.
     */
    public void destroy() {
        clearHelpers();
        if (mWebViewCore != null) {
            // Set the handlers to null before destroying WebViewCore so no
            // more messages will be posted.
            mCallbackProxy.setWebViewClient(null);
            mCallbackProxy.setWebChromeClient(null);
            // Tell WebViewCore to destroy itself
            synchronized (this) {
                WebViewCore webViewCore = mWebViewCore;
                mWebViewCore = null; // prevent using partial webViewCore
                webViewCore.destroy();
            }
            // Remove any pending messages that might not be serviced yet.
            mPrivateHandler.removeCallbacksAndMessages(null);
            mCallbackProxy.removeCallbacksAndMessages(null);
            // Wake up the WebCore thread just in case it is waiting for a
            // javascript dialog.
            synchronized (mCallbackProxy) {
                mCallbackProxy.notify();
            }
        }
        if (mNativeClass != 0) {
            nativeDestroy();
            mNativeClass = 0;
        }
    }

    /**
     * Enables platform notifications of data state and proxy changes.
     */
    public static void enablePlatformNotifications() {
        Network.enablePlatformNotifications();
    }

    /**
     * If platform notifications are enabled, this should be called
     * from the Activity's onPause() or onStop().
     */
    public static void disablePlatformNotifications() {
        Network.disablePlatformNotifications();
    }

    /**
     * Sets JavaScript engine flags.
     *
     * @param flags JS engine flags in a String
     *
     * @hide pending API solidification
     */
    public void setJsFlags(String flags) {
        mWebViewCore.sendMessage(EventHub.SET_JS_FLAGS, flags);
    }

    /**
     * Inform WebView of the network state. This is used to set
     * the javascript property window.navigator.isOnline and
     * generates the online/offline event as specified in HTML5, sec. 5.7.7
     * @param networkUp boolean indicating if network is available
     */
    public void setNetworkAvailable(boolean networkUp) {
        mWebViewCore.sendMessage(EventHub.SET_NETWORK_STATE,
                networkUp ? 1 : 0, 0);
    }

    /**
     * Inform WebView about the current network type.
     * {@hide}
     */
    public void setNetworkType(String type, String subtype) {
        Map<String, String> map = new HashMap<String, String>();
        map.put("type", type);
        map.put("subtype", subtype);
        mWebViewCore.sendMessage(EventHub.SET_NETWORK_TYPE, map);
    }
    /**
     * Save the state of this WebView used in
     * {@link android.app.Activity#onSaveInstanceState}. Please note that this
     * method no longer stores the display data for this WebView. The previous
     * behavior could potentially leak files if {@link #restoreState} was never
     * called. See {@link #savePicture} and {@link #restorePicture} for saving
     * and restoring the display data.
     * @param outState The Bundle to store the WebView state.
     * @return The same copy of the back/forward list used to save the state. If
     *         saveState fails, the returned list will be null.
     * @see #savePicture
     * @see #restorePicture
     */
    public WebBackForwardList saveState(Bundle outState) {
        if (outState == null) {
            return null;
        }
        // We grab a copy of the back/forward list because a client of WebView
        // may have invalidated the history list by calling clearHistory.
        WebBackForwardList list = copyBackForwardList();
        final int currentIndex = list.getCurrentIndex();
        final int size = list.getSize();
        // We should fail saving the state if the list is empty or the index is
        // not in a valid range.
        if (currentIndex < 0 || currentIndex >= size || size == 0) {
            return null;
        }
        outState.putInt("index", currentIndex);
        // FIXME: This should just be a byte[][] instead of ArrayList but
        // Parcel.java does not have the code to handle multi-dimensional
        // arrays.
        ArrayList<byte[]> history = new ArrayList<byte[]>(size);
        for (int i = 0; i < size; i++) {
            WebHistoryItem item = list.getItemAtIndex(i);
            if (null == item) {
                // FIXME: this shouldn't happen
                // need to determine how item got set to null
                Log.w(LOGTAG, "saveState: Unexpected null history item.");
                return null;
            }
            byte[] data = item.getFlattenedData();
            if (data == null) {
                // It would be very odd to not have any data for a given history
                // item. And we will fail to rebuild the history list without
                // flattened data.
                return null;
            }
            history.add(data);
        }
        outState.putSerializable("history", history);
        if (mCertificate != null) {
            outState.putBundle("certificate",
                               SslCertificate.saveState(mCertificate));
        }
        return list;
    }

    /**
     * Save the current display data to the Bundle given. Used in conjunction
     * with {@link #saveState}.
     * @param b A Bundle to store the display data.
     * @param dest The file to store the serialized picture data. Will be
     *             overwritten with this WebView's picture data.
     * @return True if the picture was successfully saved.
     */
    public boolean savePicture(Bundle b, final File dest) {
        if (dest == null || b == null) {
            return false;
        }
        final Picture p = capturePicture();
        // Use a temporary file while writing to ensure the destination file
        // contains valid data.
        final File temp = new File(dest.getPath() + ".writing");
        new Thread(new Runnable() {
            public void run() {
                FileOutputStream out = null;
                try {
                    out = new FileOutputStream(temp);
                    p.writeToStream(out);
                    // Writing the picture succeeded, rename the temporary file
                    // to the destination.
                    temp.renameTo(dest);
                } catch (Exception e) {
                    // too late to do anything about it.
                } finally {
                    if (out != null) {
                        try {
                            out.close();
                        } catch (Exception e) {
                            // Can't do anything about that
                        }
                    }
                    temp.delete();
                }
            }
        }).start();
        // now update the bundle
        b.putInt("scrollX", mScrollX);
        b.putInt("scrollY", mScrollY);
        b.putFloat("scale", mActualScale);
        b.putFloat("textwrapScale", mTextWrapScale);
        b.putBoolean("overview", mZoomManager.mInZoomOverview);
        return true;
    }

    private void restoreHistoryPictureFields(Picture p, Bundle b) {
        int sx = b.getInt("scrollX", 0);
        int sy = b.getInt("scrollY", 0);
        float scale = b.getFloat("scale", 1.0f);
        mDrawHistory = true;
        mHistoryPicture = p;
        mScrollX = sx;
        mScrollY = sy;
        mHistoryWidth = Math.round(p.getWidth() * scale);
        mHistoryHeight = Math.round(p.getHeight() * scale);
        // as getWidth() / getHeight() of the view are not available yet, set up
        // mActualScale, so that when onSizeChanged() is called, the rest will
        // be set correctly
        mActualScale = scale;
        mInvActualScale = 1 / scale;
        mTextWrapScale = b.getFloat("textwrapScale", scale);
        mZoomManager.mInZoomOverview = b.getBoolean("overview");
        invalidate();
    }

    /**
     * Restore the display data that was save in {@link #savePicture}. Used in
     * conjunction with {@link #restoreState}.
     * @param b A Bundle containing the saved display data.
     * @param src The file where the picture data was stored.
     * @return True if the picture was successfully restored.
     */
    public boolean restorePicture(Bundle b, File src) {
        if (src == null || b == null) {
            return false;
        }
        if (!src.exists()) {
            return false;
        }
        try {
            final FileInputStream in = new FileInputStream(src);
            final Bundle copy = new Bundle(b);
            new Thread(new Runnable() {
                public void run() {
                    try {
                        final Picture p = Picture.createFromStream(in);
                        if (p != null) {
                            // Post a runnable on the main thread to update the
                            // history picture fields.
                            mPrivateHandler.post(new Runnable() {
                                public void run() {
                                    restoreHistoryPictureFields(p, copy);
                                }
                            });
                        }
                    } finally {
                        try {
                            in.close();
                        } catch (Exception e) {
                            // Nothing we can do now.
                        }
                    }
                }
            }).start();
        } catch (FileNotFoundException e){
            e.printStackTrace();
        }
        return true;
    }

    /**
     * Restore the state of this WebView from the given map used in
     * {@link android.app.Activity#onRestoreInstanceState}. This method should
     * be called to restore the state of the WebView before using the object. If
     * it is called after the WebView has had a chance to build state (load
     * pages, create a back/forward list, etc.) there may be undesirable
     * side-effects. Please note that this method no longer restores the
     * display data for this WebView. See {@link #savePicture} and {@link
     * #restorePicture} for saving and restoring the display data.
     * @param inState The incoming Bundle of state.
     * @return The restored back/forward list or null if restoreState failed.
     * @see #savePicture
     * @see #restorePicture
     */
    public WebBackForwardList restoreState(Bundle inState) {
        WebBackForwardList returnList = null;
        if (inState == null) {
            return returnList;
        }
        if (inState.containsKey("index") && inState.containsKey("history")) {
            mCertificate = SslCertificate.restoreState(
                inState.getBundle("certificate"));

            final WebBackForwardList list = mCallbackProxy.getBackForwardList();
            final int index = inState.getInt("index");
            // We can't use a clone of the list because we need to modify the
            // shared copy, so synchronize instead to prevent concurrent
            // modifications.
            synchronized (list) {
                final List<byte[]> history =
                        (List<byte[]>) inState.getSerializable("history");
                final int size = history.size();
                // Check the index bounds so we don't crash in native code while
                // restoring the history index.
                if (index < 0 || index >= size) {
                    return null;
                }
                for (int i = 0; i < size; i++) {
                    byte[] data = history.remove(0);
                    if (data == null) {
                        // If we somehow have null data, we cannot reconstruct
                        // the item and thus our history list cannot be rebuilt.
                        return null;
                    }
                    WebHistoryItem item = new WebHistoryItem(data);
                    list.addHistoryItem(item);
                }
                // Grab the most recent copy to return to the caller.
                returnList = copyBackForwardList();
                // Update the copy to have the correct index.
                returnList.setCurrentIndex(index);
            }
            // Remove all pending messages because we are restoring previous
            // state.
            mWebViewCore.removeMessages();
            // Send a restore state message.
            mWebViewCore.sendMessage(EventHub.RESTORE_STATE, index);
        }
        return returnList;
    }

    /**
     * Load the given url with the extra headers.
     * @param url The url of the resource to load.
     * @param extraHeaders The extra headers sent with this url. This should not
     *            include the common headers like "user-agent". If it does, it
     *            will be replaced by the intrinsic value of the WebView.
     */
    public void loadUrl(String url, Map<String, String> extraHeaders) {
        switchOutDrawHistory();
        WebViewCore.GetUrlData arg = new WebViewCore.GetUrlData();
        arg.mUrl = url;
        arg.mExtraHeaders = extraHeaders;
        mWebViewCore.sendMessage(EventHub.LOAD_URL, arg);
        clearHelpers();
    }

    /**
     * Load the given url.
     * @param url The url of the resource to load.
     */
    public void loadUrl(String url) {
        if (url == null) {
            return;
        }
        loadUrl(url, null);
    }

    /**
     * Load the url with postData using "POST" method into the WebView. If url
     * is not a network url, it will be loaded with {link
     * {@link #loadUrl(String)} instead.
     *
     * @param url The url of the resource to load.
     * @param postData The data will be passed to "POST" request.
     */
    public void postUrl(String url, byte[] postData) {
        if (URLUtil.isNetworkUrl(url)) {
            switchOutDrawHistory();
            WebViewCore.PostUrlData arg = new WebViewCore.PostUrlData();
            arg.mUrl = url;
            arg.mPostData = postData;
            mWebViewCore.sendMessage(EventHub.POST_URL, arg);
            clearHelpers();
        } else {
            loadUrl(url);
        }
    }

    /**
     * Load the given data into the WebView. This will load the data into
     * WebView using the data: scheme. Content loaded through this mechanism
     * does not have the ability to load content from the network.
     * @param data A String of data in the given encoding. The date must
     * be URI-escaped -- '#', '%', '\', '?' should be replaced by %23, %25,
     * %27, %3f respectively.
     * @param mimeType The MIMEType of the data. i.e. text/html, image/jpeg
     * @param encoding The encoding of the data. i.e. utf-8, base64
     */
    public void loadData(String data, String mimeType, String encoding) {
        loadUrl("data:" + mimeType + ";" + encoding + "," + data);
    }

    /**
     * Load the given data into the WebView, use the provided URL as the base
     * URL for the content. The base URL is the URL that represents the page
     * that is loaded through this interface. As such, it is used to resolve any
     * relative URLs. The historyUrl is used for the history entry.
     * <p>
     * Note for post 1.0. Due to the change in the WebKit, the access to asset
     * files through "file:///android_asset/" for the sub resources is more
     * restricted. If you provide null or empty string as baseUrl, you won't be
     * able to access asset files. If the baseUrl is anything other than
     * http(s)/ftp(s)/about/javascript as scheme, you can access asset files for
     * sub resources.
     *
     * @param baseUrl Url to resolve relative paths with, if null defaults to
     *            "about:blank"
     * @param data A String of data in the given encoding.
     * @param mimeType The MIMEType of the data. i.e. text/html. If null,
     *            defaults to "text/html"
     * @param encoding The encoding of the data. i.e. utf-8, us-ascii
     * @param historyUrl URL to use as the history entry.  Can be null.
     */
    public void loadDataWithBaseURL(String baseUrl, String data,
            String mimeType, String encoding, String historyUrl) {

        if (baseUrl != null && baseUrl.toLowerCase().startsWith("data:")) {
            loadData(data, mimeType, encoding);
            return;
        }
        switchOutDrawHistory();
        WebViewCore.BaseUrlData arg = new WebViewCore.BaseUrlData();
        arg.mBaseUrl = baseUrl;
        arg.mData = data;
        arg.mMimeType = mimeType;
        arg.mEncoding = encoding;
        arg.mHistoryUrl = historyUrl;
        mWebViewCore.sendMessage(EventHub.LOAD_DATA, arg);
        clearHelpers();
    }

    /**
     * Stop the current load.
     */
    public void stopLoading() {
        // TODO: should we clear all the messages in the queue before sending
        // STOP_LOADING?
        switchOutDrawHistory();
        mWebViewCore.sendMessage(EventHub.STOP_LOADING);
    }

    /**
     * Reload the current url.
     */
    public void reload() {
        clearHelpers();
        switchOutDrawHistory();
        mWebViewCore.sendMessage(EventHub.RELOAD);
    }

    /**
     * Return true if this WebView has a back history item.
     * @return True iff this WebView has a back history item.
     */
    public boolean canGoBack() {
        WebBackForwardList l = mCallbackProxy.getBackForwardList();
        synchronized (l) {
            if (l.getClearPending()) {
                return false;
            } else {
                return l.getCurrentIndex() > 0;
            }
        }
    }

    /**
     * Go back in the history of this WebView.
     */
    public void goBack() {
        goBackOrForward(-1);
    }

    /**
     * Return true if this WebView has a forward history item.
     * @return True iff this Webview has a forward history item.
     */
    public boolean canGoForward() {
        WebBackForwardList l = mCallbackProxy.getBackForwardList();
        synchronized (l) {
            if (l.getClearPending()) {
                return false;
            } else {
                return l.getCurrentIndex() < l.getSize() - 1;
            }
        }
    }

    /**
     * Go forward in the history of this WebView.
     */
    public void goForward() {
        goBackOrForward(1);
    }

    /**
     * Return true if the page can go back or forward the given
     * number of steps.
     * @param steps The negative or positive number of steps to move the
     *              history.
     */
    public boolean canGoBackOrForward(int steps) {
        WebBackForwardList l = mCallbackProxy.getBackForwardList();
        synchronized (l) {
            if (l.getClearPending()) {
                return false;
            } else {
                int newIndex = l.getCurrentIndex() + steps;
                return newIndex >= 0 && newIndex < l.getSize();
            }
        }
    }

    /**
     * Go to the history item that is the number of steps away from
     * the current item. Steps is negative if backward and positive
     * if forward.
     * @param steps The number of steps to take back or forward in the back
     *              forward list.
     */
    public void goBackOrForward(int steps) {
        goBackOrForward(steps, false);
    }

    private void goBackOrForward(int steps, boolean ignoreSnapshot) {
        if (steps != 0) {
            clearHelpers();
            mWebViewCore.sendMessage(EventHub.GO_BACK_FORWARD, steps,
                    ignoreSnapshot ? 1 : 0);
        }
    }

    private boolean extendScroll(int y) {
        int finalY = mScroller.getFinalY();
        int newY = pinLocY(finalY + y);
        if (newY == finalY) return false;
        mScroller.setFinalY(newY);
        mScroller.extendDuration(computeDuration(0, y));
        return true;
    }

    /**
     * Scroll the contents of the view up by half the view size
     * @param top true to jump to the top of the page
     * @return true if the page was scrolled
     */
    public boolean pageUp(boolean top) {
        if (mNativeClass == 0) {
            return false;
        }
        nativeClearCursor(); // start next trackball movement from page edge
        if (top) {
            // go to the top of the document
            return pinScrollTo(mScrollX, 0, true, 0);
        }
        // Page up
        int h = getHeight();
        int y;
        if (h > 2 * PAGE_SCROLL_OVERLAP) {
            y = -h + PAGE_SCROLL_OVERLAP;
        } else {
            y = -h / 2;
        }
        mUserScroll = true;
        return mScroller.isFinished() ? pinScrollBy(0, y, true, 0)
                : extendScroll(y);
    }

    /**
     * Scroll the contents of the view down by half the page size
     * @param bottom true to jump to bottom of page
     * @return true if the page was scrolled
     */
    public boolean pageDown(boolean bottom) {
        if (mNativeClass == 0) {
            return false;
        }
        nativeClearCursor(); // start next trackball movement from page edge
        if (bottom) {
            return pinScrollTo(mScrollX, computeRealVerticalScrollRange(), true, 0);
        }
        // Page down.
        int h = getHeight();
        int y;
        if (h > 2 * PAGE_SCROLL_OVERLAP) {
            y = h - PAGE_SCROLL_OVERLAP;
        } else {
            y = h / 2;
        }
        mUserScroll = true;
        return mScroller.isFinished() ? pinScrollBy(0, y, true, 0)
                : extendScroll(y);
    }

    /**
     * Clear the view so that onDraw() will draw nothing but white background,
     * and onMeasure() will return 0 if MeasureSpec is not MeasureSpec.EXACTLY
     */
    public void clearView() {
        mContentWidth = 0;
        mContentHeight = 0;
        mWebViewCore.sendMessage(EventHub.CLEAR_CONTENT);
    }

    /**
     * Return a new picture that captures the current display of the webview.
     * This is a copy of the display, and will be unaffected if the webview
     * later loads a different URL.
     *
     * @return a picture containing the current contents of the view. Note this
     *         picture is of the entire document, and is not restricted to the
     *         bounds of the view.
     */
    public Picture capturePicture() {
        if (null == mWebViewCore) return null; // check for out of memory tab
        return mWebViewCore.copyContentPicture();
    }

    /**
     *  Return true if the browser is displaying a TextView for text input.
     */
    private boolean inEditingMode() {
        return mWebTextView != null && mWebTextView.getParent() != null;
    }

    /**
     * Remove the WebTextView.
     * @param disableFocusController If true, send a message to webkit
     *     disabling the focus controller, so the caret stops blinking.
     */
    private void clearTextEntry(boolean disableFocusController) {
        if (inEditingMode()) {
            mWebTextView.remove();
            if (disableFocusController) {
                setFocusControllerInactive();
            }
        }
    }

    /**
     * Return the current scale of the WebView
     * @return The current scale.
     */
    public float getScale() {
        return mActualScale;
    }

    /**
     * Set the initial scale for the WebView. 0 means default. If
     * {@link WebSettings#getUseWideViewPort()} is true, it zooms out all the
     * way. Otherwise it starts with 100%. If initial scale is greater than 0,
     * WebView starts will this value as initial scale.
     *
     * @param scaleInPercent The initial scale in percent.
     */
    public void setInitialScale(int scaleInPercent) {
        mInitialScaleInPercent = scaleInPercent;
    }

    /**
     * Invoke the graphical zoom picker widget for this WebView. This will
     * result in the zoom widget appearing on the screen to control the zoom
     * level of this WebView.
     */
    public void invokeZoomPicker() {
        if (!getSettings().supportZoom()) {
            Log.w(LOGTAG, "This WebView doesn't support zoom.");
            return;
        }
        clearTextEntry(false);
        mZoomManager.invokeZoomPicker();
    }

    /**
     * Return a HitTestResult based on the current cursor node. If a HTML::a tag
     * is found and the anchor has a non-javascript url, the HitTestResult type
     * is set to SRC_ANCHOR_TYPE and the url is set in the "extra" field. If the
     * anchor does not have a url or if it is a javascript url, the type will
     * be UNKNOWN_TYPE and the url has to be retrieved through
     * {@link #requestFocusNodeHref} asynchronously. If a HTML::img tag is
     * found, the HitTestResult type is set to IMAGE_TYPE and the url is set in
     * the "extra" field. A type of
     * SRC_IMAGE_ANCHOR_TYPE indicates an anchor with a url that has an image as
     * a child node. If a phone number is found, the HitTestResult type is set
     * to PHONE_TYPE and the phone number is set in the "extra" field of
     * HitTestResult. If a map address is found, the HitTestResult type is set
     * to GEO_TYPE and the address is set in the "extra" field of HitTestResult.
     * If an email address is found, the HitTestResult type is set to EMAIL_TYPE
     * and the email is set in the "extra" field of HitTestResult. Otherwise,
     * HitTestResult type is set to UNKNOWN_TYPE.
     */
    public HitTestResult getHitTestResult() {
        if (mNativeClass == 0) {
            return null;
        }

        HitTestResult result = new HitTestResult();
        if (nativeHasCursorNode()) {
            if (nativeCursorIsTextInput()) {
                result.setType(HitTestResult.EDIT_TEXT_TYPE);
            } else {
                String text = nativeCursorText();
                if (text != null) {
                    if (text.startsWith(SCHEME_TEL)) {
                        result.setType(HitTestResult.PHONE_TYPE);
                        result.setExtra(text.substring(SCHEME_TEL.length()));
                    } else if (text.startsWith(SCHEME_MAILTO)) {
                        result.setType(HitTestResult.EMAIL_TYPE);
                        result.setExtra(text.substring(SCHEME_MAILTO.length()));
                    } else if (text.startsWith(SCHEME_GEO)) {
                        result.setType(HitTestResult.GEO_TYPE);
                        result.setExtra(URLDecoder.decode(text
                                .substring(SCHEME_GEO.length())));
                    } else if (nativeCursorIsAnchor()) {
                        result.setType(HitTestResult.SRC_ANCHOR_TYPE);
                        result.setExtra(text);
                    }
                }
            }
        }
        int type = result.getType();
        if (type == HitTestResult.UNKNOWN_TYPE
                || type == HitTestResult.SRC_ANCHOR_TYPE) {
            // Now check to see if it is an image.
            int contentX = viewToContentX((int) mLastTouchX + mScrollX);
            int contentY = viewToContentY((int) mLastTouchY + mScrollY);
            String text = nativeImageURI(contentX, contentY);
            if (text != null) {
                result.setType(type == HitTestResult.UNKNOWN_TYPE ?
                        HitTestResult.IMAGE_TYPE :
                        HitTestResult.SRC_IMAGE_ANCHOR_TYPE);
                result.setExtra(text);
            }
        }
        return result;
    }

    // Called by JNI when the DOM has changed the focus.  Clear the focus so
    // that new keys will go to the newly focused field
    private void domChangedFocus() {
        if (inEditingMode()) {
            mPrivateHandler.obtainMessage(DOM_FOCUS_CHANGED).sendToTarget();
        }
    }
    /**
     * Request the href of an anchor element due to getFocusNodePath returning
     * "href." If hrefMsg is null, this method returns immediately and does not
     * dispatch hrefMsg to its target.
     *
     * @param hrefMsg This message will be dispatched with the result of the
     *            request as the data member with "url" as key. The result can
     *            be null.
     */
    // FIXME: API change required to change the name of this function.  We now
    // look at the cursor node, and not the focus node.  Also, what is
    // getFocusNodePath?
    public void requestFocusNodeHref(Message hrefMsg) {
        if (hrefMsg == null || mNativeClass == 0) {
            return;
        }
        if (nativeCursorIsAnchor()) {
            mWebViewCore.sendMessage(EventHub.REQUEST_CURSOR_HREF,
                    nativeCursorFramePointer(), nativeCursorNodePointer(),
                    hrefMsg);
        }
    }

    /**
     * Request the url of the image last touched by the user. msg will be sent
     * to its target with a String representing the url as its object.
     *
     * @param msg This message will be dispatched with the result of the request
     *            as the data member with "url" as key. The result can be null.
     */
    public void requestImageRef(Message msg) {
        if (0 == mNativeClass) return; // client isn't initialized
        int contentX = viewToContentX((int) mLastTouchX + mScrollX);
        int contentY = viewToContentY((int) mLastTouchY + mScrollY);
        String ref = nativeImageURI(contentX, contentY);
        Bundle data = msg.getData();
        data.putString("url", ref);
        msg.setData(data);
        msg.sendToTarget();
    }

    private static int pinLoc(int x, int viewMax, int docMax) {
//        Log.d(LOGTAG, "-- pinLoc " + x + " " + viewMax + " " + docMax);
        if (docMax < viewMax) {   // the doc has room on the sides for "blank"
            // pin the short document to the top/left of the screen
            x = 0;
//            Log.d(LOGTAG, "--- center " + x);
        } else if (x < 0) {
            x = 0;
//            Log.d(LOGTAG, "--- zero");
        } else if (x + viewMax > docMax) {
            x = docMax - viewMax;
//            Log.d(LOGTAG, "--- pin " + x);
        }
        return x;
    }

    // Expects x in view coordinates
    private int pinLocX(int x) {
        if (mInOverScrollMode) return x;
        return pinLoc(x, getViewWidth(), computeRealHorizontalScrollRange());
    }

    // Expects y in view coordinates
    private int pinLocY(int y) {
        if (mInOverScrollMode) return y;
        return pinLoc(y, getViewHeightWithTitle(),
                      computeRealVerticalScrollRange() + getTitleHeight());
    }

    /**
     * A title bar which is embedded in this WebView, and scrolls along with it
     * vertically, but not horizontally.
     */
    private View mTitleBar;

    /**
     * Since we draw the title bar ourselves, we removed the shadow from the
     * browser's activity.  We do want a shadow at the bottom of the title bar,
     * or at the top of the screen if the title bar is not visible.  This
     * drawable serves that purpose.
     */
    private Drawable mTitleShadow;

    /**
     * Add or remove a title bar to be embedded into the WebView, and scroll
     * along with it vertically, while remaining in view horizontally. Pass
     * null to remove the title bar from the WebView, and return to drawing
     * the WebView normally without translating to account for the title bar.
     * @hide
     */
    public void setEmbeddedTitleBar(View v) {
        if (mTitleBar == v) return;
        if (mTitleBar != null) {
            removeView(mTitleBar);
        }
        if (null != v) {
            addView(v, new AbsoluteLayout.LayoutParams(
                    ViewGroup.LayoutParams.MATCH_PARENT,
                    ViewGroup.LayoutParams.WRAP_CONTENT, 0, 0));
            if (mTitleShadow == null) {
                mTitleShadow = (Drawable) mContext.getResources().getDrawable(
                        com.android.internal.R.drawable.title_bar_shadow);
            }
        }
        mTitleBar = v;
    }

    /**
     * Given a distance in view space, convert it to content space. Note: this
     * does not reflect translation, just scaling, so this should not be called
     * with coordinates, but should be called for dimensions like width or
     * height.
     */
    private int viewToContentDimension(int d) {
        return Math.round(d * mInvActualScale);
    }

    /**
     * Given an x coordinate in view space, convert it to content space.  Also
     * may be used for absolute heights (such as for the WebTextView's
     * textSize, which is unaffected by the height of the title bar).
     */
    /*package*/ int viewToContentX(int x) {
        return viewToContentDimension(x);
    }

    /**
     * Given a y coordinate in view space, convert it to content space.
     * Takes into account the height of the title bar if there is one
     * embedded into the WebView.
     */
    /*package*/ int viewToContentY(int y) {
        return viewToContentDimension(y - getTitleHeight());
    }

    /**
     * Given a x coordinate in view space, convert it to content space.
     * Returns the result as a float.
     */
    private float viewToContentXf(int x) {
        return x * mInvActualScale;
    }

    /**
     * Given a y coordinate in view space, convert it to content space.
     * Takes into account the height of the title bar if there is one
     * embedded into the WebView. Returns the result as a float.
     */
    private float viewToContentYf(int y) {
        return (y - getTitleHeight()) * mInvActualScale;
    }

    /**
     * Given a distance in content space, convert it to view space. Note: this
     * does not reflect translation, just scaling, so this should not be called
     * with coordinates, but should be called for dimensions like width or
     * height.
     */
    /*package*/ int contentToViewDimension(int d) {
        return Math.round(d * mActualScale);
    }

    /**
     * Given an x coordinate in content space, convert it to view
     * space.
     */
    /*package*/ int contentToViewX(int x) {
        return contentToViewDimension(x);
    }

    /**
     * Given a y coordinate in content space, convert it to view
     * space.  Takes into account the height of the title bar.
     */
    /*package*/ int contentToViewY(int y) {
        return contentToViewDimension(y) + getTitleHeight();
    }

    private Rect contentToViewRect(Rect x) {
        return new Rect(contentToViewX(x.left), contentToViewY(x.top),
                        contentToViewX(x.right), contentToViewY(x.bottom));
    }

    /*  To invalidate a rectangle in content coordinates, we need to transform
        the rect into view coordinates, so we can then call invalidate(...).

        Normally, we would just call contentToView[XY](...), which eventually
        calls Math.round(coordinate * mActualScale). However, for invalidates,
        we need to account for the slop that occurs with antialiasing. To
        address that, we are a little more liberal in the size of the rect that
        we invalidate.

        This liberal calculation calls floor() for the top/left, and ceil() for
        the bottom/right coordinates. This catches the possible extra pixels of
        antialiasing that we might have missed with just round().
     */

    // Called by JNI to invalidate the View, given rectangle coordinates in
    // content space
    private void viewInvalidate(int l, int t, int r, int b) {
        final float scale = mActualScale;
        final int dy = getTitleHeight();
        invalidate((int)Math.floor(l * scale),
                   (int)Math.floor(t * scale) + dy,
                   (int)Math.ceil(r * scale),
                   (int)Math.ceil(b * scale) + dy);
    }

    // Called by JNI to invalidate the View after a delay, given rectangle
    // coordinates in content space
    private void viewInvalidateDelayed(long delay, int l, int t, int r, int b) {
        final float scale = mActualScale;
        final int dy = getTitleHeight();
        postInvalidateDelayed(delay,
                              (int)Math.floor(l * scale),
                              (int)Math.floor(t * scale) + dy,
                              (int)Math.ceil(r * scale),
                              (int)Math.ceil(b * scale) + dy);
    }

    private void invalidateContentRect(Rect r) {
        viewInvalidate(r.left, r.top, r.right, r.bottom);
    }

    // stop the scroll animation, and don't let a subsequent fling add
    // to the existing velocity
    private void abortAnimation() {
        mScroller.abortAnimation();
        mLastVelocity = 0;
    }

    /* call from webcoreview.draw(), so we're still executing in the UI thread
    */
    private void recordNewContentSize(int w, int h, boolean updateLayout) {

        // premature data from webkit, ignore
        if ((w | h) == 0) {
            return;
        }

        // don't abort a scroll animation if we didn't change anything
        if (mContentWidth != w || mContentHeight != h) {
            // record new dimensions
            mContentWidth = w;
            mContentHeight = h;
            // If history Picture is drawn, don't update scroll. They will be
            // updated when we get out of that mode.
            if (!mDrawHistory) {
                // repin our scroll, taking into account the new content size
                int oldX = mScrollX;
                int oldY = mScrollY;
                mScrollX = pinLocX(mScrollX);
                mScrollY = pinLocY(mScrollY);
                if (oldX != mScrollX || oldY != mScrollY) {
                    onScrollChanged(mScrollX, mScrollY, oldX, oldY);
                }
                if (!mScroller.isFinished()) {
                    // We are in the middle of a scroll.  Repin the final scroll
                    // position.
                    mScroller.setFinalX(pinLocX(mScroller.getFinalX()));
                    mScroller.setFinalY(pinLocY(mScroller.getFinalY()));
                }
            }
        }
        contentSizeChanged(updateLayout);
    }

    private void setNewZoomScale(float scale, boolean updateTextWrapScale,
            boolean force) {
        if (scale < mZoomManager.mMinZoomScale) {
            scale = mZoomManager.mMinZoomScale;
            // set mInZoomOverview for non mobile sites
            if (scale < mDefaultScale) {
                mZoomManager.mInZoomOverview = true;
            }
        } else if (scale > mZoomManager.mMaxZoomScale) {
            scale = mZoomManager.mMaxZoomScale;
        }
        if (updateTextWrapScale) {
            mTextWrapScale = scale;
            // reset mLastHeightSent to force VIEW_SIZE_CHANGED sent to WebKit
            mLastHeightSent = 0;
        }
        if (scale != mActualScale || force) {
            if (mDrawHistory) {
                // If history Picture is drawn, don't update scroll. They will
                // be updated when we get out of that mode.
                if (scale != mActualScale && !mPreviewZoomOnly) {
                    mCallbackProxy.onScaleChanged(mActualScale, scale);
                }
                mActualScale = scale;
                mInvActualScale = 1 / scale;
                sendViewSizeZoom();
            } else {
                // update our scroll so we don't appear to jump
                // i.e. keep the center of the doc in the center of the view

                int oldX = mScrollX;
                int oldY = mScrollY;
                float ratio = scale * mInvActualScale;   // old inverse
                float sx = ratio * oldX + (ratio - 1) * mZoomCenterX;
                float sy = ratio * oldY + (ratio - 1)
                        * (mZoomCenterY - getTitleHeight());

                // now update our new scale and inverse
                if (scale != mActualScale && !mPreviewZoomOnly) {
                    mCallbackProxy.onScaleChanged(mActualScale, scale);
                }
                mActualScale = scale;
                mInvActualScale = 1 / scale;

                // Scale all the child views
                mViewManager.scaleAll();

                // as we don't have animation for scaling, don't do animation
                // for scrolling, as it causes weird intermediate state
                //        pinScrollTo(Math.round(sx), Math.round(sy));
                mScrollX = pinLocX(Math.round(sx));
                mScrollY = pinLocY(Math.round(sy));

                // update webkit
                if (oldX != mScrollX || oldY != mScrollY) {
                    onScrollChanged(mScrollX, mScrollY, oldX, oldY);
                } else {
                    // the scroll position is adjusted at the beginning of the
                    // zoom animation. But we want to update the WebKit at the
                    // end of the zoom animation. See comments in onScaleEnd().
                    sendOurVisibleRect();
                }
                sendViewSizeZoom();
            }
        }
    }

    // Used to avoid sending many visible rect messages.
    private Rect mLastVisibleRectSent;
    private Rect mLastGlobalRect;

    private Rect sendOurVisibleRect() {
        if (mPreviewZoomOnly) return mLastVisibleRectSent;

        Rect rect = new Rect();
        calcOurContentVisibleRect(rect);
        // Rect.equals() checks for null input.
        if (!rect.equals(mLastVisibleRectSent)) {
            Point pos = new Point(rect.left, rect.top);
            mWebViewCore.sendMessage(EventHub.SET_SCROLL_OFFSET,
                    nativeMoveGeneration(), 0, pos);
            mLastVisibleRectSent = rect;
        }
        Rect globalRect = new Rect();
        if (getGlobalVisibleRect(globalRect)
                && !globalRect.equals(mLastGlobalRect)) {
            if (DebugFlags.WEB_VIEW) {
                Log.v(LOGTAG, "sendOurVisibleRect=(" + globalRect.left + ","
                        + globalRect.top + ",r=" + globalRect.right + ",b="
                        + globalRect.bottom);
            }
            // TODO: the global offset is only used by windowRect()
            // in ChromeClientAndroid ; other clients such as touch
            // and mouse events could return view + screen relative points.
            mWebViewCore.sendMessage(EventHub.SET_GLOBAL_BOUNDS, globalRect);
            mLastGlobalRect = globalRect;
        }
        return rect;
    }

    // Sets r to be the visible rectangle of our webview in view coordinates
    private void calcOurVisibleRect(Rect r) {
        Point p = new Point();
        getGlobalVisibleRect(r, p);
        r.offset(-p.x, -p.y);
    }

    // Sets r to be our visible rectangle in content coordinates
    private void calcOurContentVisibleRect(Rect r) {
        calcOurVisibleRect(r);
        // since we might overscroll, pin the rect to the bounds of the content
        r.left = Math.max(viewToContentX(r.left), 0);
        // viewToContentY will remove the total height of the title bar.  Add
        // the visible height back in to account for the fact that if the title
        // bar is partially visible, the part of the visible rect which is
        // displaying our content is displaced by that amount.
        r.top = Math.max(viewToContentY(r.top + getVisibleTitleHeight()), 0);
        r.right = Math.min(viewToContentX(r.right), mContentWidth);
        r.bottom = Math.min(viewToContentY(r.bottom), mContentHeight);
    }

    // Sets r to be our visible rectangle in content coordinates. We use this
    // method on the native side to compute the position of the fixed layers.
    // Uses floating coordinates (necessary to correctly place elements when
    // the scale factor is not 1)
    private void calcOurContentVisibleRectF(RectF r) {
        Rect ri = new Rect(0,0,0,0);
        calcOurVisibleRect(ri);
        // pin the rect to the bounds of the content
        r.left = Math.max(viewToContentXf(ri.left), 0.0f);
        // viewToContentY will remove the total height of the title bar.  Add
        // the visible height back in to account for the fact that if the title
        // bar is partially visible, the part of the visible rect which is
        // displaying our content is displaced by that amount.
        r.top = Math.max(viewToContentYf(ri.top + getVisibleTitleHeight()), 0.0f);
        r.right = Math.min(viewToContentXf(ri.right), (float)mContentWidth);
        r.bottom = Math.min(viewToContentYf(ri.bottom), (float)mContentHeight);
    }

    static class ViewSizeData {
        int mWidth;
        int mHeight;
        int mTextWrapWidth;
        int mAnchorX;
        int mAnchorY;
        float mScale;
        boolean mIgnoreHeight;
    }

    /**
     * Compute unzoomed width and height, and if they differ from the last
     * values we sent, send them to webkit (to be used has new viewport)
     *
     * @return true if new values were sent
     */
    private boolean sendViewSizeZoom() {
        if (mPreviewZoomOnly) return false;

        int viewWidth = getViewWidth();
        int newWidth = Math.round(viewWidth * mInvActualScale);
        int newHeight = Math.round(getViewHeight() * mInvActualScale);
        /*
         * Because the native side may have already done a layout before the
         * View system was able to measure us, we have to send a height of 0 to
         * remove excess whitespace when we grow our width. This will trigger a
         * layout and a change in content size. This content size change will
         * mean that contentSizeChanged will either call this method directly or
         * indirectly from onSizeChanged.
         */
        if (newWidth > mLastWidthSent && mWrapContent) {
            newHeight = 0;
        }
        // Avoid sending another message if the dimensions have not changed.
        if (newWidth != mLastWidthSent || newHeight != mLastHeightSent) {
            ViewSizeData data = new ViewSizeData();
            data.mWidth = newWidth;
            data.mHeight = newHeight;
            data.mTextWrapWidth = Math.round(viewWidth / mTextWrapScale);;
            data.mScale = mActualScale;
            data.mIgnoreHeight = mZoomScale != 0 && !mHeightCanMeasure;
            data.mAnchorX = mAnchorX;
            data.mAnchorY = mAnchorY;
            mWebViewCore.sendMessage(EventHub.VIEW_SIZE_CHANGED, data);
            mLastWidthSent = newWidth;
            mLastHeightSent = newHeight;
            mAnchorX = mAnchorY = 0;
            return true;
        }
        return false;
    }

    private int computeRealHorizontalScrollRange() {
        if (mDrawHistory) {
            return mHistoryWidth;
        } else if (mHorizontalScrollBarMode == SCROLLBAR_ALWAYSOFF
                && (mActualScale - mZoomManager.mMinZoomScale <= MINIMUM_SCALE_INCREMENT)) {
            // only honor the scrollbar mode when it is at minimum zoom level
            return computeHorizontalScrollExtent();
        } else {
            // to avoid rounding error caused unnecessary scrollbar, use floor
            return (int) Math.floor(mContentWidth * mActualScale);
        }
    }

    @Override
    protected int computeHorizontalScrollRange() {
        int range = computeRealHorizontalScrollRange();

        // Adjust reported range if overscrolled to compress the scroll bars
        final int scrollX = mScrollX;
        final int overscrollRight = computeMaxScrollX();
        if (scrollX < 0) {
            range -= scrollX;
        } else if (scrollX > overscrollRight) {
            range += scrollX - overscrollRight;
        }

        return range;
    }

    @Override
    protected int computeHorizontalScrollOffset() {
        return Math.max(mScrollX, 0);
    }

    private int computeRealVerticalScrollRange() {
        if (mDrawHistory) {
            return mHistoryHeight;
        } else if (mVerticalScrollBarMode == SCROLLBAR_ALWAYSOFF
                && (mActualScale - mZoomManager.mMinZoomScale <= MINIMUM_SCALE_INCREMENT)) {
            // only honor the scrollbar mode when it is at minimum zoom level
            return computeVerticalScrollExtent();
        } else {
            // to avoid rounding error caused unnecessary scrollbar, use floor
            return (int) Math.floor(mContentHeight * mActualScale);
        }
    }

    @Override
    protected int computeVerticalScrollRange() {
        int range = computeRealVerticalScrollRange();

        // Adjust reported range if overscrolled to compress the scroll bars
        final int scrollY = mScrollY;
        final int overscrollBottom = computeMaxScrollY();
        if (scrollY < 0) {
            range -= scrollY;
        } else if (scrollY > overscrollBottom) {
            range += scrollY - overscrollBottom;
        }

        return range;
    }

    @Override
    protected int computeVerticalScrollOffset() {
        return Math.max(mScrollY - getTitleHeight(), 0);
    }

    @Override
    protected int computeVerticalScrollExtent() {
        return getViewHeight();
    }

    /** @hide */
    @Override
    protected void onDrawVerticalScrollBar(Canvas canvas,
                                           Drawable scrollBar,
                                           int l, int t, int r, int b) {
        if (mScrollY < 0) {
            t -= mScrollY;
        }
        scrollBar.setBounds(l, t + getVisibleTitleHeight(), r, b);
        scrollBar.draw(canvas);
    }

    @Override
    protected void onOverScrolled(int scrollX, int scrollY, boolean clampedX,
            boolean clampedY) {
        mInOverScrollMode = false;
        int maxX = computeMaxScrollX();
        int maxY = computeMaxScrollY();
        if (maxX == 0) {
            // do not over scroll x if the page just fits the screen
            scrollX = pinLocX(scrollX);
        } else if (scrollX < 0 || scrollX > maxX) {
            mInOverScrollMode = true;
        }
        if (scrollY < 0 || scrollY > maxY) {
            mInOverScrollMode = true;
        }

        int oldX = mScrollX;
        int oldY = mScrollY;

        super.scrollTo(scrollX, scrollY);

        // Only show overscroll bars if there was no movement in any direction
        // as a result of scrolling.
        if (mEdgeGlowTop != null && oldY == mScrollY && oldX == mScrollX) {
            // Don't show left/right glows if we fit the whole content.
            // Also don't show if there was vertical movement.
            if (maxX > 0) {
                final int pulledToX = oldX + mOverscrollDeltaX;
                if (pulledToX < 0) {
                    mEdgeGlowLeft.onPull((float) mOverscrollDeltaX / getWidth());
                    if (!mEdgeGlowRight.isFinished()) {
                        mEdgeGlowRight.onRelease();
                    }
                } else if (pulledToX > maxX) {
                    mEdgeGlowRight.onPull((float) mOverscrollDeltaX / getWidth());
                    if (!mEdgeGlowLeft.isFinished()) {
                        mEdgeGlowLeft.onRelease();
                    }
                }
                mOverscrollDeltaX = 0;
            }

            if (maxY > 0 || getOverScrollMode() == OVER_SCROLL_ALWAYS) {
                final int pulledToY = oldY + mOverscrollDeltaY;
                if (pulledToY < 0) {
                    mEdgeGlowTop.onPull((float) mOverscrollDeltaY / getHeight());
                    if (!mEdgeGlowBottom.isFinished()) {
                        mEdgeGlowBottom.onRelease();
                    }
                } else if (pulledToY > maxY) {
                    mEdgeGlowBottom.onPull((float) mOverscrollDeltaY / getHeight());
                    if (!mEdgeGlowTop.isFinished()) {
                        mEdgeGlowTop.onRelease();
                    }
                }
                mOverscrollDeltaY = 0;
            }
        }
    }

    /**
     * Get the url for the current page. This is not always the same as the url
     * passed to WebViewClient.onPageStarted because although the load for
     * that url has begun, the current page may not have changed.
     * @return The url for the current page.
     */
    public String getUrl() {
        WebHistoryItem h = mCallbackProxy.getBackForwardList().getCurrentItem();
        return h != null ? h.getUrl() : null;
    }

    /**
     * Get the original url for the current page. This is not always the same
     * as the url passed to WebViewClient.onPageStarted because although the
     * load for that url has begun, the current page may not have changed.
     * Also, there may have been redirects resulting in a different url to that
     * originally requested.
     * @return The url that was originally requested for the current page.
     */
    public String getOriginalUrl() {
        WebHistoryItem h = mCallbackProxy.getBackForwardList().getCurrentItem();
        return h != null ? h.getOriginalUrl() : null;
    }

    /**
     * Get the title for the current page. This is the title of the current page
     * until WebViewClient.onReceivedTitle is called.
     * @return The title for the current page.
     */
    public String getTitle() {
        WebHistoryItem h = mCallbackProxy.getBackForwardList().getCurrentItem();
        return h != null ? h.getTitle() : null;
    }

    /**
     * Get the favicon for the current page. This is the favicon of the current
     * page until WebViewClient.onReceivedIcon is called.
     * @return The favicon for the current page.
     */
    public Bitmap getFavicon() {
        WebHistoryItem h = mCallbackProxy.getBackForwardList().getCurrentItem();
        return h != null ? h.getFavicon() : null;
    }

    /**
     * Get the touch icon url for the apple-touch-icon <link> element.
     * @hide
     */
    public String getTouchIconUrl() {
        WebHistoryItem h = mCallbackProxy.getBackForwardList().getCurrentItem();
        return h != null ? h.getTouchIconUrl() : null;
    }

    /**
     * Get the progress for the current page.
     * @return The progress for the current page between 0 and 100.
     */
    public int getProgress() {
        return mCallbackProxy.getProgress();
    }

    /**
     * @return the height of the HTML content.
     */
    public int getContentHeight() {
        return mContentHeight;
    }

    /**
     * @return the width of the HTML content.
     * @hide
     */
    public int getContentWidth() {
        return mContentWidth;
    }

    /**
     * Pause all layout, parsing, and javascript timers for all webviews. This
     * is a global requests, not restricted to just this webview. This can be
     * useful if the application has been paused.
     */
    public void pauseTimers() {
        mWebViewCore.sendMessage(EventHub.PAUSE_TIMERS);
    }

    /**
     * Resume all layout, parsing, and javascript timers for all webviews.
     * This will resume dispatching all timers.
     */
    public void resumeTimers() {
        mWebViewCore.sendMessage(EventHub.RESUME_TIMERS);
    }

    /**
     * Call this to pause any extra processing associated with this view and
     * its associated DOM/plugins/javascript/etc. For example, if the view is
     * taken offscreen, this could be called to reduce unnecessary CPU and/or
     * network traffic. When the view is again "active", call onResume().
     *
     * Note that this differs from pauseTimers(), which affects all views/DOMs
     * @hide
     */
    public void onPause() {
        if (!mIsPaused) {
            mIsPaused = true;
            mWebViewCore.sendMessage(EventHub.ON_PAUSE);
        }
    }

    /**
     * Call this to balanace a previous call to onPause()
     * @hide
     */
    public void onResume() {
        if (mIsPaused) {
            mIsPaused = false;
            mWebViewCore.sendMessage(EventHub.ON_RESUME);
        }
    }

    /**
     * Returns true if the view is paused, meaning onPause() was called. Calling
     * onResume() sets the paused state back to false.
     * @hide
     */
    public boolean isPaused() {
        return mIsPaused;
    }

    /**
     * Call this to inform the view that memory is low so that it can
     * free any available memory.
     */
    public void freeMemory() {
        mWebViewCore.sendMessage(EventHub.FREE_MEMORY);
    }

    /**
     * Clear the resource cache. Note that the cache is per-application, so
     * this will clear the cache for all WebViews used.
     *
     * @param includeDiskFiles If false, only the RAM cache is cleared.
     */
    public void clearCache(boolean includeDiskFiles) {
        // Note: this really needs to be a static method as it clears cache for all
        // WebView. But we need mWebViewCore to send message to WebCore thread, so
        // we can't make this static.
        mWebViewCore.sendMessage(EventHub.CLEAR_CACHE,
                includeDiskFiles ? 1 : 0, 0);
    }

    /**
     * Make sure that clearing the form data removes the adapter from the
     * currently focused textfield if there is one.
     */
    public void clearFormData() {
        if (inEditingMode()) {
            AutoCompleteAdapter adapter = null;
            mWebTextView.setAdapterCustom(adapter);
        }
    }

    /**
     * Tell the WebView to clear its internal back/forward list.
     */
    public void clearHistory() {
        mCallbackProxy.getBackForwardList().setClearPending();
        mWebViewCore.sendMessage(EventHub.CLEAR_HISTORY);
    }

    /**
     * Clear the SSL preferences table stored in response to proceeding with SSL
     * certificate errors.
     */
    public void clearSslPreferences() {
        mWebViewCore.sendMessage(EventHub.CLEAR_SSL_PREF_TABLE);
    }

    /**
     * Return the WebBackForwardList for this WebView. This contains the
     * back/forward list for use in querying each item in the history stack.
     * This is a copy of the private WebBackForwardList so it contains only a
     * snapshot of the current state. Multiple calls to this method may return
     * different objects. The object returned from this method will not be
     * updated to reflect any new state.
     */
    public WebBackForwardList copyBackForwardList() {
        return mCallbackProxy.getBackForwardList().clone();
    }

    /*
     * Highlight and scroll to the next occurance of String in findAll.
     * Wraps the page infinitely, and scrolls.  Must be called after
     * calling findAll.
     *
     * @param forward Direction to search.
     */
    public void findNext(boolean forward) {
        if (0 == mNativeClass) return; // client isn't initialized
        nativeFindNext(forward);
    }

    /*
     * Find all instances of find on the page and highlight them.
     * @param find  String to find.
     * @return int  The number of occurances of the String "find"
     *              that were found.
     */
    public int findAll(String find) {
        if (0 == mNativeClass) return 0; // client isn't initialized
        int result = find != null ? nativeFindAll(find.toLowerCase(),
                find.toUpperCase()) : 0;
        invalidate();
        mLastFind = find;
        return result;
    }

    /**
     * @hide
     */
    public void setFindIsUp(boolean isUp) {
        mFindIsUp = isUp;
        if (0 == mNativeClass) return; // client isn't initialized
        nativeSetFindIsUp(isUp);
    }

    /**
     * @hide
     */
    public int findIndex() {
        if (0 == mNativeClass) return -1;
        return nativeFindIndex();
    }

    /**
     * @hide
     */
    public boolean getFindIsUp() { return mFindIsUp; }

    // Used to know whether the find dialog is open.  Affects whether
    // or not we draw the highlights for matches.
    private boolean mFindIsUp;

    // Keep track of the last string sent, so we can search again after an
    // orientation change or the dismissal of the soft keyboard.
    private String mLastFind;

    /**
     * Return the first substring consisting of the address of a physical
     * location. Currently, only addresses in the United States are detected,
     * and consist of:
     * - a house number
     * - a street name
     * - a street type (Road, Circle, etc), either spelled out or abbreviated
     * - a city name
     * - a state or territory, either spelled out or two-letter abbr.
     * - an optional 5 digit or 9 digit zip code.
     *
     * All names must be correctly capitalized, and the zip code, if present,
     * must be valid for the state. The street type must be a standard USPS
     * spelling or abbreviation. The state or territory must also be spelled
     * or abbreviated using USPS standards. The house number may not exceed
     * five digits.
     * @param addr The string to search for addresses.
     *
     * @return the address, or if no address is found, return null.
     */
    public static String findAddress(String addr) {
        return findAddress(addr, false);
    }

    /**
     * @hide
     * Return the first substring consisting of the address of a physical
     * location. Currently, only addresses in the United States are detected,
     * and consist of:
     * - a house number
     * - a street name
     * - a street type (Road, Circle, etc), either spelled out or abbreviated
     * - a city name
     * - a state or territory, either spelled out or two-letter abbr.
     * - an optional 5 digit or 9 digit zip code.
     *
     * Names are optionally capitalized, and the zip code, if present,
     * must be valid for the state. The street type must be a standard USPS
     * spelling or abbreviation. The state or territory must also be spelled
     * or abbreviated using USPS standards. The house number may not exceed
     * five digits.
     * @param addr The string to search for addresses.
     * @param caseInsensitive addr Set to true to make search ignore case.
     *
     * @return the address, or if no address is found, return null.
     */
    public static String findAddress(String addr, boolean caseInsensitive) {
        return WebViewCore.nativeFindAddress(addr, caseInsensitive);
    }

    /*
     * Clear the highlighting surrounding text matches created by findAll.
     */
    public void clearMatches() {
        mLastFind = "";
        if (mNativeClass == 0)
            return;
        nativeSetFindIsEmpty();
        invalidate();
    }

    /**
     * @hide
     */
    public void notifyFindDialogDismissed() {
        if (mWebViewCore == null) {
            return;
        }
        clearMatches();
        setFindIsUp(false);
        // Now that the dialog has been removed, ensure that we scroll to a
        // location that is not beyond the end of the page.
        pinScrollTo(mScrollX, mScrollY, false, 0);
        invalidate();
    }

    /**
     * Query the document to see if it contains any image references. The
     * message object will be dispatched with arg1 being set to 1 if images
     * were found and 0 if the document does not reference any images.
     * @param response The message that will be dispatched with the result.
     */
    public void documentHasImages(Message response) {
        if (response == null) {
            return;
        }
        mWebViewCore.sendMessage(EventHub.DOC_HAS_IMAGES, response);
    }

    @Override
    public void computeScroll() {
        if (mScroller.computeScrollOffset()) {
            int oldX = mScrollX;
            int oldY = mScrollY;
<<<<<<< HEAD
            int x = mScroller.getCurrX();
            int y = mScroller.getCurrY();
            invalidate();  // So we draw again

            if (oldX != x || oldY != y) {
                final int rangeX = computeMaxScrollX();
                final int rangeY = computeMaxScrollY();
                overScrollBy(x - oldX, y - oldY, oldX, oldY,
                        rangeX, rangeY,
                        mOverflingDistance, mOverflingDistance, false);

                if (mEdgeGlowTop != null) {
                    if (rangeY > 0 || getOverScrollMode() == OVER_SCROLL_ALWAYS) {
                        if (y < 0 && oldY >= 0) {
                            mEdgeGlowTop.onAbsorb((int) mScroller.getCurrVelocity());
                            if (!mEdgeGlowBottom.isFinished()) {
                                mEdgeGlowBottom.onRelease();
                            }
                        } else if (y > rangeY && oldY <= rangeY) {
                            mEdgeGlowBottom.onAbsorb((int) mScroller.getCurrVelocity());
                            if (!mEdgeGlowTop.isFinished()) {
                                mEdgeGlowTop.onRelease();
                            }
                        }
                    }

                    if (rangeX > 0) {
                        if (x < 0 && oldX >= 0) {
                            mEdgeGlowLeft.onAbsorb((int) mScroller.getCurrVelocity());
                            if (!mEdgeGlowRight.isFinished()) {
                                mEdgeGlowRight.onRelease();
                            }
                        } else if (x > rangeX && oldX <= rangeX) {
                            mEdgeGlowRight.onAbsorb((int) mScroller.getCurrVelocity());
                            if (!mEdgeGlowLeft.isFinished()) {
                                mEdgeGlowLeft.onRelease();
                            }
                        }
                    }
                }
            }
            if (mScroller.isFinished()) {
                mPrivateHandler.sendEmptyMessage(RESUME_WEBCORE_PRIORITY);
=======
            mScrollX = mScroller.getCurrX();
            mScrollY = mScroller.getCurrY();
            postInvalidate();  // So we draw again
            if (oldX != mScrollX || oldY != mScrollY) {
                onScrollChanged(mScrollX, mScrollY, oldX, oldY);
            } else {
                abortAnimation();
                mPrivateHandler.removeMessages(RESUME_WEBCORE_PRIORITY);
                WebViewCore.resumePriority();
                WebViewCore.resumeUpdatePicture(mWebViewCore);
>>>>>>> 5e02c431
            }
        } else {
            super.computeScroll();
        }
    }

    private static int computeDuration(int dx, int dy) {
        int distance = Math.max(Math.abs(dx), Math.abs(dy));
        int duration = distance * 1000 / STD_SPEED;
        return Math.min(duration, MAX_DURATION);
    }

    // helper to pin the scrollBy parameters (already in view coordinates)
    // returns true if the scroll was changed
    private boolean pinScrollBy(int dx, int dy, boolean animate, int animationDuration) {
        return pinScrollTo(mScrollX + dx, mScrollY + dy, animate, animationDuration);
    }
    // helper to pin the scrollTo parameters (already in view coordinates)
    // returns true if the scroll was changed
    private boolean pinScrollTo(int x, int y, boolean animate, int animationDuration) {
        x = pinLocX(x);
        y = pinLocY(y);
        int dx = x - mScrollX;
        int dy = y - mScrollY;

        if ((dx | dy) == 0) {
            return false;
        }
        if (animate) {
            //        Log.d(LOGTAG, "startScroll: " + dx + " " + dy);
            mScroller.startScroll(mScrollX, mScrollY, dx, dy,
                    animationDuration > 0 ? animationDuration : computeDuration(dx, dy));
            awakenScrollBars(mScroller.getDuration());
            invalidate();
        } else {
            abortAnimation(); // just in case
            scrollTo(x, y);
        }
        return true;
    }

    // Scale from content to view coordinates, and pin.
    // Also called by jni webview.cpp
    private boolean setContentScrollBy(int cx, int cy, boolean animate) {
        if (mDrawHistory) {
            // disallow WebView to change the scroll position as History Picture
            // is used in the view system.
            // TODO: as we switchOutDrawHistory when trackball or navigation
            // keys are hit, this should be safe. Right?
            return false;
        }
        cx = contentToViewDimension(cx);
        cy = contentToViewDimension(cy);
        if (mHeightCanMeasure) {
            // move our visible rect according to scroll request
            if (cy != 0) {
                Rect tempRect = new Rect();
                calcOurVisibleRect(tempRect);
                tempRect.offset(cx, cy);
                requestRectangleOnScreen(tempRect);
            }
            // FIXME: We scroll horizontally no matter what because currently
            // ScrollView and ListView will not scroll horizontally.
            // FIXME: Why do we only scroll horizontally if there is no
            // vertical scroll?
//                Log.d(LOGTAG, "setContentScrollBy cy=" + cy);
            return cy == 0 && cx != 0 && pinScrollBy(cx, 0, animate, 0);
        } else {
            return pinScrollBy(cx, cy, animate, 0);
        }
    }

    /**
     * Called by CallbackProxy when the page finishes loading.
     * @param url The URL of the page which has finished loading.
     */
    /* package */ void onPageFinished(String url) {
        if (mPageThatNeedsToSlideTitleBarOffScreen != null) {
            // If the user is now on a different page, or has scrolled the page
            // past the point where the title bar is offscreen, ignore the
            // scroll request.
            if (mPageThatNeedsToSlideTitleBarOffScreen.equals(url)
                    && mScrollX == 0 && mScrollY == 0) {
                pinScrollTo(0, mYDistanceToSlideTitleOffScreen, true,
                        SLIDE_TITLE_DURATION);
            }
            mPageThatNeedsToSlideTitleBarOffScreen = null;
        }

        injectAccessibilityForUrl(url);
    }

    /**
     * This method injects accessibility in the loaded document if accessibility
     * is enabled. If JavaScript is enabled we try to inject a URL specific script.
     * If no URL specific script is found or JavaScript is disabled we fallback to
     * the default {@link AccessibilityInjector} implementation.
     *
     * @param url The URL loaded by this {@link WebView}.
     */
    private void injectAccessibilityForUrl(String url) {
        if (AccessibilityManager.getInstance(mContext).isEnabled()) {
            if (getSettings().getJavaScriptEnabled()) {
                loadUrl(ACCESSIBILITY_SCRIPT_CHOOSER_JAVASCRIPT);
            } else if (mAccessibilityInjector == null) {
                mAccessibilityInjector = new AccessibilityInjector(this);
            }
        } else {
            // it is possible that accessibility was turned off between reloads
            mAccessibilityInjector = null;
        }
    }

    /**
     * The URL of a page that sent a message to scroll the title bar off screen.
     *
     * Many mobile sites tell the page to scroll to (0,1) in order to scroll the
     * title bar off the screen.  Sometimes, the scroll position is set before
     * the page finishes loading.  Rather than scrolling while the page is still
     * loading, keep track of the URL and new scroll position so we can perform
     * the scroll once the page finishes loading.
     */
    private String mPageThatNeedsToSlideTitleBarOffScreen;

    /**
     * The destination Y scroll position to be used when the page finishes
     * loading.  See mPageThatNeedsToSlideTitleBarOffScreen.
     */
    private int mYDistanceToSlideTitleOffScreen;

    // scale from content to view coordinates, and pin
    // return true if pin caused the final x/y different than the request cx/cy,
    // and a future scroll may reach the request cx/cy after our size has
    // changed
    // return false if the view scroll to the exact position as it is requested,
    // where negative numbers are taken to mean 0
    private boolean setContentScrollTo(int cx, int cy) {
        if (mDrawHistory) {
            // disallow WebView to change the scroll position as History Picture
            // is used in the view system.
            // One known case where this is called is that WebCore tries to
            // restore the scroll position. As history Picture already uses the
            // saved scroll position, it is ok to skip this.
            return false;
        }
        int vx;
        int vy;
        if ((cx | cy) == 0) {
            // If the page is being scrolled to (0,0), do not add in the title
            // bar's height, and simply scroll to (0,0). (The only other work
            // in contentToView_ is to multiply, so this would not change 0.)
            vx = 0;
            vy = 0;
        } else {
            vx = contentToViewX(cx);
            vy = contentToViewY(cy);
        }
//        Log.d(LOGTAG, "content scrollTo [" + cx + " " + cy + "] view=[" +
//                      vx + " " + vy + "]");
        // Some mobile sites attempt to scroll the title bar off the page by
        // scrolling to (0,1).  If we are at the top left corner of the
        // page, assume this is an attempt to scroll off the title bar, and
        // animate the title bar off screen slowly enough that the user can see
        // it.
        if (cx == 0 && cy == 1 && mScrollX == 0 && mScrollY == 0
                && mTitleBar != null) {
            // FIXME: 100 should be defined somewhere as our max progress.
            if (getProgress() < 100) {
                // Wait to scroll the title bar off screen until the page has
                // finished loading.  Keep track of the URL and the destination
                // Y position
                mPageThatNeedsToSlideTitleBarOffScreen = getUrl();
                mYDistanceToSlideTitleOffScreen = vy;
            } else {
                pinScrollTo(vx, vy, true, SLIDE_TITLE_DURATION);
            }
            // Since we are animating, we have not yet reached the desired
            // scroll position.  Do not return true to request another attempt
            return false;
        }
        pinScrollTo(vx, vy, false, 0);
        // If the request was to scroll to a negative coordinate, treat it as if
        // it was a request to scroll to 0
        if ((mScrollX != vx && cx >= 0) || (mScrollY != vy && cy >= 0)) {
            return true;
        } else {
            return false;
        }
    }

    // scale from content to view coordinates, and pin
    private void spawnContentScrollTo(int cx, int cy) {
        if (mDrawHistory) {
            // disallow WebView to change the scroll position as History Picture
            // is used in the view system.
            return;
        }
        int vx = contentToViewX(cx);
        int vy = contentToViewY(cy);
        pinScrollTo(vx, vy, true, 0);
    }

    /**
     * These are from webkit, and are in content coordinate system (unzoomed)
     */
    private void contentSizeChanged(boolean updateLayout) {
        // suppress 0,0 since we usually see real dimensions soon after
        // this avoids drawing the prev content in a funny place. If we find a
        // way to consolidate these notifications, this check may become
        // obsolete
        if ((mContentWidth | mContentHeight) == 0) {
            return;
        }

        if (mHeightCanMeasure) {
            if (getMeasuredHeight() != contentToViewDimension(mContentHeight)
                    || updateLayout) {
                requestLayout();
            }
        } else if (mWidthCanMeasure) {
            if (getMeasuredWidth() != contentToViewDimension(mContentWidth)
                    || updateLayout) {
                requestLayout();
            }
        } else {
            // If we don't request a layout, try to send our view size to the
            // native side to ensure that WebCore has the correct dimensions.
            sendViewSizeZoom();
        }
    }

    /**
     * Set the WebViewClient that will receive various notifications and
     * requests. This will replace the current handler.
     * @param client An implementation of WebViewClient.
     */
    public void setWebViewClient(WebViewClient client) {
        mCallbackProxy.setWebViewClient(client);
    }

    /**
     * Gets the WebViewClient
     * @return the current WebViewClient instance.
     *
     *@hide pending API council approval.
     */
    public WebViewClient getWebViewClient() {
        return mCallbackProxy.getWebViewClient();
    }

    /**
     * Register the interface to be used when content can not be handled by
     * the rendering engine, and should be downloaded instead. This will replace
     * the current handler.
     * @param listener An implementation of DownloadListener.
     */
    public void setDownloadListener(DownloadListener listener) {
        mCallbackProxy.setDownloadListener(listener);
    }

    /**
     * Set the chrome handler. This is an implementation of WebChromeClient for
     * use in handling Javascript dialogs, favicons, titles, and the progress.
     * This will replace the current handler.
     * @param client An implementation of WebChromeClient.
     */
    public void setWebChromeClient(WebChromeClient client) {
        mCallbackProxy.setWebChromeClient(client);
    }

    /**
     * Gets the chrome handler.
     * @return the current WebChromeClient instance.
     *
     * @hide API council approval.
     */
    public WebChromeClient getWebChromeClient() {
        return mCallbackProxy.getWebChromeClient();
    }

    /**
     * Set the back/forward list client. This is an implementation of
     * WebBackForwardListClient for handling new items and changes in the
     * history index.
     * @param client An implementation of WebBackForwardListClient.
     * {@hide}
     */
    public void setWebBackForwardListClient(WebBackForwardListClient client) {
        mCallbackProxy.setWebBackForwardListClient(client);
    }

    /**
     * Gets the WebBackForwardListClient.
     * {@hide}
     */
    public WebBackForwardListClient getWebBackForwardListClient() {
        return mCallbackProxy.getWebBackForwardListClient();
    }

    /**
     * Set the Picture listener. This is an interface used to receive
     * notifications of a new Picture.
     * @param listener An implementation of WebView.PictureListener.
     */
    public void setPictureListener(PictureListener listener) {
        mPictureListener = listener;
    }

    /**
     * {@hide}
     */
    /* FIXME: Debug only! Remove for SDK! */
    public void externalRepresentation(Message callback) {
        mWebViewCore.sendMessage(EventHub.REQUEST_EXT_REPRESENTATION, callback);
    }

    /**
     * {@hide}
     */
    /* FIXME: Debug only! Remove for SDK! */
    public void documentAsText(Message callback) {
        mWebViewCore.sendMessage(EventHub.REQUEST_DOC_AS_TEXT, callback);
    }

    /**
     * Use this function to bind an object to Javascript so that the
     * methods can be accessed from Javascript.
     * <p><strong>IMPORTANT:</strong>
     * <ul>
     * <li> Using addJavascriptInterface() allows JavaScript to control your
     * application. This can be a very useful feature or a dangerous security
     * issue. When the HTML in the WebView is untrustworthy (for example, part
     * or all of the HTML is provided by some person or process), then an
     * attacker could inject HTML that will execute your code and possibly any
     * code of the attacker's choosing.<br>
     * Do not use addJavascriptInterface() unless all of the HTML in this
     * WebView was written by you.</li>
     * <li> The Java object that is bound runs in another thread and not in
     * the thread that it was constructed in.</li>
     * </ul></p>
     * @param obj The class instance to bind to Javascript
     * @param interfaceName The name to used to expose the class in Javascript
     */
    public void addJavascriptInterface(Object obj, String interfaceName) {
        WebViewCore.JSInterfaceData arg = new WebViewCore.JSInterfaceData();
        arg.mObject = obj;
        arg.mInterfaceName = interfaceName;
        mWebViewCore.sendMessage(EventHub.ADD_JS_INTERFACE, arg);
    }

    /**
     * Return the WebSettings object used to control the settings for this
     * WebView.
     * @return A WebSettings object that can be used to control this WebView's
     *         settings.
     */
    public WebSettings getSettings() {
        return (mWebViewCore != null) ? mWebViewCore.getSettings() : null;
    }

    /**
     * Use this method to inform the webview about packages that are installed
     * in the system. This information will be used by the
     * navigator.isApplicationInstalled() API.
     * @param packageNames is a set of package names that are known to be
     * installed in the system.
     *
     * @hide not a public API
     */
    public void addPackageNames(Set<String> packageNames) {
        mWebViewCore.sendMessage(EventHub.ADD_PACKAGE_NAMES, packageNames);
    }

    /**
     * Use this method to inform the webview about single packages that are
     * installed in the system. This information will be used by the
     * navigator.isApplicationInstalled() API.
     * @param packageName is the name of a package that is known to be
     * installed in the system.
     *
     * @hide not a public API
     */
    public void addPackageName(String packageName) {
        mWebViewCore.sendMessage(EventHub.ADD_PACKAGE_NAME, packageName);
    }

    /**
     * Use this method to inform the webview about packages that are uninstalled
     * in the system. This information will be used by the
     * navigator.isApplicationInstalled() API.
     * @param packageName is the name of a package that has been uninstalled in
     * the system.
     *
     * @hide not a public API
     */
    public void removePackageName(String packageName) {
        mWebViewCore.sendMessage(EventHub.REMOVE_PACKAGE_NAME, packageName);
    }

   /**
    * Return the list of currently loaded plugins.
    * @return The list of currently loaded plugins.
    *
    * @deprecated This was used for Gears, which has been deprecated.
    */
    @Deprecated
    public static synchronized PluginList getPluginList() {
        return new PluginList();
    }

   /**
    * @deprecated This was used for Gears, which has been deprecated.
    */
    @Deprecated
    public void refreshPlugins(boolean reloadOpenPages) { }

    //-------------------------------------------------------------------------
    // Override View methods
    //-------------------------------------------------------------------------

    @Override
    protected void finalize() throws Throwable {
        try {
            destroy();
        } finally {
            super.finalize();
        }
    }

    @Override
    protected boolean drawChild(Canvas canvas, View child, long drawingTime) {
        if (child == mTitleBar) {
            // When drawing the title bar, move it horizontally to always show
            // at the top of the WebView.
            mTitleBar.offsetLeftAndRight(mScrollX - mTitleBar.getLeft());
        }
        return super.drawChild(canvas, child, drawingTime);
    }

    private void drawContent(Canvas canvas) {
        // Update the buttons in the picture, so when we draw the picture
        // to the screen, they are in the correct state.
        // Tell the native side if user is a) touching the screen,
        // b) pressing the trackball down, or c) pressing the enter key
        // If the cursor is on a button, we need to draw it in the pressed
        // state.
        // If mNativeClass is 0, we should not reach here, so we do not
        // need to check it again.
        nativeRecordButtons(hasFocus() && hasWindowFocus(),
                            mTouchMode == TOUCH_SHORTPRESS_START_MODE
                            || mTrackballDown || mGotCenterDown, false);
        drawCoreAndCursorRing(canvas, mBackgroundColor, mDrawCursorRing);
    }

    @Override
    protected void onDraw(Canvas canvas) {
        // if mNativeClass is 0, the WebView has been destroyed. Do nothing.
        if (mNativeClass == 0) {
            return;
        }

        // if both mContentWidth and mContentHeight are 0, it means there is no
        // valid Picture passed to WebView yet. This can happen when WebView
        // just starts. Draw the background and return.
        if ((mContentWidth | mContentHeight) == 0 && mHistoryPicture == null) {
            canvas.drawColor(mBackgroundColor);
            return;
        }

        int saveCount = canvas.save();
        if (mInOverScrollMode && !getSettings()
                .getUseWebViewBackgroundForOverscrollBackground()) {
            if (mOverScrollBackground == null) {
                mOverScrollBackground = new Paint();
                Bitmap bm = BitmapFactory.decodeResource(
                        mContext.getResources(),
                        com.android.internal.R.drawable.status_bar_background);
                mOverScrollBackground.setShader(new BitmapShader(bm,
                        Shader.TileMode.REPEAT, Shader.TileMode.REPEAT));
                mOverScrollBorder = new Paint();
                mOverScrollBorder.setStyle(Paint.Style.STROKE);
                mOverScrollBorder.setStrokeWidth(0);
                mOverScrollBorder.setColor(0xffbbbbbb);
            }

            int top = 0;
            int right = computeRealHorizontalScrollRange();
            int bottom = top + computeRealVerticalScrollRange();
            // first draw the background and anchor to the top of the view
            canvas.save();
            canvas.translate(mScrollX, mScrollY);
            canvas.clipRect(-mScrollX, top - mScrollY, right - mScrollX, bottom
                    - mScrollY, Region.Op.DIFFERENCE);
            canvas.drawPaint(mOverScrollBackground);
            canvas.restore();
            // then draw the border
            canvas.drawRect(-1, top - 1, right, bottom, mOverScrollBorder);
            // next clip the region for the content
            canvas.clipRect(0, top, right, bottom);
        }
        if (mTitleBar != null) {
            canvas.translate(0, (int) mTitleBar.getHeight());
        }
        if (mDragTrackerHandler == null) {
            drawContent(canvas);
        } else {
            if (!mDragTrackerHandler.draw(canvas)) {
                // sometimes the tracker doesn't draw, even though its active
                drawContent(canvas);
            }
            if (mDragTrackerHandler.isFinished()) {
                mDragTrackerHandler = null;
            }
        }
        canvas.restoreToCount(saveCount);

        // Now draw the shadow.
        int titleH = getVisibleTitleHeight();
        if (mTitleBar != null && titleH == 0) {
            int height = (int) (5f * getContext().getResources()
                    .getDisplayMetrics().density);
            mTitleShadow.setBounds(mScrollX, mScrollY, mScrollX + getWidth(),
                    mScrollY + height);
            mTitleShadow.draw(canvas);
        }

        if (AUTO_REDRAW_HACK && mAutoRedraw) {
            invalidate();
        }
        if (inEditingMode()) {
            mWebTextView.onDrawSubstitute();
        }
        mWebViewCore.signalRepaintDone();
    }

    @Override
    public void draw(Canvas canvas) {
        super.draw(canvas);
        if (mEdgeGlowTop != null && drawEdgeGlows(canvas)) {
            invalidate();
        }
    }

    /**
     * Draw the glow effect along the sides of the widget. mEdgeGlow* must be non-null.
     *
     * @param canvas Canvas to draw into, transformed into view coordinates.
     * @return true if glow effects are still animating and the view should invalidate again.
     */
    private boolean drawEdgeGlows(Canvas canvas) {
        final int scrollX = mScrollX;
        final int scrollY = mScrollY;
        final int width = getWidth();
        int height = getHeight();

        boolean invalidateForGlow = false;
        if (!mEdgeGlowTop.isFinished()) {
            final int restoreCount = canvas.save();

            canvas.translate(-width / 2 + scrollX, Math.min(0, scrollY));
            mEdgeGlowTop.setSize(width * 2, height);
            invalidateForGlow |= mEdgeGlowTop.draw(canvas);
            canvas.restoreToCount(restoreCount);
        }
        if (!mEdgeGlowBottom.isFinished()) {
            final int restoreCount = canvas.save();

            canvas.translate(-width / 2 + scrollX, Math.max(computeMaxScrollY(), scrollY) + height);
            canvas.rotate(180, width, 0);
            mEdgeGlowBottom.setSize(width * 2, height);
            invalidateForGlow |= mEdgeGlowBottom.draw(canvas);
            canvas.restoreToCount(restoreCount);
        }
        if (!mEdgeGlowLeft.isFinished()) {
            final int restoreCount = canvas.save();

            canvas.rotate(270);
            canvas.translate(-height * 1.5f - scrollY, Math.min(0, scrollX));
            mEdgeGlowLeft.setSize(height * 2, width);
            invalidateForGlow |= mEdgeGlowLeft.draw(canvas);
            canvas.restoreToCount(restoreCount);
        }
        if (!mEdgeGlowRight.isFinished()) {
            final int restoreCount = canvas.save();

            canvas.rotate(90);
            canvas.translate(-height / 2 + scrollY,
                    -(Math.max(computeMaxScrollX(), scrollX) + width));
            mEdgeGlowRight.setSize(height * 2, width);
            invalidateForGlow |= mEdgeGlowRight.draw(canvas);
            canvas.restoreToCount(restoreCount);
        }
        return invalidateForGlow;
    }

    @Override
    public void setLayoutParams(ViewGroup.LayoutParams params) {
        if (params.height == LayoutParams.WRAP_CONTENT) {
            mWrapContent = true;
        }
        super.setLayoutParams(params);
    }

    @Override
    public boolean performLongClick() {
        // performLongClick() is the result of a delayed message. If we switch
        // to windows overview, the WebView will be temporarily removed from the
        // view system. In that case, do nothing.
        if (getParent() == null) return false;
        if (mNativeClass != 0 && nativeCursorIsTextInput()) {
            // Send the click so that the textfield is in focus
            centerKeyPressOnTextField();
            rebuildWebTextView();
        } else {
            clearTextEntry(true);
        }
        if (inEditingMode()) {
            return mWebTextView.performLongClick();
        }
        /* if long click brings up a context menu, the super function
         * returns true and we're done. Otherwise, nothing happened when
         * the user clicked. */
        if (super.performLongClick()) {
            return true;
        }
        /* In the case where the application hasn't already handled the long
         * click action, look for a word under the  click. If one is found,
         * animate the text selection into view.
         * FIXME: no animation code yet */
        if (mSelectingText) return false; // long click does nothing on selection
        int x = viewToContentX((int) mLastTouchX + mScrollX);
        int y = viewToContentY((int) mLastTouchY + mScrollY);
        setUpSelect();
        if (mNativeClass != 0 && nativeWordSelection(x, y)) {
            nativeSetExtendSelection();
            WebChromeClient client = getWebChromeClient();
            if (client != null) client.onSelectionStart(this);
            return true;
        }
        notifySelectDialogDismissed();
        return false;
    }

    boolean inAnimateZoom() {
        return mZoomScale != 0;
    }

    /**
     * Need to adjust the WebTextView after a change in zoom, since mActualScale
     * has changed.  This is especially important for password fields, which are
     * drawn by the WebTextView, since it conveys more information than what
     * webkit draws.  Thus we need to reposition it to show in the correct
     * place.
     */
    private boolean mNeedToAdjustWebTextView;

    private boolean didUpdateTextViewBounds(boolean allowIntersect) {
        Rect contentBounds = nativeFocusCandidateNodeBounds();
        Rect vBox = contentToViewRect(contentBounds);
        Rect visibleRect = new Rect();
        calcOurVisibleRect(visibleRect);
        // If the textfield is on screen, place the WebTextView in
        // its new place, accounting for our new scroll/zoom values,
        // and adjust its textsize.
        if (allowIntersect ? Rect.intersects(visibleRect, vBox)
                : visibleRect.contains(vBox)) {
            mWebTextView.setRect(vBox.left, vBox.top, vBox.width(),
                    vBox.height());
            mWebTextView.setTextSize(TypedValue.COMPLEX_UNIT_PX,
                    contentToViewDimension(
                    nativeFocusCandidateTextSize()));
            return true;
        } else {
            // The textfield is now off screen.  The user probably
            // was not zooming to see the textfield better.  Remove
            // the WebTextView.  If the user types a key, and the
            // textfield is still in focus, we will reconstruct
            // the WebTextView and scroll it back on screen.
            mWebTextView.remove();
            return false;
        }
    }

    private void drawExtras(Canvas canvas, int extras, boolean animationsRunning) {
        // If mNativeClass is 0, we should not reach here, so we do not
        // need to check it again.
        if (animationsRunning) {
            canvas.setDrawFilter(mWebViewCore.mZoomFilter);
        }
        nativeDrawExtras(canvas, extras);
        canvas.setDrawFilter(null);
    }

    private void drawCoreAndCursorRing(Canvas canvas, int color,
        boolean drawCursorRing) {
        if (mDrawHistory) {
            canvas.scale(mActualScale, mActualScale);
            canvas.drawPicture(mHistoryPicture);
            return;
        }

        boolean animateZoom = mZoomScale != 0;
        boolean animateScroll = ((!mScroller.isFinished()
                || mVelocityTracker != null)
                && (mTouchMode != TOUCH_DRAG_MODE ||
                mHeldMotionless != MOTIONLESS_TRUE))
                || mDeferTouchMode == TOUCH_DRAG_MODE;
        if (mTouchMode == TOUCH_DRAG_MODE) {
            if (mHeldMotionless == MOTIONLESS_PENDING) {
                mPrivateHandler.removeMessages(DRAG_HELD_MOTIONLESS);
                mPrivateHandler.removeMessages(AWAKEN_SCROLL_BARS);
                mHeldMotionless = MOTIONLESS_FALSE;
            }
            if (mHeldMotionless == MOTIONLESS_FALSE) {
                mPrivateHandler.sendMessageDelayed(mPrivateHandler
                        .obtainMessage(DRAG_HELD_MOTIONLESS), MOTIONLESS_TIME);
                mHeldMotionless = MOTIONLESS_PENDING;
            }
        }
        if (animateZoom) {
            float zoomScale;
            int interval = (int) (SystemClock.uptimeMillis() - mZoomStart);
            if (interval < ZOOM_ANIMATION_LENGTH) {
                float ratio = (float) interval / ZOOM_ANIMATION_LENGTH;
                zoomScale = 1.0f / (mInvInitialZoomScale
                        + (mInvFinalZoomScale - mInvInitialZoomScale) * ratio);
                invalidate();
            } else {
                zoomScale = mZoomScale;
                // set mZoomScale to be 0 as we have done animation
                mZoomScale = 0;
                WebViewCore.resumeUpdatePicture(mWebViewCore);
                // call invalidate() again to draw with the final filters
                invalidate();
                if (mNeedToAdjustWebTextView) {
                    mNeedToAdjustWebTextView = false;
                    if (didUpdateTextViewBounds(false)
                            && nativeFocusCandidateIsPassword()) {
                        // If it is a password field, start drawing the
                        // WebTextView once again.
                        mWebTextView.setInPassword(true);
                    }
                }
            }
            // calculate the intermediate scroll position. As we need to use
            // zoomScale, we can't use pinLocX/Y directly. Copy the logic here.
            float scale = zoomScale * mInvInitialZoomScale;
            int tx = Math.round(scale * (mInitialScrollX + mZoomCenterX)
                    - mZoomCenterX);
            tx = -pinLoc(tx, getViewWidth(), Math.round(mContentWidth
                    * zoomScale)) + mScrollX;
            int titleHeight = getTitleHeight();
            int ty = Math.round(scale
                    * (mInitialScrollY + mZoomCenterY - titleHeight)
                    - (mZoomCenterY - titleHeight));
            ty = -(ty <= titleHeight ? Math.max(ty, 0) : pinLoc(ty
                    - titleHeight, getViewHeight(), Math.round(mContentHeight
                    * zoomScale)) + titleHeight) + mScrollY;
            canvas.translate(tx, ty);
            canvas.scale(zoomScale, zoomScale);
            if (inEditingMode() && !mNeedToAdjustWebTextView
                    && mZoomScale != 0) {
                // The WebTextView is up.  Keep track of this so we can adjust
                // its size and placement when we finish zooming
                mNeedToAdjustWebTextView = true;
                // If it is in password mode, turn it off so it does not draw
                // misplaced.
                if (nativeFocusCandidateIsPassword()) {
                    mWebTextView.setInPassword(false);
                }
            }
        } else {
            canvas.scale(mActualScale, mActualScale);
        }

        boolean UIAnimationsRunning = false;
        // Currently for each draw we compute the animation values;
        // We may in the future decide to do that independently.
        if (mNativeClass != 0 && nativeEvaluateLayersAnimations()) {
            UIAnimationsRunning = true;
            // If we have unfinished (or unstarted) animations,
            // we ask for a repaint.
            invalidate();
        }
        mWebViewCore.drawContentPicture(canvas, color,
                (animateZoom || mPreviewZoomOnly || UIAnimationsRunning),
                animateScroll);
        if (mNativeClass == 0) return;
        // decide which adornments to draw
        int extras = DRAW_EXTRAS_NONE;
        if (mFindIsUp) {
                extras = DRAW_EXTRAS_FIND;
        } else if (mSelectingText) {
            extras = DRAW_EXTRAS_SELECTION;
            nativeSetSelectionPointer(mDrawSelectionPointer,
                    mInvActualScale,
                    mSelectX, mSelectY - getTitleHeight());
        } else if (drawCursorRing) {
            extras = DRAW_EXTRAS_CURSOR_RING;
        }
        drawExtras(canvas, extras, UIAnimationsRunning);

        if (extras == DRAW_EXTRAS_CURSOR_RING) {
            if (mTouchMode == TOUCH_SHORTPRESS_START_MODE) {
                mTouchMode = TOUCH_SHORTPRESS_MODE;
            }
        }
        if (mFocusSizeChanged) {
            mFocusSizeChanged = false;
            // If we are zooming, this will get handled above, when the zoom
            // finishes.  We also do not need to do this unless the WebTextView
            // is showing.
            if (!animateZoom && inEditingMode()) {
                didUpdateTextViewBounds(true);
            }
        }
    }

    // draw history
    private boolean mDrawHistory = false;
    private Picture mHistoryPicture = null;
    private int mHistoryWidth = 0;
    private int mHistoryHeight = 0;

    // Only check the flag, can be called from WebCore thread
    boolean drawHistory() {
        return mDrawHistory;
    }

    // Should only be called in UI thread
    void switchOutDrawHistory() {
        if (null == mWebViewCore) return; // CallbackProxy may trigger this
        if (mDrawHistory && mWebViewCore.pictureReady()) {
            mDrawHistory = false;
            mHistoryPicture = null;
            invalidate();
            int oldScrollX = mScrollX;
            int oldScrollY = mScrollY;
            mScrollX = pinLocX(mScrollX);
            mScrollY = pinLocY(mScrollY);
            if (oldScrollX != mScrollX || oldScrollY != mScrollY) {
                mUserScroll = false;
                mWebViewCore.sendMessage(EventHub.SYNC_SCROLL, oldScrollX,
                        oldScrollY);
                onScrollChanged(mScrollX, mScrollY, oldScrollX, oldScrollY);
            } else {
                sendOurVisibleRect();
            }
        }
    }

    WebViewCore.CursorData cursorData() {
        WebViewCore.CursorData result = new WebViewCore.CursorData();
        result.mMoveGeneration = nativeMoveGeneration();
        result.mFrame = nativeCursorFramePointer();
        Point position = nativeCursorPosition();
        result.mX = position.x;
        result.mY = position.y;
        return result;
    }

    /**
     *  Delete text from start to end in the focused textfield. If there is no
     *  focus, or if start == end, silently fail.  If start and end are out of
     *  order, swap them.
     *  @param  start   Beginning of selection to delete.
     *  @param  end     End of selection to delete.
     */
    /* package */ void deleteSelection(int start, int end) {
        mTextGeneration++;
        WebViewCore.TextSelectionData data
                = new WebViewCore.TextSelectionData(start, end);
        mWebViewCore.sendMessage(EventHub.DELETE_SELECTION, mTextGeneration, 0,
                data);
    }

    /**
     *  Set the selection to (start, end) in the focused textfield. If start and
     *  end are out of order, swap them.
     *  @param  start   Beginning of selection.
     *  @param  end     End of selection.
     */
    /* package */ void setSelection(int start, int end) {
        mWebViewCore.sendMessage(EventHub.SET_SELECTION, start, end);
    }

    @Override
    public InputConnection onCreateInputConnection(EditorInfo outAttrs) {
      InputConnection connection = super.onCreateInputConnection(outAttrs);
      outAttrs.imeOptions |= EditorInfo.IME_FLAG_NO_FULLSCREEN;
      return connection;
    }

    /**
     * Called in response to a message from webkit telling us that the soft
     * keyboard should be launched.
     */
    private void displaySoftKeyboard(boolean isTextView) {
        InputMethodManager imm = (InputMethodManager)
                getContext().getSystemService(Context.INPUT_METHOD_SERVICE);

        // bring it back to the default scale so that user can enter text
        boolean zoom = mActualScale < mDefaultScale;
        if (zoom) {
            mZoomManager.mInZoomOverview = false;
            mZoomCenterX = mLastTouchX;
            mZoomCenterY = mLastTouchY;
            // do not change text wrap scale so that there is no reflow
            setNewZoomScale(mDefaultScale, false, false);
        }
        if (isTextView) {
            rebuildWebTextView();
            if (inEditingMode()) {
                imm.showSoftInput(mWebTextView, 0);
                if (zoom) {
                    didUpdateTextViewBounds(true);
                }
                return;
            }
        }
        // Used by plugins.
        // Also used if the navigation cache is out of date, and
        // does not recognize that a textfield is in focus.  In that
        // case, use WebView as the targeted view.
        // see http://b/issue?id=2457459
        imm.showSoftInput(this, 0);
    }

    // Called by WebKit to instruct the UI to hide the keyboard
    private void hideSoftKeyboard() {
        InputMethodManager imm = (InputMethodManager)
                getContext().getSystemService(Context.INPUT_METHOD_SERVICE);

        imm.hideSoftInputFromWindow(this.getWindowToken(), 0);
    }

    /*
     * This method checks the current focus and cursor and potentially rebuilds
     * mWebTextView to have the appropriate properties, such as password,
     * multiline, and what text it contains.  It also removes it if necessary.
     */
    /* package */ void rebuildWebTextView() {
        // If the WebView does not have focus, do nothing until it gains focus.
        if (!hasFocus() && (null == mWebTextView || !mWebTextView.hasFocus())) {
            return;
        }
        boolean alreadyThere = inEditingMode();
        // inEditingMode can only return true if mWebTextView is non-null,
        // so we can safely call remove() if (alreadyThere)
        if (0 == mNativeClass || !nativeFocusCandidateIsTextInput()) {
            if (alreadyThere) {
                mWebTextView.remove();
            }
            return;
        }
        // At this point, we know we have found an input field, so go ahead
        // and create the WebTextView if necessary.
        if (mWebTextView == null) {
            mWebTextView = new WebTextView(mContext, WebView.this);
            // Initialize our generation number.
            mTextGeneration = 0;
        }
        mWebTextView.setTextSize(TypedValue.COMPLEX_UNIT_PX,
                contentToViewDimension(nativeFocusCandidateTextSize()));
        Rect visibleRect = new Rect();
        calcOurContentVisibleRect(visibleRect);
        // Note that sendOurVisibleRect calls viewToContent, so the coordinates
        // should be in content coordinates.
        Rect bounds = nativeFocusCandidateNodeBounds();
        Rect vBox = contentToViewRect(bounds);
        mWebTextView.setRect(vBox.left, vBox.top, vBox.width(), vBox.height());
        if (!Rect.intersects(bounds, visibleRect)) {
            mWebTextView.bringIntoView();
        }
        String text = nativeFocusCandidateText();
        int nodePointer = nativeFocusCandidatePointer();
        if (alreadyThere && mWebTextView.isSameTextField(nodePointer)) {
            // It is possible that we have the same textfield, but it has moved,
            // i.e. In the case of opening/closing the screen.
            // In that case, we need to set the dimensions, but not the other
            // aspects.
            // If the text has been changed by webkit, update it.  However, if
            // there has been more UI text input, ignore it.  We will receive
            // another update when that text is recognized.
            if (text != null && !text.equals(mWebTextView.getText().toString())
                    && nativeTextGeneration() == mTextGeneration) {
                mWebTextView.setTextAndKeepSelection(text);
            }
        } else {
            mWebTextView.setGravity(nativeFocusCandidateIsRtlText() ?
                    Gravity.RIGHT : Gravity.NO_GRAVITY);
            // This needs to be called before setType, which may call
            // requestFormData, and it needs to have the correct nodePointer.
            mWebTextView.setNodePointer(nodePointer);
            mWebTextView.setType(nativeFocusCandidateType());
            Rect paddingRect = nativeFocusCandidatePaddingRect();
            if (paddingRect != null) {
                // Use contentToViewDimension since these are the dimensions of
                // the padding.
                mWebTextView.setPadding(
                        contentToViewDimension(paddingRect.left),
                        contentToViewDimension(paddingRect.top),
                        contentToViewDimension(paddingRect.right),
                        contentToViewDimension(paddingRect.bottom));
            }
            if (null == text) {
                if (DebugFlags.WEB_VIEW) {
                    Log.v(LOGTAG, "rebuildWebTextView null == text");
                }
                text = "";
            }
            mWebTextView.setTextAndKeepSelection(text);
            InputMethodManager imm = InputMethodManager.peekInstance();
            if (imm != null && imm.isActive(mWebTextView)) {
                imm.restartInput(mWebTextView);
            }
        }
        mWebTextView.requestFocus();
    }

    /**
     * Called by WebTextView to find saved form data associated with the
     * textfield
     * @param name Name of the textfield.
     * @param nodePointer Pointer to the node of the textfield, so it can be
     *          compared to the currently focused textfield when the data is
     *          retrieved.
     */
    /* package */ void requestFormData(String name, int nodePointer) {
        if (mWebViewCore.getSettings().getSaveFormData()) {
            Message update = mPrivateHandler.obtainMessage(REQUEST_FORM_DATA);
            update.arg1 = nodePointer;
            RequestFormData updater = new RequestFormData(name, getUrl(),
                    update);
            Thread t = new Thread(updater);
            t.start();
        }
    }

    /**
     * Pass a message to find out the <label> associated with the <input>
     * identified by nodePointer
     * @param framePointer Pointer to the frame containing the <input> node
     * @param nodePointer Pointer to the node for which a <label> is desired.
     */
    /* package */ void requestLabel(int framePointer, int nodePointer) {
        mWebViewCore.sendMessage(EventHub.REQUEST_LABEL, framePointer,
                nodePointer);
    }

    /*
     * This class requests an Adapter for the WebTextView which shows past
     * entries stored in the database.  It is a Runnable so that it can be done
     * in its own thread, without slowing down the UI.
     */
    private class RequestFormData implements Runnable {
        private String mName;
        private String mUrl;
        private Message mUpdateMessage;

        public RequestFormData(String name, String url, Message msg) {
            mName = name;
            mUrl = url;
            mUpdateMessage = msg;
        }

        public void run() {
            ArrayList<String> pastEntries = mDatabase.getFormData(mUrl, mName);
            if (pastEntries.size() > 0) {
                AutoCompleteAdapter adapter = new
                        AutoCompleteAdapter(mContext, pastEntries);
                mUpdateMessage.obj = adapter;
                mUpdateMessage.sendToTarget();
            }
        }
    }

    /**
     * Dump the display tree to "/sdcard/displayTree.txt"
     *
     * @hide debug only
     */
    public void dumpDisplayTree() {
        nativeDumpDisplayTree(getUrl());
    }

    /**
     * Dump the dom tree to adb shell if "toFile" is False, otherwise dump it to
     * "/sdcard/domTree.txt"
     *
     * @hide debug only
     */
    public void dumpDomTree(boolean toFile) {
        mWebViewCore.sendMessage(EventHub.DUMP_DOMTREE, toFile ? 1 : 0, 0);
    }

    /**
     * Dump the render tree to adb shell if "toFile" is False, otherwise dump it
     * to "/sdcard/renderTree.txt"
     *
     * @hide debug only
     */
    public void dumpRenderTree(boolean toFile) {
        mWebViewCore.sendMessage(EventHub.DUMP_RENDERTREE, toFile ? 1 : 0, 0);
    }

    /**
     * Dump the V8 counters to standard output.
     * Note that you need a build with V8 and WEBCORE_INSTRUMENTATION set to
     * true. Otherwise, this will do nothing.
     *
     * @hide debug only
     */
    public void dumpV8Counters() {
        mWebViewCore.sendMessage(EventHub.DUMP_V8COUNTERS);
    }

    // This is used to determine long press with the center key.  Does not
    // affect long press with the trackball/touch.
    private boolean mGotCenterDown = false;

    @Override
    public boolean onKeyMultiple(int keyCode, int repeatCount, KeyEvent event) {
        // send complex characters to webkit for use by JS and plugins
        if (keyCode == KeyEvent.KEYCODE_UNKNOWN && event.getCharacters() != null) {
            // pass the key to DOM
            mWebViewCore.sendMessage(EventHub.KEY_DOWN, event);
            mWebViewCore.sendMessage(EventHub.KEY_UP, event);
            // return true as DOM handles the key
            return true;
        }
        return false;
    }

    @Override
    public boolean onKeyDown(int keyCode, KeyEvent event) {
        if (DebugFlags.WEB_VIEW) {
            Log.v(LOGTAG, "keyDown at " + System.currentTimeMillis()
                    + ", " + event + ", unicode=" + event.getUnicodeChar());
        }

        if (mNativeClass == 0) {
            return false;
        }

        // do this hack up front, so it always works, regardless of touch-mode
        if (AUTO_REDRAW_HACK && (keyCode == KeyEvent.KEYCODE_CALL)) {
            mAutoRedraw = !mAutoRedraw;
            if (mAutoRedraw) {
                invalidate();
            }
            return true;
        }

        // Bubble up the key event if
        // 1. it is a system key; or
        // 2. the host application wants to handle it;
        // 3. the accessibility injector is present and wants to handle it;
        if (event.isSystem()
                || mCallbackProxy.uiOverrideKeyEvent(event)
                || (mAccessibilityInjector != null && mAccessibilityInjector.onKeyEvent(event))) {
            return false;
        }

        if (keyCode == KeyEvent.KEYCODE_SHIFT_LEFT
                || keyCode == KeyEvent.KEYCODE_SHIFT_RIGHT) {
            if (nativePageShouldHandleShiftAndArrows()) {
                mShiftIsPressed = true;
            } else if (!nativeCursorWantsKeyEvents() && !mSelectingText) {
                setUpSelect();
            }
        }

        if (keyCode >= KeyEvent.KEYCODE_DPAD_UP
                && keyCode <= KeyEvent.KEYCODE_DPAD_RIGHT) {
            switchOutDrawHistory();
            if (nativePageShouldHandleShiftAndArrows()) {
                letPageHandleNavKey(keyCode, event.getEventTime(), true);
                return true;
            }
            if (mSelectingText) {
                int xRate = keyCode == KeyEvent.KEYCODE_DPAD_LEFT
                    ? -1 : keyCode == KeyEvent.KEYCODE_DPAD_RIGHT ? 1 : 0;
                int yRate = keyCode == KeyEvent.KEYCODE_DPAD_UP ?
                    -1 : keyCode == KeyEvent.KEYCODE_DPAD_DOWN ? 1 : 0;
                int multiplier = event.getRepeatCount() + 1;
                moveSelection(xRate * multiplier, yRate * multiplier);
                return true;
            }
            if (navHandledKey(keyCode, 1, false, event.getEventTime())) {
                playSoundEffect(keyCodeToSoundsEffect(keyCode));
                return true;
            }
            // Bubble up the key event as WebView doesn't handle it
            return false;
        }

        if (keyCode == KeyEvent.KEYCODE_DPAD_CENTER) {
            switchOutDrawHistory();
            if (event.getRepeatCount() == 0) {
                if (mSelectingText) {
                    return true; // discard press if copy in progress
                }
                mGotCenterDown = true;
                mPrivateHandler.sendMessageDelayed(mPrivateHandler
                        .obtainMessage(LONG_PRESS_CENTER), LONG_PRESS_TIMEOUT);
                // Already checked mNativeClass, so we do not need to check it
                // again.
                nativeRecordButtons(hasFocus() && hasWindowFocus(), true, true);
                return true;
            }
            // Bubble up the key event as WebView doesn't handle it
            return false;
        }

        if (keyCode != KeyEvent.KEYCODE_SHIFT_LEFT
                && keyCode != KeyEvent.KEYCODE_SHIFT_RIGHT) {
            // turn off copy select if a shift-key combo is pressed
            selectionDone();
            mShiftIsPressed = false;
        }

        if (getSettings().getNavDump()) {
            switch (keyCode) {
                case KeyEvent.KEYCODE_4:
                    dumpDisplayTree();
                    break;
                case KeyEvent.KEYCODE_5:
                case KeyEvent.KEYCODE_6:
                    dumpDomTree(keyCode == KeyEvent.KEYCODE_5);
                    break;
                case KeyEvent.KEYCODE_7:
                case KeyEvent.KEYCODE_8:
                    dumpRenderTree(keyCode == KeyEvent.KEYCODE_7);
                    break;
                case KeyEvent.KEYCODE_9:
                    nativeInstrumentReport();
                    return true;
            }
        }

        if (nativeCursorIsTextInput()) {
            // This message will put the node in focus, for the DOM's notion
            // of focus, and make the focuscontroller active
            mWebViewCore.sendMessage(EventHub.CLICK, nativeCursorFramePointer(),
                    nativeCursorNodePointer());
            // This will bring up the WebTextView and put it in focus, for
            // our view system's notion of focus
            rebuildWebTextView();
            // Now we need to pass the event to it
            if (inEditingMode()) {
                mWebTextView.setDefaultSelection();
                return mWebTextView.dispatchKeyEvent(event);
            }
        } else if (nativeHasFocusNode()) {
            // In this case, the cursor is not on a text input, but the focus
            // might be.  Check it, and if so, hand over to the WebTextView.
            rebuildWebTextView();
            if (inEditingMode()) {
                mWebTextView.setDefaultSelection();
                return mWebTextView.dispatchKeyEvent(event);
            }
        }

        // TODO: should we pass all the keys to DOM or check the meta tag
        if (nativeCursorWantsKeyEvents() || true) {
            // pass the key to DOM
            mWebViewCore.sendMessage(EventHub.KEY_DOWN, event);
            // return true as DOM handles the key
            return true;
        }

        // Bubble up the key event as WebView doesn't handle it
        return false;
    }

    @Override
    public boolean onKeyUp(int keyCode, KeyEvent event) {
        if (DebugFlags.WEB_VIEW) {
            Log.v(LOGTAG, "keyUp at " + System.currentTimeMillis()
                    + ", " + event + ", unicode=" + event.getUnicodeChar());
        }

        if (mNativeClass == 0) {
            return false;
        }

        // special CALL handling when cursor node's href is "tel:XXX"
        if (keyCode == KeyEvent.KEYCODE_CALL && nativeHasCursorNode()) {
            String text = nativeCursorText();
            if (!nativeCursorIsTextInput() && text != null
                    && text.startsWith(SCHEME_TEL)) {
                Intent intent = new Intent(Intent.ACTION_DIAL, Uri.parse(text));
                getContext().startActivity(intent);
                return true;
            }
        }

        // Bubble up the key event if
        // 1. it is a system key; or
        // 2. the host application wants to handle it;
        // 3. the accessibility injector is present and wants to handle it;
        if (event.isSystem()
                || mCallbackProxy.uiOverrideKeyEvent(event)
                || (mAccessibilityInjector != null && mAccessibilityInjector.onKeyEvent(event))) {
            return false;
        }

        if (keyCode == KeyEvent.KEYCODE_SHIFT_LEFT
                || keyCode == KeyEvent.KEYCODE_SHIFT_RIGHT) {
            if (nativePageShouldHandleShiftAndArrows()) {
                mShiftIsPressed = false;
            } else if (copySelection()) {
                selectionDone();
                return true;
            }
        }

        if (keyCode >= KeyEvent.KEYCODE_DPAD_UP
                && keyCode <= KeyEvent.KEYCODE_DPAD_RIGHT) {
            if (nativePageShouldHandleShiftAndArrows()) {
                letPageHandleNavKey(keyCode, event.getEventTime(), false);
                return true;
            }
            // always handle the navigation keys in the UI thread
            // Bubble up the key event as WebView doesn't handle it
            return false;
        }

        if (keyCode == KeyEvent.KEYCODE_DPAD_CENTER) {
            // remove the long press message first
            mPrivateHandler.removeMessages(LONG_PRESS_CENTER);
            mGotCenterDown = false;

            if (mSelectingText) {
                if (mExtendSelection) {
                    copySelection();
                    selectionDone();
                } else {
                    mExtendSelection = true;
                    nativeSetExtendSelection();
                    invalidate(); // draw the i-beam instead of the arrow
                }
                return true; // discard press if copy in progress
            }

            // perform the single click
            Rect visibleRect = sendOurVisibleRect();
            // Note that sendOurVisibleRect calls viewToContent, so the
            // coordinates should be in content coordinates.
            if (!nativeCursorIntersects(visibleRect)) {
                return false;
            }
            WebViewCore.CursorData data = cursorData();
            mWebViewCore.sendMessage(EventHub.SET_MOVE_MOUSE, data);
            playSoundEffect(SoundEffectConstants.CLICK);
            if (nativeCursorIsTextInput()) {
                rebuildWebTextView();
                centerKeyPressOnTextField();
                if (inEditingMode()) {
                    mWebTextView.setDefaultSelection();
                }
                return true;
            }
            clearTextEntry(true);
            nativeSetFollowedLink(true);
            if (!mCallbackProxy.uiOverrideUrlLoading(nativeCursorText())) {
                mWebViewCore.sendMessage(EventHub.CLICK, data.mFrame,
                        nativeCursorNodePointer());
            }
            return true;
        }

        // TODO: should we pass all the keys to DOM or check the meta tag
        if (nativeCursorWantsKeyEvents() || true) {
            // pass the key to DOM
            mWebViewCore.sendMessage(EventHub.KEY_UP, event);
            // return true as DOM handles the key
            return true;
        }

        // Bubble up the key event as WebView doesn't handle it
        return false;
    }

    /**
     * @hide pending API council approval.
     */
    public void setUpSelect() {
        if (0 == mNativeClass) return; // client isn't initialized
        if (inFullScreenMode()) return;
        if (mSelectingText) return;
        mExtendSelection = false;
        mSelectingText = mDrawSelectionPointer = true;
        // don't let the picture change during text selection
        WebViewCore.pauseUpdatePicture(mWebViewCore);
        nativeResetSelection();
        if (nativeHasCursorNode()) {
            Rect rect = nativeCursorNodeBounds();
            mSelectX = contentToViewX(rect.left);
            mSelectY = contentToViewY(rect.top);
        } else if (mLastTouchY > getVisibleTitleHeight()) {
            mSelectX = mScrollX + (int) mLastTouchX;
            mSelectY = mScrollY + (int) mLastTouchY;
        } else {
            mSelectX = mScrollX + getViewWidth() / 2;
            mSelectY = mScrollY + getViewHeightWithTitle() / 2;
        }
        nativeHideCursor();
    }

    /**
     * Use this method to put the WebView into text selection mode.
     * Do not rely on this functionality; it will be deprecated in the future.
     */
    public void emulateShiftHeld() {
        setUpSelect();
    }

    /**
     * @hide pending API council approval.
     */
    public void selectAll() {
        if (0 == mNativeClass) return; // client isn't initialized
        if (inFullScreenMode()) return;
        if (!mSelectingText) setUpSelect();
        nativeSelectAll();
        mDrawSelectionPointer = false;
        mExtendSelection = true;
        invalidate();
    }

    /**
     * @hide pending API council approval.
     */
    public boolean selectDialogIsUp() {
        return mSelectingText;
    }

    /**
     * @hide pending API council approval.
     */
    public void notifySelectDialogDismissed() {
        mSelectingText = false;
        WebViewCore.resumeUpdatePicture(mWebViewCore);
    }

    /**
     * @hide pending API council approval.
     */
    public void selectionDone() {
        if (mSelectingText) {
            WebChromeClient client = getWebChromeClient();
            if (client != null) client.onSelectionDone(this);
            invalidate(); // redraw without selection
            notifySelectDialogDismissed();
        }
    }

    /**
     * @hide pending API council approval.
     */
    public boolean copySelection() {
        boolean copiedSomething = false;
        String selection = getSelection();
        if (selection != "") {
            if (DebugFlags.WEB_VIEW) {
                Log.v(LOGTAG, "copySelection \"" + selection + "\"");
            }
            Toast.makeText(mContext
                    , com.android.internal.R.string.text_copied
                    , Toast.LENGTH_SHORT).show();
            copiedSomething = true;
            try {
                IClipboard clip = IClipboard.Stub.asInterface(
                        ServiceManager.getService("clipboard"));
                clip.setClipboardText(selection);
            } catch (android.os.RemoteException e) {
                Log.e(LOGTAG, "Clipboard failed", e);
            }
        }
        invalidate(); // remove selection region and pointer
        return copiedSomething;
    }

    /**
     * @hide pending API council approval.
     */
    public String getSelection() {
        if (mNativeClass == 0) return "";
        return nativeGetSelection();
    }

    @Override
    protected void onAttachedToWindow() {
        super.onAttachedToWindow();
        if (hasWindowFocus()) setActive(true);
    }

    @Override
    protected void onDetachedFromWindow() {
        clearHelpers();
        mZoomManager.dismissZoomPicker();
        if (hasWindowFocus()) setActive(false);
        super.onDetachedFromWindow();
    }

    @Override
    protected void onVisibilityChanged(View changedView, int visibility) {
        super.onVisibilityChanged(changedView, visibility);
        if (visibility != View.VISIBLE) {
            mZoomManager.dismissZoomPicker();
        }
    }

    /**
     * @deprecated WebView no longer needs to implement
     * ViewGroup.OnHierarchyChangeListener.  This method does nothing now.
     */
    @Deprecated
    public void onChildViewAdded(View parent, View child) {}

    /**
     * @deprecated WebView no longer needs to implement
     * ViewGroup.OnHierarchyChangeListener.  This method does nothing now.
     */
    @Deprecated
    public void onChildViewRemoved(View p, View child) {}

    /**
     * @deprecated WebView should not have implemented
     * ViewTreeObserver.OnGlobalFocusChangeListener.  This method
     * does nothing now.
     */
    @Deprecated
    public void onGlobalFocusChanged(View oldFocus, View newFocus) {
    }

    private void setActive(boolean active) {
        if (active) {
            if (hasFocus()) {
                // If our window regained focus, and we have focus, then begin
                // drawing the cursor ring
                mDrawCursorRing = true;
                if (mNativeClass != 0) {
                    nativeRecordButtons(true, false, true);
                    if (inEditingMode()) {
                        mWebViewCore.sendMessage(EventHub.SET_ACTIVE, 1, 0);
                    }
                }
            } else {
                // If our window gained focus, but we do not have it, do not
                // draw the cursor ring.
                mDrawCursorRing = false;
                // We do not call nativeRecordButtons here because we assume
                // that when we lost focus, or window focus, it got called with
                // false for the first parameter
            }
        } else {
            if (!mZoomManager.isZoomPickerVisible()) {
                /*
                 * The external zoom controls come in their own window, so our
                 * window loses focus. Our policy is to not draw the cursor ring
                 * if our window is not focused, but this is an exception since
                 * the user can still navigate the web page with the zoom
                 * controls showing.
                 */
                mDrawCursorRing = false;
            }
            mGotKeyDown = false;
            mShiftIsPressed = false;
            mPrivateHandler.removeMessages(SWITCH_TO_LONGPRESS);
            mTouchMode = TOUCH_DONE_MODE;
            if (mNativeClass != 0) {
                nativeRecordButtons(false, false, true);
            }
            setFocusControllerInactive();
        }
        invalidate();
    }

    // To avoid drawing the cursor ring, and remove the TextView when our window
    // loses focus.
    @Override
    public void onWindowFocusChanged(boolean hasWindowFocus) {
        setActive(hasWindowFocus);
        if (hasWindowFocus) {
            JWebCoreJavaBridge.setActiveWebView(this);
        } else {
            JWebCoreJavaBridge.removeActiveWebView(this);
        }
        super.onWindowFocusChanged(hasWindowFocus);
    }

    /*
     * Pass a message to WebCore Thread, telling the WebCore::Page's
     * FocusController to be  "inactive" so that it will
     * not draw the blinking cursor.  It gets set to "active" to draw the cursor
     * in WebViewCore.cpp, when the WebCore thread receives key events/clicks.
     */
    /* package */ void setFocusControllerInactive() {
        // Do not need to also check whether mWebViewCore is null, because
        // mNativeClass is only set if mWebViewCore is non null
        if (mNativeClass == 0) return;
        mWebViewCore.sendMessage(EventHub.SET_ACTIVE, 0, 0);
    }

    @Override
    protected void onFocusChanged(boolean focused, int direction,
            Rect previouslyFocusedRect) {
        if (DebugFlags.WEB_VIEW) {
            Log.v(LOGTAG, "MT focusChanged " + focused + ", " + direction);
        }
        if (focused) {
            // When we regain focus, if we have window focus, resume drawing
            // the cursor ring
            if (hasWindowFocus()) {
                mDrawCursorRing = true;
                if (mNativeClass != 0) {
                    nativeRecordButtons(true, false, true);
                }
            //} else {
                // The WebView has gained focus while we do not have
                // windowfocus.  When our window lost focus, we should have
                // called nativeRecordButtons(false...)
            }
        } else {
            // When we lost focus, unless focus went to the TextView (which is
            // true if we are in editing mode), stop drawing the cursor ring.
            if (!inEditingMode()) {
                mDrawCursorRing = false;
                if (mNativeClass != 0) {
                    nativeRecordButtons(false, false, true);
                }
                setFocusControllerInactive();
            }
            mGotKeyDown = false;
        }

        super.onFocusChanged(focused, direction, previouslyFocusedRect);
    }

    /**
     * @hide
     */
    @Override
    protected boolean setFrame(int left, int top, int right, int bottom) {
        boolean changed = super.setFrame(left, top, right, bottom);
        if (!changed && mHeightCanMeasure) {
            // When mHeightCanMeasure is true, we will set mLastHeightSent to 0
            // in WebViewCore after we get the first layout. We do call
            // requestLayout() when we get contentSizeChanged(). But the View
            // system won't call onSizeChanged if the dimension is not changed.
            // In this case, we need to call sendViewSizeZoom() explicitly to
            // notify the WebKit about the new dimensions.
            sendViewSizeZoom();
        }
        return changed;
    }

    private static class PostScale implements Runnable {
        final WebView mWebView;
        final boolean mUpdateTextWrap;

        public PostScale(WebView webView, boolean updateTextWrap) {
            mWebView = webView;
            mUpdateTextWrap = updateTextWrap;
        }

        public void run() {
            if (mWebView.mWebViewCore != null) {
                // we always force, in case our height changed, in which case we
                // still want to send the notification over to webkit.
                mWebView.setNewZoomScale(mWebView.mActualScale,
                        mUpdateTextWrap, true);
                // update the zoom buttons as the scale can be changed
                mWebView.mZoomManager.updateZoomPicker();
            }
        }
    }

    @Override
    protected void onSizeChanged(int w, int h, int ow, int oh) {
        super.onSizeChanged(w, h, ow, oh);
        // Center zooming to the center of the screen.
        if (mZoomScale == 0) { // unless we're already zooming
            // To anchor at top left corner.
            mZoomCenterX = 0;
            mZoomCenterY = getVisibleTitleHeight();
            mAnchorX = viewToContentX((int) mZoomCenterX + mScrollX);
            mAnchorY = viewToContentY((int) mZoomCenterY + mScrollY);
        }

        // adjust the max viewport width depending on the view dimensions. This
        // is to ensure the scaling is not going insane. So do not shrink it if
        // the view size is temporarily smaller, e.g. when soft keyboard is up.
        int newMaxViewportWidth = (int) (Math.max(w, h) / mZoomManager.DEFAULT_MIN_ZOOM_SCALE);
        if (newMaxViewportWidth > sMaxViewportWidth) {
            sMaxViewportWidth = newMaxViewportWidth;
        }

        // update mMinZoomScale if the minimum zoom scale is not fixed
        if (!mZoomManager.mMinZoomScaleFixed) {
            // when change from narrow screen to wide screen, the new viewWidth
            // can be wider than the old content width. We limit the minimum
            // scale to 1.0f. The proper minimum scale will be calculated when
            // the new picture shows up.
            mZoomManager.mMinZoomScale = Math.min(1.0f, (float) getViewWidth()
                    / (mDrawHistory ? mHistoryPicture.getWidth()
                            : mZoomOverviewWidth));
            if (mInitialScaleInPercent > 0) {
                // limit the minZoomScale to the initialScale if it is set
                float initialScale = mInitialScaleInPercent / 100.0f;
                if (mZoomManager.mMinZoomScale > initialScale) {
                    mZoomManager.mMinZoomScale = initialScale;
                }
            }
        }

        mZoomManager.dismissZoomPicker();

        // onSizeChanged() is called during WebView layout. And any
        // requestLayout() is blocked during layout. As setNewZoomScale() will
        // call its child View to reposition itself through ViewManager's
        // scaleAll(), we need to post a Runnable to ensure requestLayout().
        // <b/>
        // only update the text wrap scale if width changed.
        post(new PostScale(this, w != ow));
    }

    @Override
    protected void onScrollChanged(int l, int t, int oldl, int oldt) {
        super.onScrollChanged(l, t, oldl, oldt);
        if (!mInOverScrollMode) {
            sendOurVisibleRect();
            // update WebKit if visible title bar height changed. The logic is same
            // as getVisibleTitleHeight.
            int titleHeight = getTitleHeight();
            if (Math.max(titleHeight - t, 0) != Math.max(titleHeight - oldt, 0)) {
                sendViewSizeZoom();
            }
        }
    }

    @Override
    public boolean dispatchKeyEvent(KeyEvent event) {
        boolean dispatch = true;

        // Textfields, plugins, and contentEditable nodes need to receive the
        // shift up key even if another key was released while the shift key
        // was held down.
        if (!inEditingMode() && (mNativeClass == 0
                || !nativePageShouldHandleShiftAndArrows())) {
            if (event.getAction() == KeyEvent.ACTION_DOWN) {
                mGotKeyDown = true;
            } else {
                if (!mGotKeyDown) {
                    /*
                     * We got a key up for which we were not the recipient of
                     * the original key down. Don't give it to the view.
                     */
                    dispatch = false;
                }
                mGotKeyDown = false;
            }
        }

        if (dispatch) {
            return super.dispatchKeyEvent(event);
        } else {
            // We didn't dispatch, so let something else handle the key
            return false;
        }
    }

    // Here are the snap align logic:
    // 1. If it starts nearly horizontally or vertically, snap align;
    // 2. If there is a dramitic direction change, let it go;
    // 3. If there is a same direction back and forth, lock it.

    // adjustable parameters
    private int mMinLockSnapReverseDistance;
    private static final float MAX_SLOPE_FOR_DIAG = 1.5f;
    private static final int MIN_BREAK_SNAP_CROSS_DISTANCE = 80;

    private static int sign(float x) {
        return x > 0 ? 1 : (x < 0 ? -1 : 0);
    }

    // if the page can scroll <= this value, we won't allow the drag tracker
    // to have any effect.
    private static final int MIN_SCROLL_AMOUNT_TO_DISABLE_DRAG_TRACKER = 4;

    private class DragTrackerHandler {
        private final DragTracker mProxy;
        private final float mStartY, mStartX;
        private final float mMinDY, mMinDX;
        private final float mMaxDY, mMaxDX;
        private float mCurrStretchY, mCurrStretchX;
        private int mSX, mSY;
        private Interpolator mInterp;
        private float[] mXY = new float[2];

        // inner (non-state) classes can't have enums :(
        private static final int DRAGGING_STATE = 0;
        private static final int ANIMATING_STATE = 1;
        private static final int FINISHED_STATE = 2;
        private int mState;

        public DragTrackerHandler(float x, float y, DragTracker proxy) {
            mProxy = proxy;

            int docBottom = computeRealVerticalScrollRange() + getTitleHeight();
            int viewTop = getScrollY();
            int viewBottom = viewTop + getHeight();

            mStartY = y;
            mMinDY = -viewTop;
            mMaxDY = docBottom - viewBottom;

            if (DebugFlags.DRAG_TRACKER || DEBUG_DRAG_TRACKER) {
                Log.d(DebugFlags.DRAG_TRACKER_LOGTAG, " dragtracker y= " + y +
                      " up/down= " + mMinDY + " " + mMaxDY);
            }

            int docRight = computeRealHorizontalScrollRange();
            int viewLeft = getScrollX();
            int viewRight = viewLeft + getWidth();
            mStartX = x;
            mMinDX = -viewLeft;
            mMaxDX = docRight - viewRight;

            mState = DRAGGING_STATE;
            mProxy.onStartDrag(x, y);

            // ensure we buildBitmap at least once
            mSX = -99999;
        }

        private float computeStretch(float delta, float min, float max) {
            float stretch = 0;
            if (max - min > MIN_SCROLL_AMOUNT_TO_DISABLE_DRAG_TRACKER) {
                if (delta < min) {
                    stretch = delta - min;
                } else if (delta > max) {
                    stretch = delta - max;
                }
            }
            return stretch;
        }

        public void dragTo(float x, float y) {
            float sy = computeStretch(mStartY - y, mMinDY, mMaxDY);
            float sx = computeStretch(mStartX - x, mMinDX, mMaxDX);

            if ((mSnapScrollMode & SNAP_X) != 0) {
                sy = 0;
            } else if ((mSnapScrollMode & SNAP_Y) != 0) {
                sx = 0;
            }

            if (mCurrStretchX != sx || mCurrStretchY != sy) {
                mCurrStretchX = sx;
                mCurrStretchY = sy;
                if (DebugFlags.DRAG_TRACKER || DEBUG_DRAG_TRACKER) {
                    Log.d(DebugFlags.DRAG_TRACKER_LOGTAG, "---- stretch " + sx +
                          " " + sy);
                }
                if (mProxy.onStretchChange(sx, sy)) {
                    invalidate();
                }
            }
        }

        public void stopDrag() {
            final int DURATION = 200;
            int now = (int)SystemClock.uptimeMillis();
            mInterp = new Interpolator(2);
            mXY[0] = mCurrStretchX;
            mXY[1] = mCurrStretchY;
         //   float[] blend = new float[] { 0.5f, 0, 0.75f, 1 };
            float[] blend = new float[] { 0, 0.5f, 0.75f, 1 };
            mInterp.setKeyFrame(0, now, mXY, blend);
            float[] zerozero = new float[] { 0, 0 };
            mInterp.setKeyFrame(1, now + DURATION, zerozero, null);
            mState = ANIMATING_STATE;

            if (DebugFlags.DRAG_TRACKER || DEBUG_DRAG_TRACKER) {
                Log.d(DebugFlags.DRAG_TRACKER_LOGTAG, "----- stopDrag, starting animation");
            }
        }

        // Call this after each draw. If it ruturns null, the tracker is done
        public boolean isFinished() {
            return mState == FINISHED_STATE;
        }

        private int hiddenHeightOfTitleBar() {
            return getTitleHeight() - getVisibleTitleHeight();
        }

        // need a way to know if 565 or 8888 is the right config for
        // capturing the display and giving it to the drag proxy
        private Bitmap.Config offscreenBitmapConfig() {
            // hard code 565 for now
            return Bitmap.Config.RGB_565;
        }

        /*  If the tracker draws, then this returns true, otherwise it will
            return false, and draw nothing.
         */
        public boolean draw(Canvas canvas) {
            if (mCurrStretchX != 0 || mCurrStretchY != 0) {
                int sx = getScrollX();
                int sy = getScrollY() - hiddenHeightOfTitleBar();
                if (mSX != sx || mSY != sy) {
                    buildBitmap(sx, sy);
                    mSX = sx;
                    mSY = sy;
                }

                if (mState == ANIMATING_STATE) {
                    Interpolator.Result result = mInterp.timeToValues(mXY);
                    if (result == Interpolator.Result.FREEZE_END) {
                        mState = FINISHED_STATE;
                        return false;
                    } else {
                        mProxy.onStretchChange(mXY[0], mXY[1]);
                        invalidate();
                        // fall through to the draw
                    }
                }
                int count = canvas.save(Canvas.MATRIX_SAVE_FLAG);
                canvas.translate(sx, sy);
                mProxy.onDraw(canvas);
                canvas.restoreToCount(count);
                return true;
            }
            if (DebugFlags.DRAG_TRACKER || DEBUG_DRAG_TRACKER) {
                Log.d(DebugFlags.DRAG_TRACKER_LOGTAG, " -- draw false " +
                      mCurrStretchX + " " + mCurrStretchY);
            }
            return false;
        }

        private void buildBitmap(int sx, int sy) {
            int w = getWidth();
            int h = getViewHeight();
            Bitmap bm = Bitmap.createBitmap(w, h, offscreenBitmapConfig());
            Canvas canvas = new Canvas(bm);
            canvas.translate(-sx, -sy);
            drawContent(canvas);

            if (DebugFlags.DRAG_TRACKER || DEBUG_DRAG_TRACKER) {
                Log.d(DebugFlags.DRAG_TRACKER_LOGTAG, "--- buildBitmap " + sx +
                      " " + sy + " " + w + " " + h);
            }
            mProxy.onBitmapChange(bm);
        }
    }

    /** @hide */
    public static class DragTracker {
        public void onStartDrag(float x, float y) {}
        public boolean onStretchChange(float sx, float sy) {
            // return true to have us inval the view
            return false;
        }
        public void onStopDrag() {}
        public void onBitmapChange(Bitmap bm) {}
        public void onDraw(Canvas canvas) {}
    }

    /** @hide */
    public DragTracker getDragTracker() {
        return mDragTracker;
    }

    /** @hide */
    public void setDragTracker(DragTracker tracker) {
        mDragTracker = tracker;
    }

    private DragTracker mDragTracker;
    private DragTrackerHandler mDragTrackerHandler;

    private class ScaleDetectorListener implements
            ScaleGestureDetector.OnScaleGestureListener {

        public boolean onScaleBegin(ScaleGestureDetector detector) {
            // cancel the single touch handling
            cancelTouch();
            mZoomManager.dismissZoomPicker();
            // reset the zoom overview mode so that the page won't auto grow
            mZoomManager.mInZoomOverview = false;
            // If it is in password mode, turn it off so it does not draw
            // misplaced.
            if (inEditingMode() && nativeFocusCandidateIsPassword()) {
                mWebTextView.setInPassword(false);
            }

            mViewManager.startZoom();

            return true;
        }

        public void onScaleEnd(ScaleGestureDetector detector) {
            if (mPreviewZoomOnly) {
                mPreviewZoomOnly = false;
                mAnchorX = viewToContentX((int) mZoomCenterX + mScrollX);
                mAnchorY = viewToContentY((int) mZoomCenterY + mScrollY);
                // don't reflow when zoom in; when zoom out, do reflow if the
                // new scale is almost minimum scale;
                boolean reflowNow = (mActualScale - mZoomManager.mMinZoomScale
                        <= MINIMUM_SCALE_INCREMENT)
                        || ((mActualScale <= 0.8 * mTextWrapScale));
                // force zoom after mPreviewZoomOnly is set to false so that the
                // new view size will be passed to the WebKit
                setNewZoomScale(mActualScale, reflowNow, true);
                // call invalidate() to draw without zoom filter
                invalidate();
            }
            // adjust the edit text view if needed
            if (inEditingMode() && didUpdateTextViewBounds(false)
                    && nativeFocusCandidateIsPassword()) {
                // If it is a password field, start drawing the
                // WebTextView once again.
                mWebTextView.setInPassword(true);
            }
            // start a drag, TOUCH_PINCH_DRAG, can't use TOUCH_INIT_MODE as it
            // may trigger the unwanted click, can't use TOUCH_DRAG_MODE as it
            // may trigger the unwanted fling.
            mTouchMode = TOUCH_PINCH_DRAG;
            mConfirmMove = true;
            startTouch(detector.getFocusX(), detector.getFocusY(),
                    mLastTouchTime);

            mViewManager.endZoom();
        }

        public boolean onScale(ScaleGestureDetector detector) {
            float scale = (float) (Math.round(detector.getScaleFactor()
                    * mActualScale * 100) / 100.0);
            if (Math.abs(scale - mActualScale) >= MINIMUM_SCALE_INCREMENT) {
                mPreviewZoomOnly = true;
                // limit the scale change per step
                if (scale > mActualScale) {
                    scale = Math.min(scale, mActualScale * 1.25f);
                } else {
                    scale = Math.max(scale, mActualScale * 0.8f);
                }
                mZoomCenterX = detector.getFocusX();
                mZoomCenterY = detector.getFocusY();
                setNewZoomScale(scale, false, false);
                invalidate();
                return true;
            }
            return false;
        }
    }

    private boolean hitFocusedPlugin(int contentX, int contentY) {
        if (DebugFlags.WEB_VIEW) {
            Log.v(LOGTAG, "nativeFocusIsPlugin()=" + nativeFocusIsPlugin());
            Rect r = nativeFocusNodeBounds();
            Log.v(LOGTAG, "nativeFocusNodeBounds()=(" + r.left + ", " + r.top
                    + ", " + r.right + ", " + r.bottom + ")");
        }
        return nativeFocusIsPlugin()
                && nativeFocusNodeBounds().contains(contentX, contentY);
    }

    private boolean shouldForwardTouchEvent() {
        return mFullScreenHolder != null || (mForwardTouchEvents
                && !mSelectingText
                && mPreventDefault != PREVENT_DEFAULT_IGNORE);
    }

    private boolean inFullScreenMode() {
        return mFullScreenHolder != null;
    }

    @Override
    public boolean onTouchEvent(MotionEvent ev) {
        if (mNativeClass == 0 || (!isClickable() && !isLongClickable())) {
            return false;
        }

        if (DebugFlags.WEB_VIEW) {
            Log.v(LOGTAG, ev + " at " + ev.getEventTime() + " mTouchMode="
                    + mTouchMode);
        }

        int action;
        float x, y;
        long eventTime = ev.getEventTime();

        // FIXME: we may consider to give WebKit an option to handle multi-touch
        // events later.
        if (mSupportMultiTouch && ev.getPointerCount() > 1) {
            if (mAllowPanAndScale || mZoomManager.mMinZoomScale < mZoomManager.mMaxZoomScale) {
                mScaleDetector.onTouchEvent(ev);
                if (mScaleDetector.isInProgress()) {
                    mLastTouchTime = eventTime;
                    if (!mAllowPanAndScale) {
                        return true;
                    }
                    mPrivateHandler.removeMessages(SWITCH_TO_SHORTPRESS);
                    mPrivateHandler.removeMessages(SWITCH_TO_LONGPRESS);
                }
                x = mScaleDetector.getFocusX();
                y = mScaleDetector.getFocusY();
                action = ev.getAction() & MotionEvent.ACTION_MASK;
                if (action == MotionEvent.ACTION_POINTER_DOWN) {
                    cancelTouch();
                    action = MotionEvent.ACTION_DOWN;
                } else if (action == MotionEvent.ACTION_POINTER_UP) {
                    // set mLastTouchX/Y to the remaining point
                    mLastTouchX = x;
                    mLastTouchY = y;
                } else if (action == MotionEvent.ACTION_MOVE) {
                    // negative x or y indicate it is on the edge, skip it.
                    if (x < 0 || y < 0) {
                        return true;
                    }
                }
            } else {
                // if the page disallow zoom, skip multi-pointer action
                return true;
            }
        } else {
            action = ev.getAction();
            x = ev.getX();
            y = ev.getY();
        }

        // Due to the touch screen edge effect, a touch closer to the edge
        // always snapped to the edge. As getViewWidth() can be different from
        // getWidth() due to the scrollbar, adjusting the point to match
        // getViewWidth(). Same applied to the height.
        if (x > getViewWidth() - 1) {
            x = getViewWidth() - 1;
        }
        if (y > getViewHeightWithTitle() - 1) {
            y = getViewHeightWithTitle() - 1;
        }

        float fDeltaX = mLastTouchX - x;
        float fDeltaY = mLastTouchY - y;
        int deltaX = (int) fDeltaX;
        int deltaY = (int) fDeltaY;
        int contentX = viewToContentX((int) x + mScrollX);
        int contentY = viewToContentY((int) y + mScrollY);

        switch (action) {
            case MotionEvent.ACTION_DOWN: {
                mPreventDefault = PREVENT_DEFAULT_NO;
                mConfirmMove = false;
                if (!mScroller.isFinished()) {
                    // stop the current scroll animation, but if this is
                    // the start of a fling, allow it to add to the current
                    // fling's velocity
                    mScroller.abortAnimation();
                    mTouchMode = TOUCH_DRAG_START_MODE;
                    mConfirmMove = true;
                    mPrivateHandler.removeMessages(RESUME_WEBCORE_PRIORITY);
                } else if (mPrivateHandler.hasMessages(RELEASE_SINGLE_TAP)) {
                    mPrivateHandler.removeMessages(RELEASE_SINGLE_TAP);
                    if (deltaX * deltaX + deltaY * deltaY < mDoubleTapSlopSquare) {
                        mTouchMode = TOUCH_DOUBLE_TAP_MODE;
                    } else {
                        // commit the short press action for the previous tap
                        doShortPress();
                        mTouchMode = TOUCH_INIT_MODE;
                        mDeferTouchProcess = (!inFullScreenMode()
                                && mForwardTouchEvents) ? hitFocusedPlugin(
                                contentX, contentY) : false;
                    }
                } else { // the normal case
                    mPreviewZoomOnly = false;
                    mTouchMode = TOUCH_INIT_MODE;
                    mDeferTouchProcess = (!inFullScreenMode()
                            && mForwardTouchEvents) ? hitFocusedPlugin(
                            contentX, contentY) : false;
                    mWebViewCore.sendMessage(
                            EventHub.UPDATE_FRAME_CACHE_IF_LOADING);
                    if (mLogEvent && eventTime - mLastTouchUpTime < 1000) {
                        EventLog.writeEvent(EventLogTags.BROWSER_DOUBLE_TAP_DURATION,
                                (eventTime - mLastTouchUpTime), eventTime);
                    }
                    if (mSelectingText) {
                        mDrawSelectionPointer = false;
                        mSelectionStarted = nativeStartSelection(contentX, contentY);
                        if (DebugFlags.WEB_VIEW) {
                            Log.v(LOGTAG, "select=" + contentX + "," + contentY);
                        }
                        invalidate();
                    }
                }
                // Trigger the link
                if (mTouchMode == TOUCH_INIT_MODE
                        || mTouchMode == TOUCH_DOUBLE_TAP_MODE) {
                    mPrivateHandler.sendEmptyMessageDelayed(
                            SWITCH_TO_SHORTPRESS, TAP_TIMEOUT);
                    mPrivateHandler.sendEmptyMessageDelayed(
                            SWITCH_TO_LONGPRESS, LONG_PRESS_TIMEOUT);
                    if (inFullScreenMode() || mDeferTouchProcess) {
                        mPreventDefault = PREVENT_DEFAULT_YES;
                    } else if (mForwardTouchEvents) {
                        mPreventDefault = PREVENT_DEFAULT_MAYBE_YES;
                    } else {
                        mPreventDefault = PREVENT_DEFAULT_NO;
                    }
                    // pass the touch events from UI thread to WebCore thread
                    if (shouldForwardTouchEvent()) {
                        TouchEventData ted = new TouchEventData();
                        ted.mAction = action;
                        ted.mX = contentX;
                        ted.mY = contentY;
                        ted.mMetaState = ev.getMetaState();
                        ted.mReprocess = mDeferTouchProcess;
                        if (mDeferTouchProcess) {
                            // still needs to set them for compute deltaX/Y
                            mLastTouchX = x;
                            mLastTouchY = y;
                            ted.mViewX = x;
                            ted.mViewY = y;
                            mWebViewCore.sendMessage(EventHub.TOUCH_EVENT, ted);
                            break;
                        }
                        mWebViewCore.sendMessage(EventHub.TOUCH_EVENT, ted);
                        if (!inFullScreenMode()) {
                            mPrivateHandler.sendMessageDelayed(mPrivateHandler
                                    .obtainMessage(PREVENT_DEFAULT_TIMEOUT,
                                            action, 0), TAP_TIMEOUT);
                        }
                    }
                }
                startTouch(x, y, eventTime);
                break;
            }
            case MotionEvent.ACTION_MOVE: {
                boolean firstMove = false;
                if (!mConfirmMove && (deltaX * deltaX + deltaY * deltaY)
                        >= mTouchSlopSquare) {
                    mPrivateHandler.removeMessages(SWITCH_TO_SHORTPRESS);
                    mPrivateHandler.removeMessages(SWITCH_TO_LONGPRESS);
                    mConfirmMove = true;
                    firstMove = true;
                    if (mTouchMode == TOUCH_DOUBLE_TAP_MODE) {
                        mTouchMode = TOUCH_INIT_MODE;
                    }
                }
                // pass the touch events from UI thread to WebCore thread
                if (shouldForwardTouchEvent() && mConfirmMove && (firstMove
                        || eventTime - mLastSentTouchTime > mCurrentTouchInterval)) {
                    mLastSentTouchTime = eventTime;
                    TouchEventData ted = new TouchEventData();
                    ted.mAction = action;
                    ted.mX = contentX;
                    ted.mY = contentY;
                    ted.mMetaState = ev.getMetaState();
                    ted.mReprocess = mDeferTouchProcess;
                    if (mDeferTouchProcess) {
                        ted.mViewX = x;
                        ted.mViewY = y;
                        mWebViewCore.sendMessage(EventHub.TOUCH_EVENT, ted);
                        break;
                    }
                    mWebViewCore.sendMessage(EventHub.TOUCH_EVENT, ted);
                    if (firstMove && !inFullScreenMode()) {
                        mPrivateHandler.sendMessageDelayed(mPrivateHandler
                                .obtainMessage(PREVENT_DEFAULT_TIMEOUT,
                                        action, 0), TAP_TIMEOUT);
                    }
                }
                if (mTouchMode == TOUCH_DONE_MODE
                        || mPreventDefault == PREVENT_DEFAULT_YES) {
                    // no dragging during scroll zoom animation, or when prevent
                    // default is yes
                    break;
                }
                if (mVelocityTracker == null) {
                    Log.e(LOGTAG, "Got null mVelocityTracker when "
                            + "mPreventDefault = " + mPreventDefault
                            + " mDeferTouchProcess = " + mDeferTouchProcess
                            + " mTouchMode = " + mTouchMode);
                }
                mVelocityTracker.addMovement(ev);
                if (mSelectingText && mSelectionStarted) {
                    if (DebugFlags.WEB_VIEW) {
                        Log.v(LOGTAG, "extend=" + contentX + "," + contentY);
                    }
                    nativeExtendSelection(contentX, contentY);
                    invalidate();
                    break;
                }

                if (mTouchMode != TOUCH_DRAG_MODE) {

                    if (!mConfirmMove) {
                        break;
                    }

                    if (mPreventDefault == PREVENT_DEFAULT_MAYBE_YES
                            || mPreventDefault == PREVENT_DEFAULT_NO_FROM_TOUCH_DOWN) {
                        // track mLastTouchTime as we may need to do fling at
                        // ACTION_UP
                        mLastTouchTime = eventTime;
                        break;
                    }

                    // Only lock dragging to one axis if we don't have a scale in progress.
                    // Scaling implies free-roaming movement. Note we'll only ever get here
                    // if mAllowPanAndScale is true.
                    if (mScaleDetector != null && !mScaleDetector.isInProgress()) {
                        // if it starts nearly horizontal or vertical, enforce it
                        int ax = Math.abs(deltaX);
                        int ay = Math.abs(deltaY);
                        if (ax > MAX_SLOPE_FOR_DIAG * ay) {
                            mSnapScrollMode = SNAP_X;
                            mSnapPositive = deltaX > 0;
                        } else if (ay > MAX_SLOPE_FOR_DIAG * ax) {
                            mSnapScrollMode = SNAP_Y;
                            mSnapPositive = deltaY > 0;
                        }
                    }

                    mTouchMode = TOUCH_DRAG_MODE;
                    mLastTouchX = x;
                    mLastTouchY = y;
                    fDeltaX = 0.0f;
                    fDeltaY = 0.0f;
                    deltaX = 0;
                    deltaY = 0;

                    startDrag();
                }

                if (mDragTrackerHandler != null) {
                    mDragTrackerHandler.dragTo(x, y);
                }

                // do pan
                boolean done = false;
                boolean keepScrollBarsVisible = false;
                if (Math.abs(fDeltaX) < 1.0f && Math.abs(fDeltaY) < 1.0f) {
                    mLastTouchX = x;
                    mLastTouchY = y;
                    keepScrollBarsVisible = done = true;
                } else {
                    if (mSnapScrollMode == SNAP_X || mSnapScrollMode == SNAP_Y) {
                        int ax = Math.abs(deltaX);
                        int ay = Math.abs(deltaY);
                        if (mSnapScrollMode == SNAP_X) {
                            // radical change means getting out of snap mode
                            if (ay > MAX_SLOPE_FOR_DIAG * ax
                                    && ay > MIN_BREAK_SNAP_CROSS_DISTANCE) {
                                mSnapScrollMode = SNAP_NONE;
                            }
                            // reverse direction means lock in the snap mode
                            if (ax > MAX_SLOPE_FOR_DIAG * ay &&
                                    (mSnapPositive
                                    ? deltaX < -mMinLockSnapReverseDistance
                                    : deltaX > mMinLockSnapReverseDistance)) {
                                mSnapScrollMode |= SNAP_LOCK;
                            }
                        } else {
                            // radical change means getting out of snap mode
                            if (ax > MAX_SLOPE_FOR_DIAG * ay
                                    && ax > MIN_BREAK_SNAP_CROSS_DISTANCE) {
                                mSnapScrollMode = SNAP_NONE;
                            }
                            // reverse direction means lock in the snap mode
                            if (ay > MAX_SLOPE_FOR_DIAG * ax &&
                                    (mSnapPositive
                                    ? deltaY < -mMinLockSnapReverseDistance
                                    : deltaY > mMinLockSnapReverseDistance)) {
                                mSnapScrollMode |= SNAP_LOCK;
                            }
                        }
                    }
                    if (mSnapScrollMode != SNAP_NONE) {
                        if ((mSnapScrollMode & SNAP_X) == SNAP_X) {
                            deltaY = 0;
                        } else {
                            deltaX = 0;
                        }
                    }
                    if ((deltaX | deltaY) != 0) {
                        if (deltaX != 0) {
                            mLastTouchX = x;
                        }
                        if (deltaY != 0) {
                            mLastTouchY = y;
                        }
                        mHeldMotionless = MOTIONLESS_FALSE;
                    } else {
                        // keep the scrollbar on the screen even there is no
                        // scroll
                        mLastTouchX = x;
                        mLastTouchY = y;
                        keepScrollBarsVisible = true;
                    }
                    mLastTouchTime = eventTime;
                    mUserScroll = true;
                }

                doDrag(deltaX, deltaY);

                if (keepScrollBarsVisible) {
                    if (mHeldMotionless != MOTIONLESS_TRUE) {
                        mHeldMotionless = MOTIONLESS_TRUE;
                        invalidate();
                    }
                    // keep the scrollbar on the screen even there is no scroll
                    awakenScrollBars(ViewConfiguration.getScrollDefaultDelay(),
                            false);
                    // return false to indicate that we can't pan out of the
                    // view space
                    return !done;
                }
                break;
            }
            case MotionEvent.ACTION_UP: {
                if (!isFocused()) requestFocus();
                // pass the touch events from UI thread to WebCore thread
                if (shouldForwardTouchEvent()) {
                    TouchEventData ted = new TouchEventData();
                    ted.mAction = action;
                    ted.mX = contentX;
                    ted.mY = contentY;
                    ted.mMetaState = ev.getMetaState();
                    ted.mReprocess = mDeferTouchProcess;
                    if (mDeferTouchProcess) {
                        ted.mViewX = x;
                        ted.mViewY = y;
                    }
                    mWebViewCore.sendMessage(EventHub.TOUCH_EVENT, ted);
                }
                mLastTouchUpTime = eventTime;
                switch (mTouchMode) {
                    case TOUCH_DOUBLE_TAP_MODE: // double tap
                        mPrivateHandler.removeMessages(SWITCH_TO_SHORTPRESS);
                        mPrivateHandler.removeMessages(SWITCH_TO_LONGPRESS);
                        if (inFullScreenMode() || mDeferTouchProcess) {
                            TouchEventData ted = new TouchEventData();
                            ted.mAction = WebViewCore.ACTION_DOUBLETAP;
                            ted.mX = contentX;
                            ted.mY = contentY;
                            ted.mMetaState = ev.getMetaState();
                            ted.mReprocess = mDeferTouchProcess;
                            if (mDeferTouchProcess) {
                                ted.mViewX = x;
                                ted.mViewY = y;
                            }
                            mWebViewCore.sendMessage(EventHub.TOUCH_EVENT, ted);
                        } else if (mPreventDefault != PREVENT_DEFAULT_YES){
                            doDoubleTap();
                            mTouchMode = TOUCH_DONE_MODE;
                        }
                        break;
                    case TOUCH_INIT_MODE: // tap
                    case TOUCH_SHORTPRESS_START_MODE:
                    case TOUCH_SHORTPRESS_MODE:
                        mPrivateHandler.removeMessages(SWITCH_TO_SHORTPRESS);
                        mPrivateHandler.removeMessages(SWITCH_TO_LONGPRESS);
                        if (mConfirmMove) {
                            Log.w(LOGTAG, "Miss a drag as we are waiting for" +
                                    " WebCore's response for touch down.");
                            if (mPreventDefault != PREVENT_DEFAULT_YES
                                    && (computeMaxScrollX() > 0
                                            || computeMaxScrollY() > 0)) {
                                // If the user has performed a very quick touch
                                // sequence it is possible that we may get here
                                // before WebCore has had a chance to process the events.
                                // In this case, any call to preventDefault in the
                                // JS touch handler will not have been executed yet.
                                // Hence we will see both the UI (now) and WebCore
                                // (when context switches) handling the event,
                                // regardless of whether the web developer actually
                                // doeses preventDefault in their touch handler. This
                                // is the nature of our asynchronous touch model.

                                // we will not rewrite drag code here, but we
                                // will try fling if it applies.
                                WebViewCore.reducePriority();
                                // to get better performance, pause updating the
                                // picture
                                WebViewCore.pauseUpdatePicture(mWebViewCore);
                                // fall through to TOUCH_DRAG_MODE
                            } else {
                                // WebKit may consume the touch event and modify
                                // DOM. drawContentPicture() will be called with
                                // animateSroll as true for better performance.
                                // Force redraw in high-quality.
                                invalidate();
                                break;
                            }
                        } else {
                            if (mSelectingText) {
                                if (nativeHitSelection(contentX, contentY)) {
                                    copySelection();
                                }
                                selectionDone();
                                break;
                            }
                            if (mTouchMode == TOUCH_INIT_MODE) {
                                mPrivateHandler.sendEmptyMessageDelayed(
                                        RELEASE_SINGLE_TAP, ViewConfiguration
                                                .getDoubleTapTimeout());
                            } else {
                                doShortPress();
                            }
                            break;
                        }
                    case TOUCH_DRAG_MODE:
                        mPrivateHandler.removeMessages(DRAG_HELD_MOTIONLESS);
                        mPrivateHandler.removeMessages(AWAKEN_SCROLL_BARS);
                        // if the user waits a while w/o moving before the
                        // up, we don't want to do a fling
                        if (eventTime - mLastTouchTime <= MIN_FLING_TIME) {
                            if (mVelocityTracker == null) {
                                Log.e(LOGTAG, "Got null mVelocityTracker when "
                                        + "mPreventDefault = "
                                        + mPreventDefault
                                        + " mDeferTouchProcess = "
                                        + mDeferTouchProcess);
                            }
                            mVelocityTracker.addMovement(ev);
                            // set to MOTIONLESS_IGNORE so that it won't keep
                            // removing and sending message in
                            // drawCoreAndCursorRing()
                            mHeldMotionless = MOTIONLESS_IGNORE;
                            doFling();
                            break;
                        } else {
                            if (mScroller.springBack(mScrollX, mScrollY, 0,
                                    computeMaxScrollX(), 0,
                                    computeMaxScrollY())) {
                                invalidate();
                            }
                        }
                        // redraw in high-quality, as we're done dragging
                        mHeldMotionless = MOTIONLESS_TRUE;
                        invalidate();
                        // fall through
                    case TOUCH_DRAG_START_MODE:
                        // TOUCH_DRAG_START_MODE should not happen for the real
                        // device as we almost certain will get a MOVE. But this
                        // is possible on emulator.
                        mLastVelocity = 0;
                        WebViewCore.resumePriority();
                        WebViewCore.resumeUpdatePicture(mWebViewCore);
                        break;
                }
                stopTouch();
                break;
            }
            case MotionEvent.ACTION_CANCEL: {
                if (mTouchMode == TOUCH_DRAG_MODE) {
                    mScroller.springBack(mScrollX, mScrollY, 0,
                            computeMaxScrollX(), 0, computeMaxScrollY());
                    invalidate();
                }
                cancelWebCoreTouchEvent(contentX, contentY, false);
                cancelTouch();
                break;
            }
        }
        return true;
    }

    private void cancelWebCoreTouchEvent(int x, int y, boolean removeEvents) {
        if (shouldForwardTouchEvent()) {
            if (removeEvents) {
                mWebViewCore.removeMessages(EventHub.TOUCH_EVENT);
            }
            TouchEventData ted = new TouchEventData();
            ted.mX = x;
            ted.mY = y;
            ted.mAction = MotionEvent.ACTION_CANCEL;
            mWebViewCore.sendMessage(EventHub.TOUCH_EVENT, ted);
            mPreventDefault = PREVENT_DEFAULT_IGNORE;
        }
    }

    private void startTouch(float x, float y, long eventTime) {
        // Remember where the motion event started
        mLastTouchX = x;
        mLastTouchY = y;
        mLastTouchTime = eventTime;
        mVelocityTracker = VelocityTracker.obtain();
        mSnapScrollMode = SNAP_NONE;
        if (mDragTracker != null) {
            mDragTrackerHandler = new DragTrackerHandler(x, y, mDragTracker);
        }
    }

    private void startDrag() {
        WebViewCore.reducePriority();
        // to get better performance, pause updating the picture
        WebViewCore.pauseUpdatePicture(mWebViewCore);
        if (!mDragFromTextInput) {
            nativeHideCursor();
        }

        if (mHorizontalScrollBarMode != SCROLLBAR_ALWAYSOFF
                || mVerticalScrollBarMode != SCROLLBAR_ALWAYSOFF) {
            mZoomManager.invokeZoomPicker();
        }
    }

    private void doDrag(int deltaX, int deltaY) {
        if ((deltaX | deltaY) != 0) {
            final int oldX = mScrollX;
            final int oldY = mScrollY;
            final int rangeX = computeMaxScrollX();
            final int rangeY = computeMaxScrollY();

            if (mEdgeGlowTop != null) {
                // Save the deltas for overscroll glow.
                mOverscrollDeltaX = deltaX;
                mOverscrollDeltaY = deltaY;
            }

            overScrollBy(deltaX, deltaY, oldX, oldY,
                    rangeX, rangeY,
                    mOverscrollDistance, mOverscrollDistance, true);
            if (mEdgeGlowTop != null &&
                    (!mEdgeGlowTop.isFinished() || !mEdgeGlowBottom.isFinished() ||
                            !mEdgeGlowLeft.isFinished() || !mEdgeGlowRight.isFinished())) {
                invalidate();
            }
        }
        mZoomManager.keepZoomPickerVisible();
    }

    private void stopTouch() {
        if (mDragTrackerHandler != null) {
            mDragTrackerHandler.stopDrag();
        }
        // we also use mVelocityTracker == null to tell us that we are
        // not "moving around", so we can take the slower/prettier
        // mode in the drawing code
        if (mVelocityTracker != null) {
            mVelocityTracker.recycle();
            mVelocityTracker = null;
        }

        // Release any pulled glows
        if (mEdgeGlowTop != null) {
            mEdgeGlowTop.onRelease();
            mEdgeGlowBottom.onRelease();
            mEdgeGlowLeft.onRelease();
            mEdgeGlowRight.onRelease();
        }
    }

    private void cancelTouch() {
        if (mDragTrackerHandler != null) {
            mDragTrackerHandler.stopDrag();
        }
        // we also use mVelocityTracker == null to tell us that we are
        // not "moving around", so we can take the slower/prettier
        // mode in the drawing code
        if (mVelocityTracker != null) {
            mVelocityTracker.recycle();
            mVelocityTracker = null;
        }

        // Release any pulled glows
        if (mEdgeGlowTop != null) {
            mEdgeGlowTop.onRelease();
            mEdgeGlowBottom.onRelease();
            mEdgeGlowLeft.onRelease();
            mEdgeGlowRight.onRelease();
        }

        if (mTouchMode == TOUCH_DRAG_MODE) {
            WebViewCore.resumePriority();
            WebViewCore.resumeUpdatePicture(mWebViewCore);
        }
        mPrivateHandler.removeMessages(SWITCH_TO_SHORTPRESS);
        mPrivateHandler.removeMessages(SWITCH_TO_LONGPRESS);
        mPrivateHandler.removeMessages(DRAG_HELD_MOTIONLESS);
        mPrivateHandler.removeMessages(AWAKEN_SCROLL_BARS);
        mHeldMotionless = MOTIONLESS_TRUE;
        mTouchMode = TOUCH_DONE_MODE;
        nativeHideCursor();
    }

    private long mTrackballFirstTime = 0;
    private long mTrackballLastTime = 0;
    private float mTrackballRemainsX = 0.0f;
    private float mTrackballRemainsY = 0.0f;
    private int mTrackballXMove = 0;
    private int mTrackballYMove = 0;
    private boolean mSelectingText = false;
    private boolean mSelectionStarted = false;
    private boolean mExtendSelection = false;
    private boolean mDrawSelectionPointer = false;
    private static final int TRACKBALL_KEY_TIMEOUT = 1000;
    private static final int TRACKBALL_TIMEOUT = 200;
    private static final int TRACKBALL_WAIT = 100;
    private static final int TRACKBALL_SCALE = 400;
    private static final int TRACKBALL_SCROLL_COUNT = 5;
    private static final int TRACKBALL_MOVE_COUNT = 10;
    private static final int TRACKBALL_MULTIPLIER = 3;
    private static final int SELECT_CURSOR_OFFSET = 16;
    private int mSelectX = 0;
    private int mSelectY = 0;
    private boolean mFocusSizeChanged = false;
    private boolean mShiftIsPressed = false;
    private boolean mTrackballDown = false;
    private long mTrackballUpTime = 0;
    private long mLastCursorTime = 0;
    private Rect mLastCursorBounds;

    // Set by default; BrowserActivity clears to interpret trackball data
    // directly for movement. Currently, the framework only passes
    // arrow key events, not trackball events, from one child to the next
    private boolean mMapTrackballToArrowKeys = true;

    public void setMapTrackballToArrowKeys(boolean setMap) {
        mMapTrackballToArrowKeys = setMap;
    }

    void resetTrackballTime() {
        mTrackballLastTime = 0;
    }

    @Override
    public boolean onTrackballEvent(MotionEvent ev) {
        long time = ev.getEventTime();
        if ((ev.getMetaState() & KeyEvent.META_ALT_ON) != 0) {
            if (ev.getY() > 0) pageDown(true);
            if (ev.getY() < 0) pageUp(true);
            return true;
        }
        if (ev.getAction() == MotionEvent.ACTION_DOWN) {
            if (mSelectingText) {
                return true; // discard press if copy in progress
            }
            mTrackballDown = true;
            if (mNativeClass == 0) {
                return false;
            }
            nativeRecordButtons(hasFocus() && hasWindowFocus(), true, true);
            if (time - mLastCursorTime <= TRACKBALL_TIMEOUT
                    && !mLastCursorBounds.equals(nativeGetCursorRingBounds())) {
                nativeSelectBestAt(mLastCursorBounds);
            }
            if (DebugFlags.WEB_VIEW) {
                Log.v(LOGTAG, "onTrackballEvent down ev=" + ev
                        + " time=" + time
                        + " mLastCursorTime=" + mLastCursorTime);
            }
            if (isInTouchMode()) requestFocusFromTouch();
            return false; // let common code in onKeyDown at it
        }
        if (ev.getAction() == MotionEvent.ACTION_UP) {
            // LONG_PRESS_CENTER is set in common onKeyDown
            mPrivateHandler.removeMessages(LONG_PRESS_CENTER);
            mTrackballDown = false;
            mTrackballUpTime = time;
            if (mSelectingText) {
                if (mExtendSelection) {
                    copySelection();
                    selectionDone();
                } else {
                    mExtendSelection = true;
                    nativeSetExtendSelection();
                    invalidate(); // draw the i-beam instead of the arrow
                }
                return true; // discard press if copy in progress
            }
            if (DebugFlags.WEB_VIEW) {
                Log.v(LOGTAG, "onTrackballEvent up ev=" + ev
                        + " time=" + time
                );
            }
            return false; // let common code in onKeyUp at it
        }
        if (mMapTrackballToArrowKeys && mShiftIsPressed == false) {
            if (DebugFlags.WEB_VIEW) Log.v(LOGTAG, "onTrackballEvent gmail quit");
            return false;
        }
        if (mTrackballDown) {
            if (DebugFlags.WEB_VIEW) Log.v(LOGTAG, "onTrackballEvent down quit");
            return true; // discard move if trackball is down
        }
        if (time - mTrackballUpTime < TRACKBALL_TIMEOUT) {
            if (DebugFlags.WEB_VIEW) Log.v(LOGTAG, "onTrackballEvent up timeout quit");
            return true;
        }
        // TODO: alternatively we can do panning as touch does
        switchOutDrawHistory();
        if (time - mTrackballLastTime > TRACKBALL_TIMEOUT) {
            if (DebugFlags.WEB_VIEW) {
                Log.v(LOGTAG, "onTrackballEvent time="
                        + time + " last=" + mTrackballLastTime);
            }
            mTrackballFirstTime = time;
            mTrackballXMove = mTrackballYMove = 0;
        }
        mTrackballLastTime = time;
        if (DebugFlags.WEB_VIEW) {
            Log.v(LOGTAG, "onTrackballEvent ev=" + ev + " time=" + time);
        }
        mTrackballRemainsX += ev.getX();
        mTrackballRemainsY += ev.getY();
        doTrackball(time);
        return true;
    }

    void moveSelection(float xRate, float yRate) {
        if (mNativeClass == 0)
            return;
        int width = getViewWidth();
        int height = getViewHeight();
        mSelectX += xRate;
        mSelectY += yRate;
        int maxX = width + mScrollX;
        int maxY = height + mScrollY;
        mSelectX = Math.min(maxX, Math.max(mScrollX - SELECT_CURSOR_OFFSET
                , mSelectX));
        mSelectY = Math.min(maxY, Math.max(mScrollY - SELECT_CURSOR_OFFSET
                , mSelectY));
        if (DebugFlags.WEB_VIEW) {
            Log.v(LOGTAG, "moveSelection"
                    + " mSelectX=" + mSelectX
                    + " mSelectY=" + mSelectY
                    + " mScrollX=" + mScrollX
                    + " mScrollY=" + mScrollY
                    + " xRate=" + xRate
                    + " yRate=" + yRate
                    );
        }
        nativeMoveSelection(viewToContentX(mSelectX), viewToContentY(mSelectY));
        int scrollX = mSelectX < mScrollX ? -SELECT_CURSOR_OFFSET
                : mSelectX > maxX - SELECT_CURSOR_OFFSET ? SELECT_CURSOR_OFFSET
                : 0;
        int scrollY = mSelectY < mScrollY ? -SELECT_CURSOR_OFFSET
                : mSelectY > maxY - SELECT_CURSOR_OFFSET ? SELECT_CURSOR_OFFSET
                : 0;
        pinScrollBy(scrollX, scrollY, true, 0);
        Rect select = new Rect(mSelectX, mSelectY, mSelectX + 1, mSelectY + 1);
        requestRectangleOnScreen(select);
        invalidate();
   }

    private int scaleTrackballX(float xRate, int width) {
        int xMove = (int) (xRate / TRACKBALL_SCALE * width);
        int nextXMove = xMove;
        if (xMove > 0) {
            if (xMove > mTrackballXMove) {
                xMove -= mTrackballXMove;
            }
        } else if (xMove < mTrackballXMove) {
            xMove -= mTrackballXMove;
        }
        mTrackballXMove = nextXMove;
        return xMove;
    }

    private int scaleTrackballY(float yRate, int height) {
        int yMove = (int) (yRate / TRACKBALL_SCALE * height);
        int nextYMove = yMove;
        if (yMove > 0) {
            if (yMove > mTrackballYMove) {
                yMove -= mTrackballYMove;
            }
        } else if (yMove < mTrackballYMove) {
            yMove -= mTrackballYMove;
        }
        mTrackballYMove = nextYMove;
        return yMove;
    }

    private int keyCodeToSoundsEffect(int keyCode) {
        switch(keyCode) {
            case KeyEvent.KEYCODE_DPAD_UP:
                return SoundEffectConstants.NAVIGATION_UP;
            case KeyEvent.KEYCODE_DPAD_RIGHT:
                return SoundEffectConstants.NAVIGATION_RIGHT;
            case KeyEvent.KEYCODE_DPAD_DOWN:
                return SoundEffectConstants.NAVIGATION_DOWN;
            case KeyEvent.KEYCODE_DPAD_LEFT:
                return SoundEffectConstants.NAVIGATION_LEFT;
        }
        throw new IllegalArgumentException("keyCode must be one of " +
                "{KEYCODE_DPAD_UP, KEYCODE_DPAD_RIGHT, KEYCODE_DPAD_DOWN, " +
                "KEYCODE_DPAD_LEFT}.");
    }

    private void doTrackball(long time) {
        int elapsed = (int) (mTrackballLastTime - mTrackballFirstTime);
        if (elapsed == 0) {
            elapsed = TRACKBALL_TIMEOUT;
        }
        float xRate = mTrackballRemainsX * 1000 / elapsed;
        float yRate = mTrackballRemainsY * 1000 / elapsed;
        int viewWidth = getViewWidth();
        int viewHeight = getViewHeight();
        if (mSelectingText) {
            if (!mDrawSelectionPointer) {
                // The last selection was made by touch, disabling drawing the
                // selection pointer. Allow the trackball to adjust the
                // position of the touch control.
                mSelectX = contentToViewX(nativeSelectionX());
                mSelectY = contentToViewY(nativeSelectionY());
                mDrawSelectionPointer = mExtendSelection = true;
                nativeSetExtendSelection();
            }
            moveSelection(scaleTrackballX(xRate, viewWidth),
                    scaleTrackballY(yRate, viewHeight));
            mTrackballRemainsX = mTrackballRemainsY = 0;
            return;
        }
        float ax = Math.abs(xRate);
        float ay = Math.abs(yRate);
        float maxA = Math.max(ax, ay);
        if (DebugFlags.WEB_VIEW) {
            Log.v(LOGTAG, "doTrackball elapsed=" + elapsed
                    + " xRate=" + xRate
                    + " yRate=" + yRate
                    + " mTrackballRemainsX=" + mTrackballRemainsX
                    + " mTrackballRemainsY=" + mTrackballRemainsY);
        }
        int width = mContentWidth - viewWidth;
        int height = mContentHeight - viewHeight;
        if (width < 0) width = 0;
        if (height < 0) height = 0;
        ax = Math.abs(mTrackballRemainsX * TRACKBALL_MULTIPLIER);
        ay = Math.abs(mTrackballRemainsY * TRACKBALL_MULTIPLIER);
        maxA = Math.max(ax, ay);
        int count = Math.max(0, (int) maxA);
        int oldScrollX = mScrollX;
        int oldScrollY = mScrollY;
        if (count > 0) {
            int selectKeyCode = ax < ay ? mTrackballRemainsY < 0 ?
                    KeyEvent.KEYCODE_DPAD_UP : KeyEvent.KEYCODE_DPAD_DOWN :
                    mTrackballRemainsX < 0 ? KeyEvent.KEYCODE_DPAD_LEFT :
                    KeyEvent.KEYCODE_DPAD_RIGHT;
            count = Math.min(count, TRACKBALL_MOVE_COUNT);
            if (DebugFlags.WEB_VIEW) {
                Log.v(LOGTAG, "doTrackball keyCode=" + selectKeyCode
                        + " count=" + count
                        + " mTrackballRemainsX=" + mTrackballRemainsX
                        + " mTrackballRemainsY=" + mTrackballRemainsY);
            }
            if (mNativeClass != 0 && nativePageShouldHandleShiftAndArrows()) {
                for (int i = 0; i < count; i++) {
                    letPageHandleNavKey(selectKeyCode, time, true);
                }
                letPageHandleNavKey(selectKeyCode, time, false);
            } else if (navHandledKey(selectKeyCode, count, false, time)) {
                playSoundEffect(keyCodeToSoundsEffect(selectKeyCode));
            }
            mTrackballRemainsX = mTrackballRemainsY = 0;
        }
        if (count >= TRACKBALL_SCROLL_COUNT) {
            int xMove = scaleTrackballX(xRate, width);
            int yMove = scaleTrackballY(yRate, height);
            if (DebugFlags.WEB_VIEW) {
                Log.v(LOGTAG, "doTrackball pinScrollBy"
                        + " count=" + count
                        + " xMove=" + xMove + " yMove=" + yMove
                        + " mScrollX-oldScrollX=" + (mScrollX-oldScrollX)
                        + " mScrollY-oldScrollY=" + (mScrollY-oldScrollY)
                        );
            }
            if (Math.abs(mScrollX - oldScrollX) > Math.abs(xMove)) {
                xMove = 0;
            }
            if (Math.abs(mScrollY - oldScrollY) > Math.abs(yMove)) {
                yMove = 0;
            }
            if (xMove != 0 || yMove != 0) {
                pinScrollBy(xMove, yMove, true, 0);
            }
            mUserScroll = true;
        }
    }

    private int computeMaxScrollX() {
        return Math.max(computeRealHorizontalScrollRange() - getViewWidth(), 0);
    }

    private int computeMaxScrollY() {
        return Math.max(computeRealVerticalScrollRange() + getTitleHeight()
                - getViewHeightWithTitle(), 0);
    }

    public void flingScroll(int vx, int vy) {
        mScroller.fling(mScrollX, mScrollY, vx, vy, 0, computeMaxScrollX(), 0,
                computeMaxScrollY(), mOverflingDistance, mOverflingDistance);
        invalidate();
    }

    private void doFling() {
        if (mVelocityTracker == null) {
            return;
        }
        int maxX = computeMaxScrollX();
        int maxY = computeMaxScrollY();

        mVelocityTracker.computeCurrentVelocity(1000, mMaximumFling);
        int vx = (int) mVelocityTracker.getXVelocity();
        int vy = (int) mVelocityTracker.getYVelocity();

        if (mSnapScrollMode != SNAP_NONE) {
            if ((mSnapScrollMode & SNAP_X) == SNAP_X) {
                vy = 0;
            } else {
                vx = 0;
            }
        }
        if (true /* EMG release: make our fling more like Maps' */) {
            // maps cuts their velocity in half
            vx = vx * 3 / 4;
            vy = vy * 3 / 4;
        }
        if ((maxX == 0 && vy == 0) || (maxY == 0 && vx == 0)) {
            WebViewCore.resumePriority();
            WebViewCore.resumeUpdatePicture(mWebViewCore);
            if (mScroller.springBack(mScrollX, mScrollY, 0, computeMaxScrollX(),
                    0, computeMaxScrollY())) {
                invalidate();
            }
            return;
        }
        float currentVelocity = mScroller.getCurrVelocity();
        float velocity = (float) Math.hypot(vx, vy);
        if (mLastVelocity > 0 && currentVelocity > 0 && velocity
                > mLastVelocity * MINIMUM_VELOCITY_RATIO_FOR_ACCELERATION) {
            float deltaR = (float) (Math.abs(Math.atan2(mLastVelY, mLastVelX)
                    - Math.atan2(vy, vx)));
            final float circle = (float) (Math.PI) * 2.0f;
            if (deltaR > circle * 0.9f || deltaR < circle * 0.1f) {
                vx += currentVelocity * mLastVelX / mLastVelocity;
                vy += currentVelocity * mLastVelY / mLastVelocity;
                velocity = (float) Math.hypot(vx, vy);
                if (DebugFlags.WEB_VIEW) {
                    Log.v(LOGTAG, "doFling vx= " + vx + " vy=" + vy);
                }
            } else if (DebugFlags.WEB_VIEW) {
                Log.v(LOGTAG, "doFling missed " + deltaR / circle);
            }
        } else if (DebugFlags.WEB_VIEW) {
            Log.v(LOGTAG, "doFling start last=" + mLastVelocity
                    + " current=" + currentVelocity
                    + " vx=" + vx + " vy=" + vy
                    + " maxX=" + maxX + " maxY=" + maxY
                    + " mScrollX=" + mScrollX + " mScrollY=" + mScrollY);
        }

        // Allow sloppy flings without overscrolling at the edges.
        if ((mScrollX == 0 || mScrollX == maxX) && Math.abs(vx) < Math.abs(vy)) {
            vx = 0;
        }
        if ((mScrollY == 0 || mScrollY == maxY) && Math.abs(vy) < Math.abs(vx)) {
            vy = 0;
        }

        if (mOverscrollDistance < mOverflingDistance) {
            if (mScrollX == -mOverscrollDistance || mScrollX == maxX + mOverscrollDistance) {
                vx = 0;
            }
            if (mScrollY == -mOverscrollDistance || mScrollY == maxY + mOverscrollDistance) {
                vy = 0;
            }
        }

        mLastVelX = vx;
        mLastVelY = vy;
        mLastVelocity = velocity;

        // no horizontal overscroll if the content just fits
        mScroller.fling(mScrollX, mScrollY, -vx, -vy, 0, maxX, 0, maxY,
                maxX == 0 ? 0 : mOverflingDistance, mOverflingDistance);
        // Duration is calculated based on velocity. With range boundaries and overscroll
        // we may not know how long the final animation will take. (Hence the deprecation
        // warning on the call below.) It's not a big deal for scroll bars but if webcore
        // resumes during this effect we will take a performance hit. See computeScroll;
        // we resume webcore there when the animation is finished.
        final int time = mScroller.getDuration();
        awakenScrollBars(time);
        invalidate();
    }

    private boolean zoomWithPreview(float scale, boolean updateTextWrapScale) {
        float oldScale = mActualScale;
        mInitialScrollX = mScrollX;
        mInitialScrollY = mScrollY;

        // snap to DEFAULT_SCALE if it is close
        if (Math.abs(scale - mDefaultScale) < MINIMUM_SCALE_INCREMENT) {
            scale = mDefaultScale;
        }

        setNewZoomScale(scale, updateTextWrapScale, false);

        if (oldScale != mActualScale) {
            // use mZoomPickerScale to see zoom preview first
            mZoomStart = SystemClock.uptimeMillis();
            mInvInitialZoomScale = 1.0f / oldScale;
            mInvFinalZoomScale = 1.0f / mActualScale;
            mZoomScale = mActualScale;
            WebViewCore.pauseUpdatePicture(mWebViewCore);
            invalidate();
            return true;
        } else {
            return false;
        }
    }

    /**
     * Returns a view containing zoom controls i.e. +/- buttons. The caller is
     * in charge of installing this view to the view hierarchy. This view will
     * become visible when the user starts scrolling via touch and fade away if
     * the user does not interact with it.
     * <p/>
     * API version 3 introduces a built-in zoom mechanism that is shown
     * automatically by the MapView. This is the preferred approach for
     * showing the zoom UI.
     *
     * @deprecated The built-in zoom mechanism is preferred, see
     *             {@link WebSettings#setBuiltInZoomControls(boolean)}.
     */
    @Deprecated
    public View getZoomControls() {
        if (!getSettings().supportZoom()) {
            Log.w(LOGTAG, "This WebView doesn't support zoom.");
            return null;
        }
        return mZoomManager.getExternalZoomPicker();
    }

    void dismissZoomControl() {
        mZoomManager.dismissZoomPicker();
    }

    /**
     * Perform zoom in in the webview
     * @return TRUE if zoom in succeeds. FALSE if no zoom changes.
     */
    public boolean zoomIn() {
        // TODO: alternatively we can disallow this during draw history mode
        switchOutDrawHistory();
        mZoomManager.mInZoomOverview = false;
        // Center zooming to the center of the screen.
        mZoomCenterX = getViewWidth() * .5f;
        mZoomCenterY = getViewHeight() * .5f;
        mAnchorX = viewToContentX((int) mZoomCenterX + mScrollX);
        mAnchorY = viewToContentY((int) mZoomCenterY + mScrollY);
        return zoomWithPreview(mActualScale * 1.25f, true);
    }

    /**
     * Perform zoom out in the webview
     * @return TRUE if zoom out succeeds. FALSE if no zoom changes.
     */
    public boolean zoomOut() {
        // TODO: alternatively we can disallow this during draw history mode
        switchOutDrawHistory();
        // Center zooming to the center of the screen.
        mZoomCenterX = getViewWidth() * .5f;
        mZoomCenterY = getViewHeight() * .5f;
        mAnchorX = viewToContentX((int) mZoomCenterX + mScrollX);
        mAnchorY = viewToContentY((int) mZoomCenterY + mScrollY);
        return zoomWithPreview(mActualScale * 0.8f, true);
    }

    private void updateSelection() {
        if (mNativeClass == 0) {
            return;
        }
        // mLastTouchX and mLastTouchY are the point in the current viewport
        int contentX = viewToContentX((int) mLastTouchX + mScrollX);
        int contentY = viewToContentY((int) mLastTouchY + mScrollY);
        Rect rect = new Rect(contentX - mNavSlop, contentY - mNavSlop,
                contentX + mNavSlop, contentY + mNavSlop);
        nativeSelectBestAt(rect);
    }

    /**
     * Scroll the focused text field/area to match the WebTextView
     * @param xPercent New x position of the WebTextView from 0 to 1.
     * @param y New y position of the WebTextView in view coordinates
     */
    /*package*/ void scrollFocusedTextInput(float xPercent, int y) {
        if (!inEditingMode() || mWebViewCore == null) {
            return;
        }
        mWebViewCore.sendMessage(EventHub.SCROLL_TEXT_INPUT,
                // Since this position is relative to the top of the text input
                // field, we do not need to take the title bar's height into
                // consideration.
                viewToContentDimension(y),
                new Float(xPercent));
    }

    /**
     * Set our starting point and time for a drag from the WebTextView.
     */
    /*package*/ void initiateTextFieldDrag(float x, float y, long eventTime) {
        if (!inEditingMode()) {
            return;
        }
        mLastTouchX = x + (float) (mWebTextView.getLeft() - mScrollX);
        mLastTouchY = y + (float) (mWebTextView.getTop() - mScrollY);
        mLastTouchTime = eventTime;
        if (!mScroller.isFinished()) {
            abortAnimation();
            mPrivateHandler.removeMessages(RESUME_WEBCORE_PRIORITY);
        }
        mSnapScrollMode = SNAP_NONE;
        mVelocityTracker = VelocityTracker.obtain();
        mTouchMode = TOUCH_DRAG_START_MODE;
    }

    /**
     * Given a motion event from the WebTextView, set its location to our
     * coordinates, and handle the event.
     */
    /*package*/ boolean textFieldDrag(MotionEvent event) {
        if (!inEditingMode()) {
            return false;
        }
        mDragFromTextInput = true;
        event.offsetLocation((float) (mWebTextView.getLeft() - mScrollX),
                (float) (mWebTextView.getTop() - mScrollY));
        boolean result = onTouchEvent(event);
        mDragFromTextInput = false;
        return result;
    }

    /**
     * Due a touch up from a WebTextView.  This will be handled by webkit to
     * change the selection.
     * @param event MotionEvent in the WebTextView's coordinates.
     */
    /*package*/ void touchUpOnTextField(MotionEvent event) {
        if (!inEditingMode()) {
            return;
        }
        int x = viewToContentX((int) event.getX() + mWebTextView.getLeft());
        int y = viewToContentY((int) event.getY() + mWebTextView.getTop());
        nativeMotionUp(x, y, mNavSlop);
    }

    /**
     * Called when pressing the center key or trackball on a textfield.
     */
    /*package*/ void centerKeyPressOnTextField() {
        mWebViewCore.sendMessage(EventHub.CLICK, nativeCursorFramePointer(),
                    nativeCursorNodePointer());
    }

    private void doShortPress() {
        if (mNativeClass == 0) {
            return;
        }
        if (mPreventDefault == PREVENT_DEFAULT_YES) {
            return;
        }
        mTouchMode = TOUCH_DONE_MODE;
        switchOutDrawHistory();
        // mLastTouchX and mLastTouchY are the point in the current viewport
        int contentX = viewToContentX((int) mLastTouchX + mScrollX);
        int contentY = viewToContentY((int) mLastTouchY + mScrollY);
        if (nativePointInNavCache(contentX, contentY, mNavSlop)) {
            WebViewCore.MotionUpData motionUpData = new WebViewCore
                    .MotionUpData();
            motionUpData.mFrame = nativeCacheHitFramePointer();
            motionUpData.mNode = nativeCacheHitNodePointer();
            motionUpData.mBounds = nativeCacheHitNodeBounds();
            motionUpData.mX = contentX;
            motionUpData.mY = contentY;
            mWebViewCore.sendMessageAtFrontOfQueue(EventHub.VALID_NODE_BOUNDS,
                    motionUpData);
        } else {
            doMotionUp(contentX, contentY);
        }
    }

    private void doMotionUp(int contentX, int contentY) {
        if (mLogEvent && nativeMotionUp(contentX, contentY, mNavSlop)) {
            EventLog.writeEvent(EventLogTags.BROWSER_SNAP_CENTER);
        }
        if (nativeHasCursorNode() && !nativeCursorIsTextInput()) {
            playSoundEffect(SoundEffectConstants.CLICK);
        }
    }

    /*
     * Return true if the view (Plugin) is fully visible and maximized inside
     * the WebView.
     */
    private boolean isPluginFitOnScreen(ViewManager.ChildView view) {
        int viewWidth = getViewWidth();
        int viewHeight = getViewHeightWithTitle();
        float scale = Math.min((float) viewWidth / view.width,
                (float) viewHeight / view.height);
        if (scale < mZoomManager.mMinZoomScale) {
            scale = mZoomManager.mMinZoomScale;
        } else if (scale > mZoomManager.mMaxZoomScale) {
            scale = mZoomManager.mMaxZoomScale;
        }
        if (Math.abs(scale - mActualScale) < MINIMUM_SCALE_INCREMENT) {
            if (contentToViewX(view.x) >= mScrollX
                    && contentToViewX(view.x + view.width) <= mScrollX
                            + viewWidth
                    && contentToViewY(view.y) >= mScrollY
                    && contentToViewY(view.y + view.height) <= mScrollY
                            + viewHeight) {
                return true;
            }
        }
        return false;
    }

    /*
     * Maximize and center the rectangle, specified in the document coordinate
     * space, inside the WebView. If the zoom doesn't need to be changed, do an
     * animated scroll to center it. If the zoom needs to be changed, find the
     * zoom center and do a smooth zoom transition.
     */
    private void centerFitRect(int docX, int docY, int docWidth, int docHeight) {
        int viewWidth = getViewWidth();
        int viewHeight = getViewHeightWithTitle();
        float scale = Math.min((float) viewWidth / docWidth, (float) viewHeight
                / docHeight);
        if (scale < mZoomManager.mMinZoomScale) {
            scale = mZoomManager.mMinZoomScale;
        } else if (scale > mZoomManager.mMaxZoomScale) {
            scale = mZoomManager.mMaxZoomScale;
        }
        if (Math.abs(scale - mActualScale) < MINIMUM_SCALE_INCREMENT) {
            pinScrollTo(contentToViewX(docX + docWidth / 2) - viewWidth / 2,
                    contentToViewY(docY + docHeight / 2) - viewHeight / 2,
                    true, 0);
        } else {
            float oldScreenX = docX * mActualScale - mScrollX;
            float rectViewX = docX * scale;
            float rectViewWidth = docWidth * scale;
            float newMaxWidth = mContentWidth * scale;
            float newScreenX = (viewWidth - rectViewWidth) / 2;
            // pin the newX to the WebView
            if (newScreenX > rectViewX) {
                newScreenX = rectViewX;
            } else if (newScreenX > (newMaxWidth - rectViewX - rectViewWidth)) {
                newScreenX = viewWidth - (newMaxWidth - rectViewX);
            }
            mZoomCenterX = (oldScreenX * scale - newScreenX * mActualScale)
                    / (scale - mActualScale);
            float oldScreenY = docY * mActualScale + getTitleHeight()
                    - mScrollY;
            float rectViewY = docY * scale + getTitleHeight();
            float rectViewHeight = docHeight * scale;
            float newMaxHeight = mContentHeight * scale + getTitleHeight();
            float newScreenY = (viewHeight - rectViewHeight) / 2;
            // pin the newY to the WebView
            if (newScreenY > rectViewY) {
                newScreenY = rectViewY;
            } else if (newScreenY > (newMaxHeight - rectViewY - rectViewHeight)) {
                newScreenY = viewHeight - (newMaxHeight - rectViewY);
            }
            mZoomCenterY = (oldScreenY * scale - newScreenY * mActualScale)
                    / (scale - mActualScale);
            zoomWithPreview(scale, false);
        }
    }

    // Rule for double tap:
    // 1. if the current scale is not same as the text wrap scale and layout
    //    algorithm is NARROW_COLUMNS, fit to column;
    // 2. if the current state is not overview mode, change to overview mode;
    // 3. if the current state is overview mode, change to default scale.
    private void doDoubleTap() {
        if (mWebViewCore.getSettings().getUseWideViewPort() == false) {
            return;
        }
        mZoomCenterX = mLastTouchX;
        mZoomCenterY = mLastTouchY;
        mAnchorX = viewToContentX((int) mZoomCenterX + mScrollX);
        mAnchorY = viewToContentY((int) mZoomCenterY + mScrollY);
        WebSettings settings = getSettings();
        settings.setDoubleTapToastCount(0);
        // remove the zoom control after double tap
        mZoomManager.dismissZoomPicker();
        ViewManager.ChildView plugin = mViewManager.hitTest(mAnchorX, mAnchorY);
        if (plugin != null) {
            if (isPluginFitOnScreen(plugin)) {
                mZoomManager.mInZoomOverview = true;
                // Force the titlebar fully reveal in overview mode
                if (mScrollY < getTitleHeight()) mScrollY = 0;
                zoomWithPreview((float) getViewWidth() / mZoomOverviewWidth,
                        true);
            } else {
                mZoomManager.mInZoomOverview = false;
                centerFitRect(plugin.x, plugin.y, plugin.width, plugin.height);
            }
            return;
        }
        boolean zoomToDefault = false;
        if ((settings.getLayoutAlgorithm() == WebSettings.LayoutAlgorithm.NARROW_COLUMNS)
                && (Math.abs(mActualScale - mTextWrapScale) >= MINIMUM_SCALE_INCREMENT)) {
            setNewZoomScale(mActualScale, true, true);
            float overviewScale = (float) getViewWidth() / mZoomOverviewWidth;
            if (Math.abs(mActualScale - overviewScale) < MINIMUM_SCALE_INCREMENT) {
                mZoomManager.mInZoomOverview = true;
            }
        } else if (!mZoomManager.mInZoomOverview) {
            float newScale = (float) getViewWidth() / mZoomOverviewWidth;
            if (Math.abs(mActualScale - newScale) >= MINIMUM_SCALE_INCREMENT) {
                mZoomManager.mInZoomOverview = true;
                // Force the titlebar fully reveal in overview mode
                if (mScrollY < getTitleHeight()) mScrollY = 0;
                zoomWithPreview(newScale, true);
            } else if (Math.abs(mActualScale - mDefaultScale) >= MINIMUM_SCALE_INCREMENT) {
                zoomToDefault = true;
            }
        } else {
            zoomToDefault = true;
        }
        if (zoomToDefault) {
            mZoomManager.mInZoomOverview = false;
            int left = nativeGetBlockLeftEdge(mAnchorX, mAnchorY, mActualScale);
            if (left != NO_LEFTEDGE) {
                // add a 5pt padding to the left edge.
                int viewLeft = contentToViewX(left < 5 ? 0 : (left - 5))
                        - mScrollX;
                // Re-calculate the zoom center so that the new scroll x will be
                // on the left edge.
                if (viewLeft > 0) {
                    mZoomCenterX = viewLeft * mDefaultScale
                            / (mDefaultScale - mActualScale);
                } else {
                    scrollBy(viewLeft, 0);
                    mZoomCenterX = 0;
                }
            }
            zoomWithPreview(mDefaultScale, true);
        }
    }

    // Called by JNI to handle a touch on a node representing an email address,
    // address, or phone number
    private void overrideLoading(String url) {
        mCallbackProxy.uiOverrideUrlLoading(url);
    }

    @Override
    public boolean requestFocus(int direction, Rect previouslyFocusedRect) {
        // FIXME: If a subwindow is showing find, and the user touches the
        // background window, it can steal focus.
        if (mFindIsUp) return false;
        boolean result = false;
        if (inEditingMode()) {
            result = mWebTextView.requestFocus(direction,
                    previouslyFocusedRect);
        } else {
            result = super.requestFocus(direction, previouslyFocusedRect);
            if (mWebViewCore.getSettings().getNeedInitialFocus()) {
                // For cases such as GMail, where we gain focus from a direction,
                // we want to move to the first available link.
                // FIXME: If there are no visible links, we may not want to
                int fakeKeyDirection = 0;
                switch(direction) {
                    case View.FOCUS_UP:
                        fakeKeyDirection = KeyEvent.KEYCODE_DPAD_UP;
                        break;
                    case View.FOCUS_DOWN:
                        fakeKeyDirection = KeyEvent.KEYCODE_DPAD_DOWN;
                        break;
                    case View.FOCUS_LEFT:
                        fakeKeyDirection = KeyEvent.KEYCODE_DPAD_LEFT;
                        break;
                    case View.FOCUS_RIGHT:
                        fakeKeyDirection = KeyEvent.KEYCODE_DPAD_RIGHT;
                        break;
                    default:
                        return result;
                }
                if (mNativeClass != 0 && !nativeHasCursorNode()) {
                    navHandledKey(fakeKeyDirection, 1, true, 0);
                }
            }
        }
        return result;
    }

    @Override
    protected void onMeasure(int widthMeasureSpec, int heightMeasureSpec) {
        super.onMeasure(widthMeasureSpec, heightMeasureSpec);

        int heightMode = MeasureSpec.getMode(heightMeasureSpec);
        int heightSize = MeasureSpec.getSize(heightMeasureSpec);
        int widthMode = MeasureSpec.getMode(widthMeasureSpec);
        int widthSize = MeasureSpec.getSize(widthMeasureSpec);

        int measuredHeight = heightSize;
        int measuredWidth = widthSize;

        // Grab the content size from WebViewCore.
        int contentHeight = contentToViewDimension(mContentHeight);
        int contentWidth = contentToViewDimension(mContentWidth);

//        Log.d(LOGTAG, "------- measure " + heightMode);

        if (heightMode != MeasureSpec.EXACTLY) {
            mHeightCanMeasure = true;
            measuredHeight = contentHeight;
            if (heightMode == MeasureSpec.AT_MOST) {
                // If we are larger than the AT_MOST height, then our height can
                // no longer be measured and we should scroll internally.
                if (measuredHeight > heightSize) {
                    measuredHeight = heightSize;
                    mHeightCanMeasure = false;
                }
            }
        } else {
            mHeightCanMeasure = false;
        }
        if (mNativeClass != 0) {
            nativeSetHeightCanMeasure(mHeightCanMeasure);
        }
        // For the width, always use the given size unless unspecified.
        if (widthMode == MeasureSpec.UNSPECIFIED) {
            mWidthCanMeasure = true;
            measuredWidth = contentWidth;
        } else {
            mWidthCanMeasure = false;
        }

        synchronized (this) {
            setMeasuredDimension(measuredWidth, measuredHeight);
        }
    }

    @Override
    public boolean requestChildRectangleOnScreen(View child,
                                                 Rect rect,
                                                 boolean immediate) {
        rect.offset(child.getLeft() - child.getScrollX(),
                child.getTop() - child.getScrollY());

        Rect content = new Rect(viewToContentX(mScrollX),
                viewToContentY(mScrollY),
                viewToContentX(mScrollX + getWidth()
                - getVerticalScrollbarWidth()),
                viewToContentY(mScrollY + getViewHeightWithTitle()));
        content = nativeSubtractLayers(content);
        int screenTop = contentToViewY(content.top);
        int screenBottom = contentToViewY(content.bottom);
        int height = screenBottom - screenTop;
        int scrollYDelta = 0;

        if (rect.bottom > screenBottom) {
            int oneThirdOfScreenHeight = height / 3;
            if (rect.height() > 2 * oneThirdOfScreenHeight) {
                // If the rectangle is too tall to fit in the bottom two thirds
                // of the screen, place it at the top.
                scrollYDelta = rect.top - screenTop;
            } else {
                // If the rectangle will still fit on screen, we want its
                // top to be in the top third of the screen.
                scrollYDelta = rect.top - (screenTop + oneThirdOfScreenHeight);
            }
        } else if (rect.top < screenTop) {
            scrollYDelta = rect.top - screenTop;
        }

        int screenLeft = contentToViewX(content.left);
        int screenRight = contentToViewX(content.right);
        int width = screenRight - screenLeft;
        int scrollXDelta = 0;

        if (rect.right > screenRight && rect.left > screenLeft) {
            if (rect.width() > width) {
                scrollXDelta += (rect.left - screenLeft);
            } else {
                scrollXDelta += (rect.right - screenRight);
            }
        } else if (rect.left < screenLeft) {
            scrollXDelta -= (screenLeft - rect.left);
        }

        if ((scrollYDelta | scrollXDelta) != 0) {
            return pinScrollBy(scrollXDelta, scrollYDelta, !immediate, 0);
        }

        return false;
    }

    /* package */ void replaceTextfieldText(int oldStart, int oldEnd,
            String replace, int newStart, int newEnd) {
        WebViewCore.ReplaceTextData arg = new WebViewCore.ReplaceTextData();
        arg.mReplace = replace;
        arg.mNewStart = newStart;
        arg.mNewEnd = newEnd;
        mTextGeneration++;
        arg.mTextGeneration = mTextGeneration;
        mWebViewCore.sendMessage(EventHub.REPLACE_TEXT, oldStart, oldEnd, arg);
    }

    /* package */ void passToJavaScript(String currentText, KeyEvent event) {
        WebViewCore.JSKeyData arg = new WebViewCore.JSKeyData();
        arg.mEvent = event;
        arg.mCurrentText = currentText;
        // Increase our text generation number, and pass it to webcore thread
        mTextGeneration++;
        mWebViewCore.sendMessage(EventHub.PASS_TO_JS, mTextGeneration, 0, arg);
        // WebKit's document state is not saved until about to leave the page.
        // To make sure the host application, like Browser, has the up to date
        // document state when it goes to background, we force to save the
        // document state.
        mWebViewCore.removeMessages(EventHub.SAVE_DOCUMENT_STATE);
        mWebViewCore.sendMessageDelayed(EventHub.SAVE_DOCUMENT_STATE,
                cursorData(), 1000);
    }

    /* package */ synchronized WebViewCore getWebViewCore() {
        return mWebViewCore;
    }

    //-------------------------------------------------------------------------
    // Methods can be called from a separate thread, like WebViewCore
    // If it needs to call the View system, it has to send message.
    //-------------------------------------------------------------------------

    /**
     * General handler to receive message coming from webkit thread
     */
    class PrivateHandler extends Handler {
        @Override
        public void handleMessage(Message msg) {
            // exclude INVAL_RECT_MSG_ID since it is frequently output
            if (DebugFlags.WEB_VIEW && msg.what != INVAL_RECT_MSG_ID) {
                if (msg.what >= FIRST_PRIVATE_MSG_ID
                        && msg.what <= LAST_PRIVATE_MSG_ID) {
                    Log.v(LOGTAG, HandlerPrivateDebugString[msg.what
                            - FIRST_PRIVATE_MSG_ID]);
                } else if (msg.what >= FIRST_PACKAGE_MSG_ID
                        && msg.what <= LAST_PACKAGE_MSG_ID) {
                    Log.v(LOGTAG, HandlerPackageDebugString[msg.what
                            - FIRST_PACKAGE_MSG_ID]);
                } else {
                    Log.v(LOGTAG, Integer.toString(msg.what));
                }
            }
            if (mWebViewCore == null) {
                // after WebView's destroy() is called, skip handling messages.
                return;
            }
            switch (msg.what) {
                case REMEMBER_PASSWORD: {
                    mDatabase.setUsernamePassword(
                            msg.getData().getString("host"),
                            msg.getData().getString("username"),
                            msg.getData().getString("password"));
                    ((Message) msg.obj).sendToTarget();
                    break;
                }
                case NEVER_REMEMBER_PASSWORD: {
                    mDatabase.setUsernamePassword(
                            msg.getData().getString("host"), null, null);
                    ((Message) msg.obj).sendToTarget();
                    break;
                }
                case PREVENT_DEFAULT_TIMEOUT: {
                    // if timeout happens, cancel it so that it won't block UI
                    // to continue handling touch events
                    if ((msg.arg1 == MotionEvent.ACTION_DOWN
                            && mPreventDefault == PREVENT_DEFAULT_MAYBE_YES)
                            || (msg.arg1 == MotionEvent.ACTION_MOVE
                            && mPreventDefault == PREVENT_DEFAULT_NO_FROM_TOUCH_DOWN)) {
                        cancelWebCoreTouchEvent(
                                viewToContentX((int) mLastTouchX + mScrollX),
                                viewToContentY((int) mLastTouchY + mScrollY),
                                true);
                    }
                    break;
                }
                case SWITCH_TO_SHORTPRESS: {
                    if (mTouchMode == TOUCH_INIT_MODE) {
                        if (mPreventDefault != PREVENT_DEFAULT_YES) {
                            mTouchMode = TOUCH_SHORTPRESS_START_MODE;
                            updateSelection();
                        } else {
                            // set to TOUCH_SHORTPRESS_MODE so that it won't
                            // trigger double tap any more
                            mTouchMode = TOUCH_SHORTPRESS_MODE;
                        }
                    } else if (mTouchMode == TOUCH_DOUBLE_TAP_MODE) {
                        mTouchMode = TOUCH_DONE_MODE;
                    }
                    break;
                }
                case SWITCH_TO_LONGPRESS: {
                    if (inFullScreenMode() || mDeferTouchProcess) {
                        TouchEventData ted = new TouchEventData();
                        ted.mAction = WebViewCore.ACTION_LONGPRESS;
                        ted.mX = viewToContentX((int) mLastTouchX + mScrollX);
                        ted.mY = viewToContentY((int) mLastTouchY + mScrollY);
                        // metaState for long press is tricky. Should it be the
                        // state when the press started or when the press was
                        // released? Or some intermediary key state? For
                        // simplicity for now, we don't set it.
                        ted.mMetaState = 0;
                        ted.mReprocess = mDeferTouchProcess;
                        if (mDeferTouchProcess) {
                            ted.mViewX = mLastTouchX;
                            ted.mViewY = mLastTouchY;
                        }
                        mWebViewCore.sendMessage(EventHub.TOUCH_EVENT, ted);
                    } else if (mPreventDefault != PREVENT_DEFAULT_YES) {
                        mTouchMode = TOUCH_DONE_MODE;
                        performLongClick();
                    }
                    break;
                }
                case RELEASE_SINGLE_TAP: {
                    doShortPress();
                    break;
                }
                case SCROLL_BY_MSG_ID:
                    setContentScrollBy(msg.arg1, msg.arg2, (Boolean) msg.obj);
                    break;
                case SYNC_SCROLL_TO_MSG_ID:
                    if (mUserScroll) {
                        // if user has scrolled explicitly, don't sync the
                        // scroll position any more
                        mUserScroll = false;
                        break;
                    }
                    // fall through
                case SCROLL_TO_MSG_ID:
                    if (setContentScrollTo(msg.arg1, msg.arg2)) {
                        // if we can't scroll to the exact position due to pin,
                        // send a message to WebCore to re-scroll when we get a
                        // new picture
                        mUserScroll = false;
                        mWebViewCore.sendMessage(EventHub.SYNC_SCROLL,
                                msg.arg1, msg.arg2);
                    }
                    break;
                case SPAWN_SCROLL_TO_MSG_ID:
                    spawnContentScrollTo(msg.arg1, msg.arg2);
                    break;
                case UPDATE_ZOOM_RANGE: {
                    WebViewCore.RestoreState restoreState
                            = (WebViewCore.RestoreState) msg.obj;
                    // mScrollX contains the new minPrefWidth
                    updateZoomRange(restoreState, getViewWidth(),
                            restoreState.mScrollX, false);
                    break;
                }
                case NEW_PICTURE_MSG_ID: {
                    // If we've previously delayed deleting a root
                    // layer, do it now.
                    if (mDelayedDeleteRootLayer) {
                        mDelayedDeleteRootLayer = false;
                        nativeSetRootLayer(0);
                    }
                    WebSettings settings = mWebViewCore.getSettings();
                    // called for new content
                    final int viewWidth = getViewWidth();
                    final WebViewCore.DrawData draw =
                            (WebViewCore.DrawData) msg.obj;
                    final Point viewSize = draw.mViewPoint;
                    boolean useWideViewport = settings.getUseWideViewPort();
                    WebViewCore.RestoreState restoreState = draw.mRestoreState;
                    boolean hasRestoreState = restoreState != null;
                    if (hasRestoreState) {
                        updateZoomRange(restoreState, viewSize.x,
                                draw.mMinPrefWidth, true);
                        if (!mDrawHistory) {
                            mZoomManager.mInZoomOverview = false;

                            if (mInitialScaleInPercent > 0) {
                                setNewZoomScale(mInitialScaleInPercent / 100.0f,
                                    mInitialScaleInPercent != mTextWrapScale * 100,
                                    false);
                            } else if (restoreState.mViewScale > 0) {
                                mTextWrapScale = restoreState.mTextWrapScale;
                                setNewZoomScale(restoreState.mViewScale, false,
                                    false);
                            } else {
                                mZoomManager.mInZoomOverview = useWideViewport
                                    && settings.getLoadWithOverviewMode();
                                float scale;
                                if (mZoomManager.mInZoomOverview) {
                                    scale = (float) viewWidth
                                        / DEFAULT_VIEWPORT_WIDTH;
                                } else {
                                    scale = restoreState.mTextWrapScale;
                                }
                                setNewZoomScale(scale, Math.abs(scale
                                    - mTextWrapScale) >= MINIMUM_SCALE_INCREMENT,
                                    false);
                            }
                            setContentScrollTo(restoreState.mScrollX,
                                restoreState.mScrollY);
                            // As we are on a new page, remove the WebTextView. This
                            // is necessary for page loads driven by webkit, and in
                            // particular when the user was on a password field, so
                            // the WebTextView was visible.
                            clearTextEntry(false);
                            // update the zoom buttons as the scale can be changed
                            mZoomManager.updateZoomPicker();
                        }
                    }
                    // We update the layout (i.e. request a layout from the
                    // view system) if the last view size that we sent to
                    // WebCore matches the view size of the picture we just
                    // received in the fixed dimension.
                    final boolean updateLayout = viewSize.x == mLastWidthSent
                            && viewSize.y == mLastHeightSent;
                    recordNewContentSize(draw.mWidthHeight.x,
                            draw.mWidthHeight.y, updateLayout);
                    if (DebugFlags.WEB_VIEW) {
                        Rect b = draw.mInvalRegion.getBounds();
                        Log.v(LOGTAG, "NEW_PICTURE_MSG_ID {" +
                                b.left+","+b.top+","+b.right+","+b.bottom+"}");
                    }
                    invalidateContentRect(draw.mInvalRegion.getBounds());
                    if (mPictureListener != null) {
                        mPictureListener.onNewPicture(WebView.this, capturePicture());
                    }
                    if (useWideViewport) {
                        // limit mZoomOverviewWidth upper bound to
                        // sMaxViewportWidth so that if the page doesn't behave
                        // well, the WebView won't go insane. limit the lower
                        // bound to match the default scale for mobile sites.
                        mZoomOverviewWidth = Math.min(sMaxViewportWidth, Math
                                .max((int) (viewWidth / mDefaultScale), Math
                                        .max(draw.mMinPrefWidth,
                                                draw.mViewPoint.x)));
                    }
                    if (!mZoomManager.mMinZoomScaleFixed) {
                        mZoomManager.mMinZoomScale = (float) viewWidth / mZoomOverviewWidth;
                    }
                    if (!mDrawHistory && mZoomManager.mInZoomOverview) {
                        // fit the content width to the current view. Ignore
                        // the rounding error case.
                        if (Math.abs((viewWidth * mInvActualScale)
                                - mZoomOverviewWidth) > 1) {
                            setNewZoomScale((float) viewWidth
                                    / mZoomOverviewWidth, Math.abs(mActualScale
                                    - mTextWrapScale) < MINIMUM_SCALE_INCREMENT,
                                    false);
                        }
                    }
                    if (draw.mFocusSizeChanged && inEditingMode()) {
                        mFocusSizeChanged = true;
                    }
                    if (hasRestoreState) {
                        mViewManager.postReadyToDrawAll();
                    }
                    break;
                }
                case WEBCORE_INITIALIZED_MSG_ID:
                    // nativeCreate sets mNativeClass to a non-zero value
                    nativeCreate(msg.arg1);
                    break;
                case UPDATE_TEXTFIELD_TEXT_MSG_ID:
                    // Make sure that the textfield is currently focused
                    // and representing the same node as the pointer.
                    if (inEditingMode() &&
                            mWebTextView.isSameTextField(msg.arg1)) {
                        if (msg.getData().getBoolean("password")) {
                            Spannable text = (Spannable) mWebTextView.getText();
                            int start = Selection.getSelectionStart(text);
                            int end = Selection.getSelectionEnd(text);
                            mWebTextView.setInPassword(true);
                            // Restore the selection, which may have been
                            // ruined by setInPassword.
                            Spannable pword =
                                    (Spannable) mWebTextView.getText();
                            Selection.setSelection(pword, start, end);
                        // If the text entry has created more events, ignore
                        // this one.
                        } else if (msg.arg2 == mTextGeneration) {
                            mWebTextView.setTextAndKeepSelection(
                                    (String) msg.obj);
                        }
                    }
                    break;
                case REQUEST_KEYBOARD_WITH_SELECTION_MSG_ID:
                    displaySoftKeyboard(true);
                    // fall through to UPDATE_TEXT_SELECTION_MSG_ID
                case UPDATE_TEXT_SELECTION_MSG_ID:
                    updateTextSelectionFromMessage(msg.arg1, msg.arg2,
                            (WebViewCore.TextSelectionData) msg.obj);
                    break;
                case RETURN_LABEL:
                    if (inEditingMode()
                            && mWebTextView.isSameTextField(msg.arg1)) {
                        mWebTextView.setHint((String) msg.obj);
                        InputMethodManager imm
                                = InputMethodManager.peekInstance();
                        // The hint is propagated to the IME in
                        // onCreateInputConnection.  If the IME is already
                        // active, restart it so that its hint text is updated.
                        if (imm != null && imm.isActive(mWebTextView)) {
                            imm.restartInput(mWebTextView);
                        }
                    }
                    break;
                case UNHANDLED_NAV_KEY:
                    navHandledKey(msg.arg1, 1, false, 0);
                    break;
                case UPDATE_TEXT_ENTRY_MSG_ID:
                    // this is sent after finishing resize in WebViewCore. Make
                    // sure the text edit box is still on the  screen.
                    selectionDone();
                    if (inEditingMode() && nativeCursorIsTextInput()) {
                        mWebTextView.bringIntoView();
                        rebuildWebTextView();
                    }
                    break;
                case CLEAR_TEXT_ENTRY:
                    clearTextEntry(false);
                    break;
                case INVAL_RECT_MSG_ID: {
                    Rect r = (Rect)msg.obj;
                    if (r == null) {
                        invalidate();
                    } else {
                        // we need to scale r from content into view coords,
                        // which viewInvalidate() does for us
                        viewInvalidate(r.left, r.top, r.right, r.bottom);
                    }
                    break;
                }
                case IMMEDIATE_REPAINT_MSG_ID: {
                    invalidate();
                    break;
                }
                case SET_ROOT_LAYER_MSG_ID: {
                    if (0 == msg.arg1) {
                        // Null indicates deleting the old layer, but
                        // don't actually do so until we've got the
                        // new page to display.
                        mDelayedDeleteRootLayer = true;
                    } else {
                        mDelayedDeleteRootLayer = false;
                        nativeSetRootLayer(msg.arg1);
                        invalidate();
                    }
                    break;
                }
                case REQUEST_FORM_DATA:
                    AutoCompleteAdapter adapter = (AutoCompleteAdapter) msg.obj;
                    if (mWebTextView.isSameTextField(msg.arg1)) {
                        mWebTextView.setAdapterCustom(adapter);
                    }
                    break;
                case RESUME_WEBCORE_PRIORITY:
                    WebViewCore.resumePriority();
                    WebViewCore.resumeUpdatePicture(mWebViewCore);
                    break;

                case LONG_PRESS_CENTER:
                    // as this is shared by keydown and trackballdown, reset all
                    // the states
                    mGotCenterDown = false;
                    mTrackballDown = false;
                    performLongClick();
                    break;

                case WEBCORE_NEED_TOUCH_EVENTS:
                    mForwardTouchEvents = (msg.arg1 != 0);
                    break;

                case PREVENT_TOUCH_ID:
                    if (inFullScreenMode()) {
                        break;
                    }
                    if (msg.obj == null) {
                        if (msg.arg1 == MotionEvent.ACTION_DOWN
                                && mPreventDefault == PREVENT_DEFAULT_MAYBE_YES) {
                            // if prevent default is called from WebCore, UI
                            // will not handle the rest of the touch events any
                            // more.
                            mPreventDefault = msg.arg2 == 1 ? PREVENT_DEFAULT_YES
                                    : PREVENT_DEFAULT_NO_FROM_TOUCH_DOWN;
                        } else if (msg.arg1 == MotionEvent.ACTION_MOVE
                                && mPreventDefault == PREVENT_DEFAULT_NO_FROM_TOUCH_DOWN) {
                            // the return for the first ACTION_MOVE will decide
                            // whether UI will handle touch or not. Currently no
                            // support for alternating prevent default
                            mPreventDefault = msg.arg2 == 1 ? PREVENT_DEFAULT_YES
                                    : PREVENT_DEFAULT_NO;
                        }
                    } else if (msg.arg2 == 0) {
                        // prevent default is not called in WebCore, so the
                        // message needs to be reprocessed in UI
                        TouchEventData ted = (TouchEventData) msg.obj;
                        switch (ted.mAction) {
                            case MotionEvent.ACTION_DOWN:
                                mLastDeferTouchX = ted.mViewX;
                                mLastDeferTouchY = ted.mViewY;
                                mDeferTouchMode = TOUCH_INIT_MODE;
                                break;
                            case MotionEvent.ACTION_MOVE: {
                                // no snapping in defer process
                                if (mDeferTouchMode != TOUCH_DRAG_MODE) {
                                    mDeferTouchMode = TOUCH_DRAG_MODE;
                                    mLastDeferTouchX = ted.mViewX;
                                    mLastDeferTouchY = ted.mViewY;
                                    startDrag();
                                }
                                int deltaX = pinLocX((int) (mScrollX
                                        + mLastDeferTouchX - ted.mViewX))
                                        - mScrollX;
                                int deltaY = pinLocY((int) (mScrollY
                                        + mLastDeferTouchY - ted.mViewY))
                                        - mScrollY;
                                doDrag(deltaX, deltaY);
                                if (deltaX != 0) mLastDeferTouchX = ted.mViewX;
                                if (deltaY != 0) mLastDeferTouchY = ted.mViewY;
                                break;
                            }
                            case MotionEvent.ACTION_UP:
                            case MotionEvent.ACTION_CANCEL:
                                if (mDeferTouchMode == TOUCH_DRAG_MODE) {
                                    // no fling in defer process
                                    mScroller.springBack(mScrollX, mScrollY, 0,
                                            computeMaxScrollX(), 0,
                                            computeMaxScrollY());
                                    invalidate();
                                    WebViewCore.resumePriority();
                                    WebViewCore.resumeUpdatePicture(mWebViewCore);
                                }
                                mDeferTouchMode = TOUCH_DONE_MODE;
                                break;
                            case WebViewCore.ACTION_DOUBLETAP:
                                // doDoubleTap() needs mLastTouchX/Y as anchor
                                mLastTouchX = ted.mViewX;
                                mLastTouchY = ted.mViewY;
                                doDoubleTap();
                                mDeferTouchMode = TOUCH_DONE_MODE;
                                break;
                            case WebViewCore.ACTION_LONGPRESS:
                                HitTestResult hitTest = getHitTestResult();
                                if (hitTest != null && hitTest.mType
                                        != HitTestResult.UNKNOWN_TYPE) {
                                    performLongClick();
                                }
                                mDeferTouchMode = TOUCH_DONE_MODE;
                                break;
                        }
                    }
                    break;

                case REQUEST_KEYBOARD:
                    if (msg.arg1 == 0) {
                        hideSoftKeyboard();
                    } else {
                        displaySoftKeyboard(false);
                    }
                    break;

                case FIND_AGAIN:
                    // Ignore if find has been dismissed.
                    if (mFindIsUp) {
                        findAll(mLastFind);
                    }
                    break;

                case DRAG_HELD_MOTIONLESS:
                    mHeldMotionless = MOTIONLESS_TRUE;
                    invalidate();
                    // fall through to keep scrollbars awake

                case AWAKEN_SCROLL_BARS:
                    if (mTouchMode == TOUCH_DRAG_MODE
                            && mHeldMotionless == MOTIONLESS_TRUE) {
                        awakenScrollBars(ViewConfiguration
                                .getScrollDefaultDelay(), false);
                        mPrivateHandler.sendMessageDelayed(mPrivateHandler
                                .obtainMessage(AWAKEN_SCROLL_BARS),
                                ViewConfiguration.getScrollDefaultDelay());
                    }
                    break;

                case DO_MOTION_UP:
                    doMotionUp(msg.arg1, msg.arg2);
                    break;

                case SHOW_FULLSCREEN: {
                    View view = (View) msg.obj;
                    int npp = msg.arg1;

                    if (mFullScreenHolder != null) {
                        Log.w(LOGTAG, "Should not have another full screen.");
                        mFullScreenHolder.dismiss();
                    }
                    mFullScreenHolder = new PluginFullScreenHolder(WebView.this, npp);
                    mFullScreenHolder.setContentView(view);
                    mFullScreenHolder.setCancelable(false);
                    mFullScreenHolder.setCanceledOnTouchOutside(false);
                    mFullScreenHolder.show();

                    break;
                }
                case HIDE_FULLSCREEN:
                    if (inFullScreenMode()) {
                        mFullScreenHolder.dismiss();
                        mFullScreenHolder = null;
                    }
                    break;

                case DOM_FOCUS_CHANGED:
                    if (inEditingMode()) {
                        nativeClearCursor();
                        rebuildWebTextView();
                    }
                    break;

                case SHOW_RECT_MSG_ID: {
                    WebViewCore.ShowRectData data = (WebViewCore.ShowRectData) msg.obj;
                    int x = mScrollX;
                    int left = contentToViewX(data.mLeft);
                    int width = contentToViewDimension(data.mWidth);
                    int maxWidth = contentToViewDimension(data.mContentWidth);
                    int viewWidth = getViewWidth();
                    if (width < viewWidth) {
                        // center align
                        x += left + width / 2 - mScrollX - viewWidth / 2;
                    } else {
                        x += (int) (left + data.mXPercentInDoc * width
                                - mScrollX - data.mXPercentInView * viewWidth);
                    }
                    if (DebugFlags.WEB_VIEW) {
                        Log.v(LOGTAG, "showRectMsg=(left=" + left + ",width=" +
                              width + ",maxWidth=" + maxWidth +
                              ",viewWidth=" + viewWidth + ",x="
                              + x + ",xPercentInDoc=" + data.mXPercentInDoc +
                              ",xPercentInView=" + data.mXPercentInView+ ")");
                    }
                    // use the passing content width to cap x as the current
                    // mContentWidth may not be updated yet
                    x = Math.max(0,
                            (Math.min(maxWidth, x + viewWidth)) - viewWidth);
                    int top = contentToViewY(data.mTop);
                    int height = contentToViewDimension(data.mHeight);
                    int maxHeight = contentToViewDimension(data.mContentHeight);
                    int viewHeight = getViewHeight();
                    int y = (int) (top + data.mYPercentInDoc * height -
                                   data.mYPercentInView * viewHeight);
                    if (DebugFlags.WEB_VIEW) {
                        Log.v(LOGTAG, "showRectMsg=(top=" + top + ",height=" +
                              height + ",maxHeight=" + maxHeight +
                              ",viewHeight=" + viewHeight + ",y="
                              + y + ",yPercentInDoc=" + data.mYPercentInDoc +
                              ",yPercentInView=" + data.mYPercentInView+ ")");
                    }
                    // use the passing content height to cap y as the current
                    // mContentHeight may not be updated yet
                    y = Math.max(0,
                            (Math.min(maxHeight, y + viewHeight) - viewHeight));
                    // We need to take into account the visible title height
                    // when scrolling since y is an absolute view position.
                    y = Math.max(0, y - getVisibleTitleHeight());
                    scrollTo(x, y);
                    }
                    break;

                case CENTER_FIT_RECT:
                    Rect r = (Rect)msg.obj;
                    mZoomManager.mInZoomOverview = false;
                    centerFitRect(r.left, r.top, r.width(), r.height());
                    break;

                case SET_SCROLLBAR_MODES:
                    mHorizontalScrollBarMode = msg.arg1;
                    mVerticalScrollBarMode = msg.arg2;
                    break;

                case SELECTION_STRING_CHANGED:
                    if (mAccessibilityInjector != null) {
                        String selectionString = (String) msg.obj;
                        mAccessibilityInjector.onSelectionStringChange(selectionString);
                    }
                    break;

                default:
                    super.handleMessage(msg);
                    break;
            }
        }
    }

    /**
     * Used when receiving messages for REQUEST_KEYBOARD_WITH_SELECTION_MSG_ID
     * and UPDATE_TEXT_SELECTION_MSG_ID.  Update the selection of WebTextView.
     */
    private void updateTextSelectionFromMessage(int nodePointer,
            int textGeneration, WebViewCore.TextSelectionData data) {
        if (inEditingMode()
                && mWebTextView.isSameTextField(nodePointer)
                && textGeneration == mTextGeneration) {
            mWebTextView.setSelectionFromWebKit(data.mStart, data.mEnd);
        }
    }

    // Class used to use a dropdown for a <select> element
    private class InvokeListBox implements Runnable {
        // Whether the listbox allows multiple selection.
        private boolean     mMultiple;
        // Passed in to a list with multiple selection to tell
        // which items are selected.
        private int[]       mSelectedArray;
        // Passed in to a list with single selection to tell
        // where the initial selection is.
        private int         mSelection;

        private Container[] mContainers;

        // Need these to provide stable ids to my ArrayAdapter,
        // which normally does not have stable ids. (Bug 1250098)
        private class Container extends Object {
            /**
             * Possible values for mEnabled.  Keep in sync with OptionStatus in
             * WebViewCore.cpp
             */
            final static int OPTGROUP = -1;
            final static int OPTION_DISABLED = 0;
            final static int OPTION_ENABLED = 1;

            String  mString;
            int     mEnabled;
            int     mId;

            public String toString() {
                return mString;
            }
        }

        /**
         *  Subclass ArrayAdapter so we can disable OptionGroupLabels,
         *  and allow filtering.
         */
        private class MyArrayListAdapter extends ArrayAdapter<Container> {
            public MyArrayListAdapter(Context context, Container[] objects, boolean multiple) {
                super(context,
                            multiple ? com.android.internal.R.layout.select_dialog_multichoice :
                            com.android.internal.R.layout.select_dialog_singlechoice,
                            objects);
            }

            @Override
            public View getView(int position, View convertView,
                    ViewGroup parent) {
                // Always pass in null so that we will get a new CheckedTextView
                // Otherwise, an item which was previously used as an <optgroup>
                // element (i.e. has no check), could get used as an <option>
                // element, which needs a checkbox/radio, but it would not have
                // one.
                convertView = super.getView(position, null, parent);
                Container c = item(position);
                if (c != null && Container.OPTION_ENABLED != c.mEnabled) {
                    // ListView does not draw dividers between disabled and
                    // enabled elements.  Use a LinearLayout to provide dividers
                    LinearLayout layout = new LinearLayout(mContext);
                    layout.setOrientation(LinearLayout.VERTICAL);
                    if (position > 0) {
                        View dividerTop = new View(mContext);
                        dividerTop.setBackgroundResource(
                                android.R.drawable.divider_horizontal_bright);
                        layout.addView(dividerTop);
                    }

                    if (Container.OPTGROUP == c.mEnabled) {
                        // Currently select_dialog_multichoice and
                        // select_dialog_singlechoice are CheckedTextViews.  If
                        // that changes, the class cast will no longer be valid.
                        Assert.assertTrue(
                                convertView instanceof CheckedTextView);
                        ((CheckedTextView) convertView).setCheckMarkDrawable(
                                null);
                    } else {
                        // c.mEnabled == Container.OPTION_DISABLED
                        // Draw the disabled element in a disabled state.
                        convertView.setEnabled(false);
                    }

                    layout.addView(convertView);
                    if (position < getCount() - 1) {
                        View dividerBottom = new View(mContext);
                        dividerBottom.setBackgroundResource(
                                android.R.drawable.divider_horizontal_bright);
                        layout.addView(dividerBottom);
                    }
                    return layout;
                }
                return convertView;
            }

            @Override
            public boolean hasStableIds() {
                // AdapterView's onChanged method uses this to determine whether
                // to restore the old state.  Return false so that the old (out
                // of date) state does not replace the new, valid state.
                return false;
            }

            private Container item(int position) {
                if (position < 0 || position >= getCount()) {
                    return null;
                }
                return (Container) getItem(position);
            }

            @Override
            public long getItemId(int position) {
                Container item = item(position);
                if (item == null) {
                    return -1;
                }
                return item.mId;
            }

            @Override
            public boolean areAllItemsEnabled() {
                return false;
            }

            @Override
            public boolean isEnabled(int position) {
                Container item = item(position);
                if (item == null) {
                    return false;
                }
                return Container.OPTION_ENABLED == item.mEnabled;
            }
        }

        private InvokeListBox(String[] array, int[] enabled, int[] selected) {
            mMultiple = true;
            mSelectedArray = selected;

            int length = array.length;
            mContainers = new Container[length];
            for (int i = 0; i < length; i++) {
                mContainers[i] = new Container();
                mContainers[i].mString = array[i];
                mContainers[i].mEnabled = enabled[i];
                mContainers[i].mId = i;
            }
        }

        private InvokeListBox(String[] array, int[] enabled, int selection) {
            mSelection = selection;
            mMultiple = false;

            int length = array.length;
            mContainers = new Container[length];
            for (int i = 0; i < length; i++) {
                mContainers[i] = new Container();
                mContainers[i].mString = array[i];
                mContainers[i].mEnabled = enabled[i];
                mContainers[i].mId = i;
            }
        }

        /*
         * Whenever the data set changes due to filtering, this class ensures
         * that the checked item remains checked.
         */
        private class SingleDataSetObserver extends DataSetObserver {
            private long        mCheckedId;
            private ListView    mListView;
            private Adapter     mAdapter;

            /*
             * Create a new observer.
             * @param id The ID of the item to keep checked.
             * @param l ListView for getting and clearing the checked states
             * @param a Adapter for getting the IDs
             */
            public SingleDataSetObserver(long id, ListView l, Adapter a) {
                mCheckedId = id;
                mListView = l;
                mAdapter = a;
            }

            public void onChanged() {
                // The filter may have changed which item is checked.  Find the
                // item that the ListView thinks is checked.
                int position = mListView.getCheckedItemPosition();
                long id = mAdapter.getItemId(position);
                if (mCheckedId != id) {
                    // Clear the ListView's idea of the checked item, since
                    // it is incorrect
                    mListView.clearChoices();
                    // Search for mCheckedId.  If it is in the filtered list,
                    // mark it as checked
                    int count = mAdapter.getCount();
                    for (int i = 0; i < count; i++) {
                        if (mAdapter.getItemId(i) == mCheckedId) {
                            mListView.setItemChecked(i, true);
                            break;
                        }
                    }
                }
            }

            public void onInvalidate() {}
        }

        public void run() {
            final ListView listView = (ListView) LayoutInflater.from(mContext)
                    .inflate(com.android.internal.R.layout.select_dialog, null);
            final MyArrayListAdapter adapter = new
                    MyArrayListAdapter(mContext, mContainers, mMultiple);
            AlertDialog.Builder b = new AlertDialog.Builder(mContext)
                    .setView(listView).setCancelable(true)
                    .setInverseBackgroundForced(true);

            if (mMultiple) {
                b.setPositiveButton(android.R.string.ok, new DialogInterface.OnClickListener() {
                    public void onClick(DialogInterface dialog, int which) {
                        mWebViewCore.sendMessage(
                                EventHub.LISTBOX_CHOICES,
                                adapter.getCount(), 0,
                                listView.getCheckedItemPositions());
                    }});
                b.setNegativeButton(android.R.string.cancel,
                        new DialogInterface.OnClickListener() {
                    public void onClick(DialogInterface dialog, int which) {
                        mWebViewCore.sendMessage(
                                EventHub.SINGLE_LISTBOX_CHOICE, -2, 0);
                }});
            }
            final AlertDialog dialog = b.create();
            listView.setAdapter(adapter);
            listView.setFocusableInTouchMode(true);
            // There is a bug (1250103) where the checks in a ListView with
            // multiple items selected are associated with the positions, not
            // the ids, so the items do not properly retain their checks when
            // filtered.  Do not allow filtering on multiple lists until
            // that bug is fixed.

            listView.setTextFilterEnabled(!mMultiple);
            if (mMultiple) {
                listView.setChoiceMode(ListView.CHOICE_MODE_MULTIPLE);
                int length = mSelectedArray.length;
                for (int i = 0; i < length; i++) {
                    listView.setItemChecked(mSelectedArray[i], true);
                }
            } else {
                listView.setOnItemClickListener(new OnItemClickListener() {
                    public void onItemClick(AdapterView parent, View v,
                            int position, long id) {
                        mWebViewCore.sendMessage(
                                EventHub.SINGLE_LISTBOX_CHOICE, (int)id, 0);
                        dialog.dismiss();
                    }
                });
                if (mSelection != -1) {
                    listView.setSelection(mSelection);
                    listView.setChoiceMode(ListView.CHOICE_MODE_SINGLE);
                    listView.setItemChecked(mSelection, true);
                    DataSetObserver observer = new SingleDataSetObserver(
                            adapter.getItemId(mSelection), listView, adapter);
                    adapter.registerDataSetObserver(observer);
                }
            }
            dialog.setOnCancelListener(new DialogInterface.OnCancelListener() {
                public void onCancel(DialogInterface dialog) {
                    mWebViewCore.sendMessage(
                                EventHub.SINGLE_LISTBOX_CHOICE, -2, 0);
                }
            });
            dialog.show();
        }
    }

    /*
     * Request a dropdown menu for a listbox with multiple selection.
     *
     * @param array Labels for the listbox.
     * @param enabledArray  State for each element in the list.  See static
     *      integers in Container class.
     * @param selectedArray Which positions are initally selected.
     */
    void requestListBox(String[] array, int[] enabledArray, int[]
            selectedArray) {
        mPrivateHandler.post(
                new InvokeListBox(array, enabledArray, selectedArray));
    }

    private void updateZoomRange(WebViewCore.RestoreState restoreState,
            int viewWidth, int minPrefWidth, boolean updateZoomOverview) {
        if (restoreState.mMinScale == 0) {
            if (restoreState.mMobileSite) {
                if (minPrefWidth > Math.max(0, viewWidth)) {
                    mZoomManager.mMinZoomScale = (float) viewWidth / minPrefWidth;
                    mZoomManager.mMinZoomScaleFixed = false;
                    if (updateZoomOverview) {
                        WebSettings settings = getSettings();
                        mZoomManager.mInZoomOverview = settings.getUseWideViewPort() &&
                                settings.getLoadWithOverviewMode();
                    }
                } else {
                    mZoomManager.mMinZoomScale = restoreState.mDefaultScale;
                    mZoomManager.mMinZoomScaleFixed = true;
                }
            } else {
                mZoomManager.mMinZoomScale = mZoomManager.DEFAULT_MIN_ZOOM_SCALE;
                mZoomManager.mMinZoomScaleFixed = false;
            }
        } else {
            mZoomManager.mMinZoomScale = restoreState.mMinScale;
            mZoomManager.mMinZoomScaleFixed = true;
        }
        if (restoreState.mMaxScale == 0) {
            mZoomManager.mMaxZoomScale = mZoomManager.DEFAULT_MAX_ZOOM_SCALE;
        } else {
            mZoomManager.mMaxZoomScale = restoreState.mMaxScale;
        }
    }

    /*
     * Request a dropdown menu for a listbox with single selection or a single
     * <select> element.
     *
     * @param array Labels for the listbox.
     * @param enabledArray  State for each element in the list.  See static
     *      integers in Container class.
     * @param selection Which position is initally selected.
     */
    void requestListBox(String[] array, int[] enabledArray, int selection) {
        mPrivateHandler.post(
                new InvokeListBox(array, enabledArray, selection));
    }

    // called by JNI
    private void sendMoveFocus(int frame, int node) {
        mWebViewCore.sendMessage(EventHub.SET_MOVE_FOCUS,
                new WebViewCore.CursorData(frame, node, 0, 0));
    }

    // called by JNI
    private void sendMoveMouse(int frame, int node, int x, int y) {
        mWebViewCore.sendMessage(EventHub.SET_MOVE_MOUSE,
                new WebViewCore.CursorData(frame, node, x, y));
    }

    /*
     * Send a mouse move event to the webcore thread.
     *
     * @param removeFocus Pass true if the "mouse" cursor is now over a node
     *                    which wants key events, but it is not the focus. This
     *                    will make the visual appear as though nothing is in
     *                    focus.  Remove the WebTextView, if present, and stop
     *                    drawing the blinking caret.
     * called by JNI
     */
    private void sendMoveMouseIfLatest(boolean removeFocus) {
        if (removeFocus) {
            clearTextEntry(true);
        }
        mWebViewCore.sendMessage(EventHub.SET_MOVE_MOUSE_IF_LATEST,
                cursorData());
    }

    // called by JNI
    private void sendMotionUp(int touchGeneration,
            int frame, int node, int x, int y) {
        WebViewCore.TouchUpData touchUpData = new WebViewCore.TouchUpData();
        touchUpData.mMoveGeneration = touchGeneration;
        touchUpData.mFrame = frame;
        touchUpData.mNode = node;
        touchUpData.mX = x;
        touchUpData.mY = y;
        mWebViewCore.sendMessage(EventHub.TOUCH_UP, touchUpData);
    }


    private int getScaledMaxXScroll() {
        int width;
        if (mHeightCanMeasure == false) {
            width = getViewWidth() / 4;
        } else {
            Rect visRect = new Rect();
            calcOurVisibleRect(visRect);
            width = visRect.width() / 2;
        }
        // FIXME the divisor should be retrieved from somewhere
        return viewToContentX(width);
    }

    private int getScaledMaxYScroll() {
        int height;
        if (mHeightCanMeasure == false) {
            height = getViewHeight() / 4;
        } else {
            Rect visRect = new Rect();
            calcOurVisibleRect(visRect);
            height = visRect.height() / 2;
        }
        // FIXME the divisor should be retrieved from somewhere
        // the closest thing today is hard-coded into ScrollView.java
        // (from ScrollView.java, line 363)   int maxJump = height/2;
        return Math.round(height * mInvActualScale);
    }

    /**
     * Called by JNI to invalidate view
     */
    private void viewInvalidate() {
        invalidate();
    }

    /**
     * Pass the key directly to the page.  This assumes that
     * nativePageShouldHandleShiftAndArrows() returned true.
     */
    private void letPageHandleNavKey(int keyCode, long time, boolean down) {
        int keyEventAction;
        int eventHubAction;
        if (down) {
            keyEventAction = KeyEvent.ACTION_DOWN;
            eventHubAction = EventHub.KEY_DOWN;
            playSoundEffect(keyCodeToSoundsEffect(keyCode));
        } else {
            keyEventAction = KeyEvent.ACTION_UP;
            eventHubAction = EventHub.KEY_UP;
        }
        KeyEvent event = new KeyEvent(time, time, keyEventAction, keyCode,
                1, (mShiftIsPressed ? KeyEvent.META_SHIFT_ON : 0)
                | (false ? KeyEvent.META_ALT_ON : 0) // FIXME
                | (false ? KeyEvent.META_SYM_ON : 0) // FIXME
                , 0, 0, 0);
        mWebViewCore.sendMessage(eventHubAction, event);
    }

    // return true if the key was handled
    private boolean navHandledKey(int keyCode, int count, boolean noScroll,
            long time) {
        if (mNativeClass == 0) {
            return false;
        }
        mLastCursorTime = time;
        mLastCursorBounds = nativeGetCursorRingBounds();
        boolean keyHandled
                = nativeMoveCursor(keyCode, count, noScroll) == false;
        if (DebugFlags.WEB_VIEW) {
            Log.v(LOGTAG, "navHandledKey mLastCursorBounds=" + mLastCursorBounds
                    + " mLastCursorTime=" + mLastCursorTime
                    + " handled=" + keyHandled);
        }
        if (keyHandled == false || mHeightCanMeasure == false) {
            return keyHandled;
        }
        Rect contentCursorRingBounds = nativeGetCursorRingBounds();
        if (contentCursorRingBounds.isEmpty()) return keyHandled;
        Rect viewCursorRingBounds = contentToViewRect(contentCursorRingBounds);
        Rect visRect = new Rect();
        calcOurVisibleRect(visRect);
        Rect outset = new Rect(visRect);
        int maxXScroll = visRect.width() / 2;
        int maxYScroll = visRect.height() / 2;
        outset.inset(-maxXScroll, -maxYScroll);
        if (Rect.intersects(outset, viewCursorRingBounds) == false) {
            return keyHandled;
        }
        // FIXME: Necessary because ScrollView/ListView do not scroll left/right
        int maxH = Math.min(viewCursorRingBounds.right - visRect.right,
                maxXScroll);
        if (maxH > 0) {
            pinScrollBy(maxH, 0, true, 0);
        } else {
            maxH = Math.max(viewCursorRingBounds.left - visRect.left,
                    -maxXScroll);
            if (maxH < 0) {
                pinScrollBy(maxH, 0, true, 0);
            }
        }
        if (mLastCursorBounds.isEmpty()) return keyHandled;
        if (mLastCursorBounds.equals(contentCursorRingBounds)) {
            return keyHandled;
        }
        if (DebugFlags.WEB_VIEW) {
            Log.v(LOGTAG, "navHandledKey contentCursorRingBounds="
                    + contentCursorRingBounds);
        }
        requestRectangleOnScreen(viewCursorRingBounds);
        mUserScroll = true;
        return keyHandled;
    }

    /**
     * Set the background color. It's white by default. Pass
     * zero to make the view transparent.
     * @param color   the ARGB color described by Color.java
     */
    public void setBackgroundColor(int color) {
        mBackgroundColor = color;
        mWebViewCore.sendMessage(EventHub.SET_BACKGROUND_COLOR, color);
    }

    public void debugDump() {
        nativeDebugDump();
        mWebViewCore.sendMessage(EventHub.DUMP_NAVTREE);
    }

    /**
     * Draw the HTML page into the specified canvas. This call ignores any
     * view-specific zoom, scroll offset, or other changes. It does not draw
     * any view-specific chrome, such as progress or URL bars.
     *
     * @hide only needs to be accessible to Browser and testing
     */
    public void drawPage(Canvas canvas) {
        mWebViewCore.drawContentPicture(canvas, 0, false, false);
    }

    /**
     * Set the time to wait between passing touches to WebCore. See also the
     * TOUCH_SENT_INTERVAL member for further discussion.
     *
     * @hide This is only used by the DRT test application.
     */
    public void setTouchInterval(int interval) {
        mCurrentTouchInterval = interval;
    }

    /**
     *  Update our cache with updatedText.
     *  @param updatedText  The new text to put in our cache.
     */
    /* package */ void updateCachedTextfield(String updatedText) {
        // Also place our generation number so that when we look at the cache
        // we recognize that it is up to date.
        nativeUpdateCachedTextfield(updatedText, mTextGeneration);
    }

    /* package */ ViewManager getViewManager() {
        return mViewManager;
    }

    private native int nativeCacheHitFramePointer();
    private native Rect nativeCacheHitNodeBounds();
    private native int nativeCacheHitNodePointer();
    /* package */ native void nativeClearCursor();
    private native void     nativeCreate(int ptr);
    private native int      nativeCursorFramePointer();
    private native Rect     nativeCursorNodeBounds();
    private native int nativeCursorNodePointer();
    /* package */ native boolean nativeCursorMatchesFocus();
    private native boolean  nativeCursorIntersects(Rect visibleRect);
    private native boolean  nativeCursorIsAnchor();
    private native boolean  nativeCursorIsTextInput();
    private native Point    nativeCursorPosition();
    private native String   nativeCursorText();
    /**
     * Returns true if the native cursor node says it wants to handle key events
     * (ala plugins). This can only be called if mNativeClass is non-zero!
     */
    private native boolean  nativeCursorWantsKeyEvents();
    private native void     nativeDebugDump();
    private native void     nativeDestroy();
    private native boolean  nativeEvaluateLayersAnimations();
    private native void     nativeExtendSelection(int x, int y);
    private native void     nativeDrawExtras(Canvas canvas, int extra);
    private native void     nativeDumpDisplayTree(String urlOrNull);
    private native int      nativeFindAll(String findLower, String findUpper);
    private native void     nativeFindNext(boolean forward);
    /* package */ native int      nativeFocusCandidateFramePointer();
    /* package */ native boolean  nativeFocusCandidateHasNextTextfield();
    /* package */ native boolean  nativeFocusCandidateIsPassword();
    private native boolean  nativeFocusCandidateIsRtlText();
    private native boolean  nativeFocusCandidateIsTextInput();
    /* package */ native int      nativeFocusCandidateMaxLength();
    /* package */ native String   nativeFocusCandidateName();
    private native Rect     nativeFocusCandidateNodeBounds();
    /**
     * @return A Rect with left, top, right, bottom set to the corresponding
     * padding values in the focus candidate, if it is a textfield/textarea with
     * a style.  Otherwise return null.  This is not actually a rectangle; Rect
     * is being used to pass four integers.
     */
    private native Rect     nativeFocusCandidatePaddingRect();
    /* package */ native int      nativeFocusCandidatePointer();
    private native String   nativeFocusCandidateText();
    private native int      nativeFocusCandidateTextSize();
    /**
     * Returns an integer corresponding to WebView.cpp::type.
     * See WebTextView.setType()
     */
    private native int      nativeFocusCandidateType();
    private native boolean  nativeFocusIsPlugin();
    private native Rect     nativeFocusNodeBounds();
    /* package */ native int nativeFocusNodePointer();
    private native Rect     nativeGetCursorRingBounds();
    private native String   nativeGetSelection();
    private native boolean  nativeHasCursorNode();
    private native boolean  nativeHasFocusNode();
    private native void     nativeHideCursor();
    private native boolean  nativeHitSelection(int x, int y);
    private native String   nativeImageURI(int x, int y);
    private native void     nativeInstrumentReport();
    /* package */ native boolean nativeMoveCursorToNextTextInput();
    // return true if the page has been scrolled
    private native boolean  nativeMotionUp(int x, int y, int slop);
    // returns false if it handled the key
    private native boolean  nativeMoveCursor(int keyCode, int count,
            boolean noScroll);
    private native int      nativeMoveGeneration();
    private native void     nativeMoveSelection(int x, int y);
    /**
     * @return true if the page should get the shift and arrow keys, rather
     * than select text/navigation.
     *
     * If the focus is a plugin, or if the focus and cursor match and are
     * a contentEditable element, then the page should handle these keys.
     */
    private native boolean  nativePageShouldHandleShiftAndArrows();
    private native boolean  nativePointInNavCache(int x, int y, int slop);
    // Like many other of our native methods, you must make sure that
    // mNativeClass is not null before calling this method.
    private native void     nativeRecordButtons(boolean focused,
            boolean pressed, boolean invalidate);
    private native void     nativeResetSelection();
    private native void     nativeSelectAll();
    private native void     nativeSelectBestAt(Rect rect);
    private native int      nativeSelectionX();
    private native int      nativeSelectionY();
    private native int      nativeFindIndex();
    private native void     nativeSetExtendSelection();
    private native void     nativeSetFindIsEmpty();
    private native void     nativeSetFindIsUp(boolean isUp);
    private native void     nativeSetFollowedLink(boolean followed);
    private native void     nativeSetHeightCanMeasure(boolean measure);
    private native void     nativeSetRootLayer(int layer);
    private native void     nativeSetSelectionPointer(boolean set,
            float scale, int x, int y);
    private native boolean  nativeStartSelection(int x, int y);
    private native void     nativeSetSelectionRegion(boolean set);
    private native Rect     nativeSubtractLayers(Rect content);
    private native int      nativeTextGeneration();
    // Never call this version except by updateCachedTextfield(String) -
    // we always want to pass in our generation number.
    private native void     nativeUpdateCachedTextfield(String updatedText,
            int generation);
    private native boolean  nativeWordSelection(int x, int y);
    // return NO_LEFTEDGE means failure.
    private static final int NO_LEFTEDGE = -1;
    private native int      nativeGetBlockLeftEdge(int x, int y, float scale);
}<|MERGE_RESOLUTION|>--- conflicted
+++ resolved
@@ -2908,7 +2908,6 @@
         if (mScroller.computeScrollOffset()) {
             int oldX = mScrollX;
             int oldY = mScrollY;
-<<<<<<< HEAD
             int x = mScroller.getCurrX();
             int y = mScroller.getCurrY();
             invalidate();  // So we draw again
@@ -2949,21 +2948,14 @@
                         }
                     }
                 }
-            }
-            if (mScroller.isFinished()) {
-                mPrivateHandler.sendEmptyMessage(RESUME_WEBCORE_PRIORITY);
-=======
-            mScrollX = mScroller.getCurrX();
-            mScrollY = mScroller.getCurrY();
-            postInvalidate();  // So we draw again
-            if (oldX != mScrollX || oldY != mScrollY) {
-                onScrollChanged(mScrollX, mScrollY, oldX, oldY);
             } else {
                 abortAnimation();
                 mPrivateHandler.removeMessages(RESUME_WEBCORE_PRIORITY);
                 WebViewCore.resumePriority();
                 WebViewCore.resumeUpdatePicture(mWebViewCore);
->>>>>>> 5e02c431
+            }
+            if (mScroller.isFinished()) {
+                mPrivateHandler.sendEmptyMessage(RESUME_WEBCORE_PRIORITY);
             }
         } else {
             super.computeScroll();
