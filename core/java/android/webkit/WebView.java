/*
 * Copyright (C) 2006 The Android Open Source Project
 *
 * Licensed under the Apache License, Version 2.0 (the "License");
 * you may not use this file except in compliance with the License.
 * You may obtain a copy of the License at
 *
 *      http://www.apache.org/licenses/LICENSE-2.0
 *
 * Unless required by applicable law or agreed to in writing, software
 * distributed under the License is distributed on an "AS IS" BASIS,
 * WITHOUT WARRANTIES OR CONDITIONS OF ANY KIND, either express or implied.
 * See the License for the specific language governing permissions and
 * limitations under the License.
 */

package android.webkit;

import com.android.internal.R;

import android.annotation.Widget;
import android.app.AlertDialog;
import android.content.Context;
import android.content.DialogInterface;
import android.content.DialogInterface.OnCancelListener;
import android.content.Intent;
import android.content.pm.PackageManager;
import android.content.res.Resources;
import android.database.DataSetObserver;
import android.graphics.Bitmap;
import android.graphics.BitmapFactory;
import android.graphics.BitmapShader;
import android.graphics.Canvas;
import android.graphics.Color;
import android.graphics.CornerPathEffect;
import android.graphics.Interpolator;
import android.graphics.Paint;
import android.graphics.Picture;
import android.graphics.Point;
import android.graphics.Rect;
import android.graphics.RectF;
import android.graphics.Region;
import android.graphics.Shader;
import android.graphics.drawable.Drawable;
import android.net.Uri;
import android.net.http.SslCertificate;
import android.os.Bundle;
import android.os.Handler;
import android.os.Message;
import android.os.ServiceManager;
import android.os.SystemClock;
import android.speech.tts.TextToSpeech;
import android.text.IClipboard;
import android.text.Selection;
import android.text.Spannable;
import android.util.AttributeSet;
import android.util.EventLog;
import android.util.Log;
import android.util.TypedValue;
import android.view.Gravity;
import android.view.KeyEvent;
import android.view.LayoutInflater;
import android.view.MotionEvent;
import android.view.ScaleGestureDetector;
import android.view.SoundEffectConstants;
import android.view.VelocityTracker;
import android.view.View;
import android.view.ViewConfiguration;
import android.view.ViewGroup;
import android.view.ViewTreeObserver;
import android.view.accessibility.AccessibilityManager;
import android.view.inputmethod.EditorInfo;
import android.view.inputmethod.InputConnection;
import android.view.inputmethod.InputMethodManager;
import android.webkit.WebTextView.AutoCompleteAdapter;
import android.webkit.WebViewCore.EventHub;
import android.webkit.WebViewCore.TouchEventData;
import android.webkit.WebViewCore.TouchHighlightData;
import android.widget.AbsoluteLayout;
import android.widget.Adapter;
import android.widget.AdapterView;
import android.widget.AdapterView.OnItemClickListener;
import android.widget.ArrayAdapter;
import android.widget.CheckedTextView;
import android.widget.EdgeGlow;
import android.widget.LinearLayout;
import android.widget.ListView;
import android.widget.OverScroller;
import android.widget.Toast;

import java.io.File;
import java.io.FileInputStream;
import java.io.FileNotFoundException;
import java.io.FileOutputStream;
import java.net.URLDecoder;
import java.util.ArrayList;
import java.util.HashMap;
import java.util.List;
import java.util.Map;
import java.util.Set;

import junit.framework.Assert;

/**
 * <p>A View that displays web pages. This class is the basis upon which you
 * can roll your own web browser or simply display some online content within your Activity.
 * It uses the WebKit rendering engine to display
 * web pages and includes methods to navigate forward and backward
 * through a history, zoom in and out, perform text searches and more.</p>
 * <p>To enable the built-in zoom, set
 * {@link #getSettings() WebSettings}.{@link WebSettings#setBuiltInZoomControls(boolean)}
 * (introduced in API version 3).
 * <p>Note that, in order for your Activity to access the Internet and load web pages
 * in a WebView, you must add the {@code INTERNET} permissions to your
 * Android Manifest file:</p>
 * <pre>&lt;uses-permission android:name="android.permission.INTERNET" /></pre>
 *
 * <p>This must be a child of the <a
 * href="{@docRoot}guide/topics/manifest/manifest-element.html">{@code &lt;manifest&gt;}</a>
 * element.</p>
 *
 * <p>See the <a href="{@docRoot}resources/tutorials/views/hello-webview.html">Web View
 * tutorial</a>.</p>
 *
 * <h3>Basic usage</h3>
 *
 * <p>By default, a WebView provides no browser-like widgets, does not
 * enable JavaScript and web page errors are ignored. If your goal is only
 * to display some HTML as a part of your UI, this is probably fine;
 * the user won't need to interact with the web page beyond reading
 * it, and the web page won't need to interact with the user. If you
 * actually want a full-blown web browser, then you probably want to
 * invoke the Browser application with a URL Intent rather than show it
 * with a WebView. For example:
 * <pre>
 * Uri uri = Uri.parse("http://www.example.com");
 * Intent intent = new Intent(Intent.ACTION_VIEW, uri);
 * startActivity(intent);
 * </pre>
 * <p>See {@link android.content.Intent} for more information.</p>
 *
 * <p>To provide a WebView in your own Activity, include a {@code &lt;WebView&gt;} in your layout,
 * or set the entire Activity window as a WebView during {@link
 * android.app.Activity#onCreate(Bundle) onCreate()}:</p>
 * <pre class="prettyprint">
 * WebView webview = new WebView(this);
 * setContentView(webview);
 * </pre>
 *
 * <p>Then load the desired web page:</p>
 * <pre>
 * // Simplest usage: note that an exception will NOT be thrown
 * // if there is an error loading this page (see below).
 * webview.loadUrl("http://slashdot.org/");
 *
 * // OR, you can also load from an HTML string:
 * String summary = "&lt;html>&lt;body>You scored &lt;b>192&lt;/b> points.&lt;/body>&lt;/html>";
 * webview.loadData(summary, "text/html", "utf-8");
 * // ... although note that there are restrictions on what this HTML can do.
 * // See the JavaDocs for {@link #loadData(String,String,String) loadData()} and {@link
 * #loadDataWithBaseURL(String,String,String,String,String) loadDataWithBaseURL()} for more info.
 * </pre>
 *
 * <p>A WebView has several customization points where you can add your
 * own behavior. These are:</p>
 *
 * <ul>
 *   <li>Creating and setting a {@link android.webkit.WebChromeClient} subclass.
 *       This class is called when something that might impact a
 *       browser UI happens, for instance, progress updates and
 *       JavaScript alerts are sent here (see <a
 * href="{@docRoot}guide/developing/debug-tasks.html#DebuggingWebPages">Debugging Tasks</a>).
 *   </li>
 *   <li>Creating and setting a {@link android.webkit.WebViewClient} subclass.
 *       It will be called when things happen that impact the
 *       rendering of the content, eg, errors or form submissions. You
 *       can also intercept URL loading here (via {@link
 * android.webkit.WebViewClient#shouldOverrideUrlLoading(WebView,String)
 * shouldOverrideUrlLoading()}).</li>
 *   <li>Modifying the {@link android.webkit.WebSettings}, such as
 * enabling JavaScript with {@link android.webkit.WebSettings#setJavaScriptEnabled(boolean)
 * setJavaScriptEnabled()}. </li>
 *   <li>Adding JavaScript-to-Java interfaces with the {@link
 * android.webkit.WebView#addJavascriptInterface} method.
 *       This lets you bind Java objects into the WebView so they can be
 *       controlled from the web pages JavaScript.</li>
 * </ul>
 *
 * <p>Here's a more complicated example, showing error handling,
 *    settings, and progress notification:</p>
 *
 * <pre class="prettyprint">
 * // Let's display the progress in the activity title bar, like the
 * // browser app does.
 * getWindow().requestFeature(Window.FEATURE_PROGRESS);
 *
 * webview.getSettings().setJavaScriptEnabled(true);
 *
 * final Activity activity = this;
 * webview.setWebChromeClient(new WebChromeClient() {
 *   public void onProgressChanged(WebView view, int progress) {
 *     // Activities and WebViews measure progress with different scales.
 *     // The progress meter will automatically disappear when we reach 100%
 *     activity.setProgress(progress * 1000);
 *   }
 * });
 * webview.setWebViewClient(new WebViewClient() {
 *   public void onReceivedError(WebView view, int errorCode, String description, String failingUrl) {
 *     Toast.makeText(activity, "Oh no! " + description, Toast.LENGTH_SHORT).show();
 *   }
 * });
 *
 * webview.loadUrl("http://slashdot.org/");
 * </pre>
 *
 * <h3>Cookie and window management</h3>
 *
 * <p>For obvious security reasons, your application has its own
 * cache, cookie store etc.&mdash;it does not share the Browser
 * application's data. Cookies are managed on a separate thread, so
 * operations like index building don't block the UI
 * thread. Follow the instructions in {@link android.webkit.CookieSyncManager}
 * if you want to use cookies in your application.
 * </p>
 *
 * <p>By default, requests by the HTML to open new windows are
 * ignored. This is true whether they be opened by JavaScript or by
 * the target attribute on a link. You can customize your
 * {@link WebChromeClient} to provide your own behaviour for opening multiple windows,
 * and render them in whatever manner you want.</p>
 *
 * <p>The standard behavior for an Activity is to be destroyed and
 * recreated when the device orientation or any other configuration changes. This will cause
 * the WebView to reload the current page. If you don't want that, you
 * can set your Activity to handle the {@code orientation} and {@code keyboardHidden}
 * changes, and then just leave the WebView alone. It'll automatically
 * re-orient itself as appropriate. Read <a
 * href="{@docRoot}guide/topics/resources/runtime-changes.html">Handling Runtime Changes</a> for
 * more information about how to handle configuration changes during runtime.</p>
 *
 *
 * <h3>Building web pages to support different screen densities</h3>
 *
 * <p>The screen density of a device is based on the screen resolution. A screen with low density
 * has fewer available pixels per inch, where a screen with high density
 * has more - sometimes significantly more - pixels per inch. The density of a
 * screen is important because, other things being equal, a UI element (such as a button) whose
 * height and width are defined in terms of screen pixels will appear larger on the lower density
 * screen and smaller on the higher density screen.
 * For simplicity, Android collapses all actual screen densities into three generalized densities:
 * high, medium, and low.</p>
 * <p>By default, WebView scales a web page so that it is drawn at a size that matches the default
 * appearance on a medium density screen. So, it applies 1.5x scaling on a high density screen
 * (because its pixels are smaller) and 0.75x scaling on a low density screen (because its pixels
 * are bigger).
 * Starting with API Level 5 (Android 2.0), WebView supports DOM, CSS, and meta tag features to help
 * you (as a web developer) target screens with different screen densities.</p>
 * <p>Here's a summary of the features you can use to handle different screen densities:</p>
 * <ul>
 * <li>The {@code window.devicePixelRatio} DOM property. The value of this property specifies the
 * default scaling factor used for the current device. For example, if the value of {@code
 * window.devicePixelRatio} is "1.0", then the device is considered a medium density (mdpi) device
 * and default scaling is not applied to the web page; if the value is "1.5", then the device is
 * considered a high density device (hdpi) and the page content is scaled 1.5x; if the
 * value is "0.75", then the device is considered a low density device (ldpi) and the content is
 * scaled 0.75x. However, if you specify the {@code "target-densitydpi"} meta property
 * (discussed below), then you can stop this default scaling behavior.</li>
 * <li>The {@code -webkit-device-pixel-ratio} CSS media query. Use this to specify the screen
 * densities for which this style sheet is to be used. The corresponding value should be either
 * "0.75", "1", or "1.5", to indicate that the styles are for devices with low density, medium
 * density, or high density screens, respectively. For example:
 * <pre>
 * &lt;link rel="stylesheet" media="screen and (-webkit-device-pixel-ratio:1.5)" href="hdpi.css" /&gt;</pre>
 * <p>The {@code hdpi.css} stylesheet is only used for devices with a screen pixel ration of 1.5,
 * which is the high density pixel ratio.</p>
 * </li>
 * <li>The {@code target-densitydpi} property for the {@code viewport} meta tag. You can use
 * this to specify the target density for which the web page is designed, using the following
 * values:
 * <ul>
 * <li>{@code device-dpi} - Use the device's native dpi as the target dpi. Default scaling never
 * occurs.</li>
 * <li>{@code high-dpi} - Use hdpi as the target dpi. Medium and low density screens scale down
 * as appropriate.</li>
 * <li>{@code medium-dpi} - Use mdpi as the target dpi. High density screens scale up and
 * low density screens scale down. This is also the default behavior.</li>
 * <li>{@code low-dpi} - Use ldpi as the target dpi. Medium and high density screens scale up
 * as appropriate.</li>
 * <li><em>{@code &lt;value&gt;}</em> - Specify a dpi value to use as the target dpi (accepted
 * values are 70-400).</li>
 * </ul>
 * <p>Here's an example meta tag to specify the target density:</p>
 * <pre>&lt;meta name="viewport" content="target-densitydpi=device-dpi" /&gt;</pre></li>
 * </ul>
 * <p>If you want to modify your web page for different densities, by using the {@code
 * -webkit-device-pixel-ratio} CSS media query and/or the {@code
 * window.devicePixelRatio} DOM property, then you should set the {@code target-densitydpi} meta
 * property to {@code device-dpi}. This stops Android from performing scaling in your web page and
 * allows you to make the necessary adjustments for each density via CSS and JavaScript.</p>
 *
 * 
 */
@Widget
public class WebView extends AbsoluteLayout
        implements ViewTreeObserver.OnGlobalFocusChangeListener,
        ViewGroup.OnHierarchyChangeListener {

    // enable debug output for drag trackers
    private static final boolean DEBUG_DRAG_TRACKER = false;
    // if AUTO_REDRAW_HACK is true, then the CALL key will toggle redrawing
    // the screen all-the-time. Good for profiling our drawing code
    static private final boolean AUTO_REDRAW_HACK = false;
    // true means redraw the screen all-the-time. Only with AUTO_REDRAW_HACK
    private boolean mAutoRedraw;

    static final String LOGTAG = "webview";

    private ZoomManager mZoomManager;

    /**
     *  Transportation object for returning WebView across thread boundaries.
     */
    public class WebViewTransport {
        private WebView mWebview;

        /**
         * Set the WebView to the transportation object.
         * @param webview The WebView to transport.
         */
        public synchronized void setWebView(WebView webview) {
            mWebview = webview;
        }

        /**
         * Return the WebView object.
         * @return WebView The transported WebView object.
         */
        public synchronized WebView getWebView() {
            return mWebview;
        }
    }

    // A final CallbackProxy shared by WebViewCore and BrowserFrame.
    private final CallbackProxy mCallbackProxy;

    private final WebViewDatabase mDatabase;

    // SSL certificate for the main top-level page (if secure)
    private SslCertificate mCertificate;

    // Native WebView pointer that is 0 until the native object has been
    // created.
    private int mNativeClass;
    // This would be final but it needs to be set to null when the WebView is
    // destroyed.
    private WebViewCore mWebViewCore;
    // Handler for dispatching UI messages.
    /* package */ final Handler mPrivateHandler = new PrivateHandler();
    private WebTextView mWebTextView;
    // Used to ignore changes to webkit text that arrives to the UI side after
    // more key events.
    private int mTextGeneration;

    /* package */ void incrementTextGeneration() { mTextGeneration++; }

    // Used by WebViewCore to create child views.
    /* package */ final ViewManager mViewManager;

    // Used to display in full screen mode
    PluginFullScreenHolder mFullScreenHolder;

    /**
     * Position of the last touch event.
     */
    private float mLastTouchX;
    private float mLastTouchY;

    /**
     * Time of the last touch event.
     */
    private long mLastTouchTime;

    /**
     * Time of the last time sending touch event to WebViewCore
     */
    private long mLastSentTouchTime;

    /**
     * The minimum elapsed time before sending another ACTION_MOVE event to
     * WebViewCore. This really should be tuned for each type of the devices.
     * For example in Google Map api test case, it takes Dream device at least
     * 150ms to do a full cycle in the WebViewCore by processing a touch event,
     * triggering the layout and drawing the picture. While the same process
     * takes 60+ms on the current high speed device. If we make
     * TOUCH_SENT_INTERVAL too small, there will be multiple touch events sent
     * to WebViewCore queue and the real layout and draw events will be pushed
     * to further, which slows down the refresh rate. Choose 50 to favor the
     * current high speed devices. For Dream like devices, 100 is a better
     * choice. Maybe make this in the buildspec later.
     */
    private static final int TOUCH_SENT_INTERVAL = 50;
    private int mCurrentTouchInterval = TOUCH_SENT_INTERVAL;

    /**
     * Helper class to get velocity for fling
     */
    VelocityTracker mVelocityTracker;
    private int mMaximumFling;
    private float mLastVelocity;
    private float mLastVelX;
    private float mLastVelY;

    // only trigger accelerated fling if the new velocity is at least
    // MINIMUM_VELOCITY_RATIO_FOR_ACCELERATION times of the previous velocity
    private static final float MINIMUM_VELOCITY_RATIO_FOR_ACCELERATION = 0.2f;

    /**
     * Touch mode
     */
    private int mTouchMode = TOUCH_DONE_MODE;
    private static final int TOUCH_INIT_MODE = 1;
    private static final int TOUCH_DRAG_START_MODE = 2;
    private static final int TOUCH_DRAG_MODE = 3;
    private static final int TOUCH_SHORTPRESS_START_MODE = 4;
    private static final int TOUCH_SHORTPRESS_MODE = 5;
    private static final int TOUCH_DOUBLE_TAP_MODE = 6;
    private static final int TOUCH_DONE_MODE = 7;
    private static final int TOUCH_PINCH_DRAG = 8;

    /**
     * True if we have a touch panel capable of detecting smooth pan/scale at the same time
     */
    private boolean mAllowPanAndScale;

    // Whether to forward the touch events to WebCore
    private boolean mForwardTouchEvents = false;

    // Whether to prevent default during touch. The initial value depends on
    // mForwardTouchEvents. If WebCore wants all the touch events, it says yes
    // for touch down. Otherwise UI will wait for the answer of the first
    // confirmed move before taking over the control.
    private static final int PREVENT_DEFAULT_NO = 0;
    private static final int PREVENT_DEFAULT_MAYBE_YES = 1;
    private static final int PREVENT_DEFAULT_NO_FROM_TOUCH_DOWN = 2;
    private static final int PREVENT_DEFAULT_YES = 3;
    private static final int PREVENT_DEFAULT_IGNORE = 4;
    private int mPreventDefault = PREVENT_DEFAULT_IGNORE;

    // true when the touch movement exceeds the slop
    private boolean mConfirmMove;

    // if true, touch events will be first processed by WebCore, if prevent
    // default is not set, the UI will continue handle them.
    private boolean mDeferTouchProcess;

    // to avoid interfering with the current touch events, track them
    // separately. Currently no snapping or fling in the deferred process mode
    private int mDeferTouchMode = TOUCH_DONE_MODE;
    private float mLastDeferTouchX;
    private float mLastDeferTouchY;

    // To keep track of whether the current drag was initiated by a WebTextView,
    // so that we know not to hide the cursor
    boolean mDragFromTextInput;

    // Whether or not to draw the cursor ring.
    private boolean mDrawCursorRing = true;

    // true if onPause has been called (and not onResume)
    private boolean mIsPaused;

    // true if, during a transition to a new page, we're delaying
    // deleting a root layer until there's something to draw of the new page.
    private boolean mDelayedDeleteRootLayer;

    /**
     * Customizable constant
     */
    // pre-computed square of ViewConfiguration.getScaledTouchSlop()
    private int mTouchSlopSquare;
    // pre-computed square of ViewConfiguration.getScaledDoubleTapSlop()
    private int mDoubleTapSlopSquare;
    // pre-computed density adjusted navigation slop
    private int mNavSlop;
    // This should be ViewConfiguration.getTapTimeout()
    // But system time out is 100ms, which is too short for the browser.
    // In the browser, if it switches out of tap too soon, jump tap won't work.
    private static final int TAP_TIMEOUT = 200;
    // This should be ViewConfiguration.getLongPressTimeout()
    // But system time out is 500ms, which is too short for the browser.
    // With a short timeout, it's difficult to treat trigger a short press.
    private static final int LONG_PRESS_TIMEOUT = 1000;
    // needed to avoid flinging after a pause of no movement
    private static final int MIN_FLING_TIME = 250;
    // draw unfiltered after drag is held without movement
    private static final int MOTIONLESS_TIME = 100;
    // The amount of content to overlap between two screens when going through
    // pages with the space bar, in pixels.
    private static final int PAGE_SCROLL_OVERLAP = 24;

    /**
     * These prevent calling requestLayout if either dimension is fixed. This
     * depends on the layout parameters and the measure specs.
     */
    boolean mWidthCanMeasure;
    boolean mHeightCanMeasure;

    // Remember the last dimensions we sent to the native side so we can avoid
    // sending the same dimensions more than once.
    int mLastWidthSent;
    int mLastHeightSent;

    private int mContentWidth;   // cache of value from WebViewCore
    private int mContentHeight;  // cache of value from WebViewCore

    // Need to have the separate control for horizontal and vertical scrollbar
    // style than the View's single scrollbar style
    private boolean mOverlayHorizontalScrollbar = true;
    private boolean mOverlayVerticalScrollbar = false;

    // our standard speed. this way small distances will be traversed in less
    // time than large distances, but we cap the duration, so that very large
    // distances won't take too long to get there.
    private static final int STD_SPEED = 480;  // pixels per second
    // time for the longest scroll animation
    private static final int MAX_DURATION = 750;   // milliseconds
    private static final int SLIDE_TITLE_DURATION = 500;   // milliseconds
    private OverScroller mScroller;
    private boolean mInOverScrollMode = false;
    private static Paint mOverScrollBackground;
    private static Paint mOverScrollBorder;

    private boolean mWrapContent;
    private static final int MOTIONLESS_FALSE           = 0;
    private static final int MOTIONLESS_PENDING         = 1;
    private static final int MOTIONLESS_TRUE            = 2;
    private static final int MOTIONLESS_IGNORE          = 3;
    private int mHeldMotionless;

    // whether support multi-touch
    private boolean mSupportMultiTouch;
    // use the framework's ScaleGestureDetector to handle multi-touch
    private ScaleGestureDetector mScaleDetector;

    // An instance for injecting accessibility in WebViews with disabled
    // JavaScript or ones for which no accessibility script exists
    private AccessibilityInjector mAccessibilityInjector;

    // the anchor point in the document space where VIEW_SIZE_CHANGED should
    // apply to
    private int mAnchorX;
    private int mAnchorY;

    // the color used to highlight the touch rectangles
    private static final int mHightlightColor = 0x33000000;
    // the round corner for the highlight path
    private static final float TOUCH_HIGHLIGHT_ARC = 5.0f;
    // the region indicating where the user touched on the screen
    private Region mTouchHighlightRegion = new Region();
    // the paint for the touch highlight
    private Paint mTouchHightlightPaint;
    // debug only
    private static final boolean DEBUG_TOUCH_HIGHLIGHT = true;
    private static final int TOUCH_HIGHLIGHT_ELAPSE_TIME = 2000;
    private Paint mTouchCrossHairColor;
    private int mTouchHighlightX;
    private int mTouchHighlightY;

    /*
     * Private message ids
     */
    private static final int REMEMBER_PASSWORD          = 1;
    private static final int NEVER_REMEMBER_PASSWORD    = 2;
    private static final int SWITCH_TO_SHORTPRESS       = 3;
    private static final int SWITCH_TO_LONGPRESS        = 4;
    private static final int RELEASE_SINGLE_TAP         = 5;
    private static final int REQUEST_FORM_DATA          = 6;
    private static final int RESUME_WEBCORE_PRIORITY    = 7;
    private static final int DRAG_HELD_MOTIONLESS       = 8;
    private static final int AWAKEN_SCROLL_BARS         = 9;
    private static final int PREVENT_DEFAULT_TIMEOUT    = 10;

    private static final int FIRST_PRIVATE_MSG_ID = REMEMBER_PASSWORD;
    private static final int LAST_PRIVATE_MSG_ID = PREVENT_DEFAULT_TIMEOUT;

    /*
     * Package message ids
     */
    //! arg1=x, arg2=y
    static final int SCROLL_TO_MSG_ID                   = 101;
    static final int SCROLL_BY_MSG_ID                   = 102;
    //! arg1=x, arg2=y
    static final int SPAWN_SCROLL_TO_MSG_ID             = 103;
    //! arg1=x, arg2=y
    static final int SYNC_SCROLL_TO_MSG_ID              = 104;
    static final int NEW_PICTURE_MSG_ID                 = 105;
    static final int UPDATE_TEXT_ENTRY_MSG_ID           = 106;
    static final int WEBCORE_INITIALIZED_MSG_ID         = 107;
    static final int UPDATE_TEXTFIELD_TEXT_MSG_ID       = 108;
    static final int UPDATE_ZOOM_RANGE                  = 109;
    static final int UNHANDLED_NAV_KEY                  = 110;
    static final int CLEAR_TEXT_ENTRY                   = 111;
    static final int UPDATE_TEXT_SELECTION_MSG_ID       = 112;
    static final int SHOW_RECT_MSG_ID                   = 113;
    static final int LONG_PRESS_CENTER                  = 114;
    static final int PREVENT_TOUCH_ID                   = 115;
    static final int WEBCORE_NEED_TOUCH_EVENTS          = 116;
    // obj=Rect in doc coordinates
    static final int INVAL_RECT_MSG_ID                  = 117;
    static final int REQUEST_KEYBOARD                   = 118;
    static final int DO_MOTION_UP                       = 119;
    static final int SHOW_FULLSCREEN                    = 120;
    static final int HIDE_FULLSCREEN                    = 121;
    static final int DOM_FOCUS_CHANGED                  = 122;
    static final int IMMEDIATE_REPAINT_MSG_ID           = 123;
    static final int SET_ROOT_LAYER_MSG_ID              = 124;
    static final int RETURN_LABEL                       = 125;
    static final int FIND_AGAIN                         = 126;
    static final int CENTER_FIT_RECT                    = 127;
    static final int REQUEST_KEYBOARD_WITH_SELECTION_MSG_ID = 128;
    static final int SET_SCROLLBAR_MODES                = 129;
    static final int SELECTION_STRING_CHANGED           = 130;
    static final int SET_TOUCH_HIGHLIGHT_RECTS          = 131;

    private static final int FIRST_PACKAGE_MSG_ID = SCROLL_TO_MSG_ID;
    private static final int LAST_PACKAGE_MSG_ID = SET_TOUCH_HIGHLIGHT_RECTS;

    static final String[] HandlerPrivateDebugString = {
        "REMEMBER_PASSWORD", //              = 1;
        "NEVER_REMEMBER_PASSWORD", //        = 2;
        "SWITCH_TO_SHORTPRESS", //           = 3;
        "SWITCH_TO_LONGPRESS", //            = 4;
        "RELEASE_SINGLE_TAP", //             = 5;
        "REQUEST_FORM_DATA", //              = 6;
        "RESUME_WEBCORE_PRIORITY", //        = 7;
        "DRAG_HELD_MOTIONLESS", //           = 8;
        "AWAKEN_SCROLL_BARS", //             = 9;
        "PREVENT_DEFAULT_TIMEOUT" //         = 10;
    };

    static final String[] HandlerPackageDebugString = {
        "SCROLL_TO_MSG_ID", //               = 101;
        "SCROLL_BY_MSG_ID", //               = 102;
        "SPAWN_SCROLL_TO_MSG_ID", //         = 103;
        "SYNC_SCROLL_TO_MSG_ID", //          = 104;
        "NEW_PICTURE_MSG_ID", //             = 105;
        "UPDATE_TEXT_ENTRY_MSG_ID", //       = 106;
        "WEBCORE_INITIALIZED_MSG_ID", //     = 107;
        "UPDATE_TEXTFIELD_TEXT_MSG_ID", //   = 108;
        "UPDATE_ZOOM_RANGE", //              = 109;
        "UNHANDLED_NAV_KEY", //              = 110;
        "CLEAR_TEXT_ENTRY", //               = 111;
        "UPDATE_TEXT_SELECTION_MSG_ID", //   = 112;
        "SHOW_RECT_MSG_ID", //               = 113;
        "LONG_PRESS_CENTER", //              = 114;
        "PREVENT_TOUCH_ID", //               = 115;
        "WEBCORE_NEED_TOUCH_EVENTS", //      = 116;
        "INVAL_RECT_MSG_ID", //              = 117;
        "REQUEST_KEYBOARD", //               = 118;
        "DO_MOTION_UP", //                   = 119;
        "SHOW_FULLSCREEN", //                = 120;
        "HIDE_FULLSCREEN", //                = 121;
        "DOM_FOCUS_CHANGED", //              = 122;
        "IMMEDIATE_REPAINT_MSG_ID", //       = 123;
        "SET_ROOT_LAYER_MSG_ID", //          = 124;
        "RETURN_LABEL", //                   = 125;
        "FIND_AGAIN", //                     = 126;
        "CENTER_FIT_RECT", //                = 127;
        "REQUEST_KEYBOARD_WITH_SELECTION_MSG_ID", // = 128;
        "SET_SCROLLBAR_MODES", //            = 129;
        "SELECTION_STRING_CHANGED", //       = 130;
        "SET_TOUCH_HIGHLIGHT_RECTS" //       = 131;
    };

    // If the site doesn't use the viewport meta tag to specify the viewport,
    // use DEFAULT_VIEWPORT_WIDTH as the default viewport width
    static final int DEFAULT_VIEWPORT_WIDTH = 800;

    // normally we try to fit the content to the minimum preferred width
    // calculated by the Webkit. To avoid the bad behavior when some site's
    // minimum preferred width keeps growing when changing the viewport width or
    // the minimum preferred width is huge, an upper limit is needed.
    static int sMaxViewportWidth = DEFAULT_VIEWPORT_WIDTH;

    // initial scale in percent. 0 means using default.
    private int mInitialScaleInPercent = 0;

    private boolean mUserScroll = false;

    private int mSnapScrollMode = SNAP_NONE;
    private static final int SNAP_NONE = 0;
    private static final int SNAP_LOCK = 1; // not a separate state
    private static final int SNAP_X = 2; // may be combined with SNAP_LOCK
    private static final int SNAP_Y = 4; // may be combined with SNAP_LOCK
    private boolean mSnapPositive;

    // keep these in sync with their counterparts in WebView.cpp
    private static final int DRAW_EXTRAS_NONE = 0;
    private static final int DRAW_EXTRAS_FIND = 1;
    private static final int DRAW_EXTRAS_SELECTION = 2;
    private static final int DRAW_EXTRAS_CURSOR_RING = 3;

    // keep this in sync with WebCore:ScrollbarMode in WebKit
    private static final int SCROLLBAR_AUTO = 0;
    private static final int SCROLLBAR_ALWAYSOFF = 1;
    // as we auto fade scrollbar, this is ignored.
    private static final int SCROLLBAR_ALWAYSON = 2;
    private int mHorizontalScrollBarMode = SCROLLBAR_AUTO;
    private int mVerticalScrollBarMode = SCROLLBAR_AUTO;

    // the alias via which accessibility JavaScript interface is exposed
    private static final String ALIAS_ACCESSIBILITY_JS_INTERFACE = "accessibility";

    // JavaScript to inject the script chooser which will
    // pick the right script for the current URL
    private static final String ACCESSIBILITY_SCRIPT_CHOOSER_JAVASCRIPT =
        "javascript:(function() {" +
        "    var chooser = document.createElement('script');" +
        "    chooser.type = 'text/javascript';" +
        "    chooser.src = 'https://ssl.gstatic.com/accessibility/javascript/android/AndroidScriptChooser.user.js';" +
        "    document.getElementsByTagName('head')[0].appendChild(chooser);" +
        "  })();";
    /**
     * Max distance to overscroll by in pixels.
     * This how far content can be pulled beyond its normal bounds by the user.
     */
    private int mOverscrollDistance;

    /**
     * Max distance to overfling by in pixels.
     * This is how far flinged content can move beyond the end of its normal bounds.
     */
    private int mOverflingDistance;

    /*
     * These manage the edge glow effect when flung or pulled beyond the edges.
     * If one is not null, all are not null. Checking one for null is as good as checking each.
     */
    private EdgeGlow mEdgeGlowTop;
    private EdgeGlow mEdgeGlowBottom;
    private EdgeGlow mEdgeGlowLeft;
    private EdgeGlow mEdgeGlowRight;
    /*
     * These manage the delta the user has pulled beyond the edges.
     */
    private int mOverscrollDeltaX;
    private int mOverscrollDeltaY;

    // Used to match key downs and key ups
    private boolean mGotKeyDown;

    /* package */ static boolean mLogEvent = true;

    // for event log
    private long mLastTouchUpTime = 0;

    /**
     * URI scheme for telephone number
     */
    public static final String SCHEME_TEL = "tel:";
    /**
     * URI scheme for email address
     */
    public static final String SCHEME_MAILTO = "mailto:";
    /**
     * URI scheme for map address
     */
    public static final String SCHEME_GEO = "geo:0,0?q=";

    private int mBackgroundColor = Color.WHITE;

    // Used to notify listeners of a new picture.
    private PictureListener mPictureListener;
    /**
     * Interface to listen for new pictures as they change.
     */
    public interface PictureListener {
        /**
         * Notify the listener that the picture has changed.
         * @param view The WebView that owns the picture.
         * @param picture The new picture.
         */
        public void onNewPicture(WebView view, Picture picture);
    }

    // FIXME: Want to make this public, but need to change the API file.
    public /*static*/ class HitTestResult {
        /**
         * Default HitTestResult, where the target is unknown
         */
        public static final int UNKNOWN_TYPE = 0;
        /**
         * HitTestResult for hitting a HTML::a tag
         */
        public static final int ANCHOR_TYPE = 1;
        /**
         * HitTestResult for hitting a phone number
         */
        public static final int PHONE_TYPE = 2;
        /**
         * HitTestResult for hitting a map address
         */
        public static final int GEO_TYPE = 3;
        /**
         * HitTestResult for hitting an email address
         */
        public static final int EMAIL_TYPE = 4;
        /**
         * HitTestResult for hitting an HTML::img tag
         */
        public static final int IMAGE_TYPE = 5;
        /**
         * HitTestResult for hitting a HTML::a tag which contains HTML::img
         */
        public static final int IMAGE_ANCHOR_TYPE = 6;
        /**
         * HitTestResult for hitting a HTML::a tag with src=http
         */
        public static final int SRC_ANCHOR_TYPE = 7;
        /**
         * HitTestResult for hitting a HTML::a tag with src=http + HTML::img
         */
        public static final int SRC_IMAGE_ANCHOR_TYPE = 8;
        /**
         * HitTestResult for hitting an edit text area
         */
        public static final int EDIT_TEXT_TYPE = 9;

        private int mType;
        private String mExtra;

        HitTestResult() {
            mType = UNKNOWN_TYPE;
        }

        private void setType(int type) {
            mType = type;
        }

        private void setExtra(String extra) {
            mExtra = extra;
        }

        public int getType() {
            return mType;
        }

        public String getExtra() {
            return mExtra;
        }
    }

    /**
     * Construct a new WebView with a Context object.
     * @param context A Context object used to access application assets.
     */
    public WebView(Context context) {
        this(context, null);
    }

    /**
     * Construct a new WebView with layout parameters.
     * @param context A Context object used to access application assets.
     * @param attrs An AttributeSet passed to our parent.
     */
    public WebView(Context context, AttributeSet attrs) {
        this(context, attrs, com.android.internal.R.attr.webViewStyle);
    }

    /**
     * Construct a new WebView with layout parameters and a default style.
     * @param context A Context object used to access application assets.
     * @param attrs An AttributeSet passed to our parent.
     * @param defStyle The default style resource ID.
     */
    public WebView(Context context, AttributeSet attrs, int defStyle) {
        this(context, attrs, defStyle, null);
    }

    /**
     * Construct a new WebView with layout parameters, a default style and a set
     * of custom Javscript interfaces to be added to the WebView at initialization
     * time. This guarantees that these interfaces will be available when the JS
     * context is initialized.
     * @param context A Context object used to access application assets.
     * @param attrs An AttributeSet passed to our parent.
     * @param defStyle The default style resource ID.
     * @param javascriptInterfaces is a Map of interface names, as keys, and
     * object implementing those interfaces, as values.
     * @hide pending API council approval.
     */
    protected WebView(Context context, AttributeSet attrs, int defStyle,
            Map<String, Object> javascriptInterfaces) {
        super(context, attrs, defStyle);

        if (AccessibilityManager.getInstance(context).isEnabled()) {
            if (javascriptInterfaces == null) {
                javascriptInterfaces = new HashMap<String, Object>();
            }
            exposeAccessibilityJavaScriptApi(javascriptInterfaces);
        }

        mCallbackProxy = new CallbackProxy(context, this);
        mViewManager = new ViewManager(this);
        mWebViewCore = new WebViewCore(context, this, mCallbackProxy, javascriptInterfaces);
        mDatabase = WebViewDatabase.getInstance(context);
        mScroller = new OverScroller(context);
        mZoomManager = new ZoomManager(this, mCallbackProxy);

        /* The init method must follow the creation of certain member variables,
         * such as the mZoomManager.
         */
        init();
        updateMultiTouchSupport(context);
    }

    void updateMultiTouchSupport(Context context) {
        WebSettings settings = getSettings();
        final PackageManager pm = context.getPackageManager();
        mSupportMultiTouch = pm.hasSystemFeature(PackageManager.FEATURE_TOUCHSCREEN_MULTITOUCH)
                && settings.supportZoom() && settings.getBuiltInZoomControls();
        mAllowPanAndScale = pm.hasSystemFeature(
                PackageManager.FEATURE_TOUCHSCREEN_MULTITOUCH_DISTINCT);
        if (mSupportMultiTouch && (mScaleDetector == null)) {
            mScaleDetector = new ScaleGestureDetector(context,
                    new ScaleDetectorListener());
        } else if (!mSupportMultiTouch && (mScaleDetector != null)) {
            mScaleDetector = null;
        }
    }

    private void init() {
        setWillNotDraw(false);
        setFocusable(true);
        setFocusableInTouchMode(true);
        setClickable(true);
        setLongClickable(true);

        final ViewConfiguration configuration = ViewConfiguration.get(getContext());
        int slop = configuration.getScaledTouchSlop();
        mTouchSlopSquare = slop * slop;
        mMinLockSnapReverseDistance = slop;
        slop = configuration.getScaledDoubleTapSlop();
        mDoubleTapSlopSquare = slop * slop;
        final float density = getContext().getResources().getDisplayMetrics().density;
        // use one line height, 16 based on our current default font, for how
        // far we allow a touch be away from the edge of a link
        mNavSlop = (int) (16 * density);
        mZoomManager.init(density);
        mMaximumFling = configuration.getScaledMaximumFlingVelocity();
        mOverscrollDistance = configuration.getScaledOverscrollDistance();
        mOverflingDistance = configuration.getScaledOverflingDistance();
    }

    @Override
    public void setOverScrollMode(int mode) {
        super.setOverScrollMode(mode);
        if (mode != OVER_SCROLL_NEVER) {
            if (mEdgeGlowTop == null) {
                final Resources res = getContext().getResources();
                final Drawable edge = res.getDrawable(R.drawable.overscroll_edge);
                final Drawable glow = res.getDrawable(R.drawable.overscroll_glow);
                mEdgeGlowTop = new EdgeGlow(edge, glow);
                mEdgeGlowBottom = new EdgeGlow(edge, glow);
                mEdgeGlowLeft = new EdgeGlow(edge, glow);
                mEdgeGlowRight = new EdgeGlow(edge, glow);
            }
        } else {
            mEdgeGlowTop = null;
            mEdgeGlowBottom = null;
            mEdgeGlowLeft = null;
            mEdgeGlowRight = null;
        }
    }

    /**
     * Exposes accessibility APIs to JavaScript by appending them to the JavaScript
     * interfaces map provided by the WebView client. In case of conflicting
     * alias with the one of the accessibility API the user specified one wins.
     *
     * @param javascriptInterfaces A map with interfaces to be exposed to JavaScript.
     */
    private void exposeAccessibilityJavaScriptApi(Map<String, Object> javascriptInterfaces) {
        if (javascriptInterfaces.containsKey(ALIAS_ACCESSIBILITY_JS_INTERFACE)) {
            Log.w(LOGTAG, "JavaScript interface mapped to \"" + ALIAS_ACCESSIBILITY_JS_INTERFACE
                    + "\" overrides the accessibility API JavaScript interface. No accessibility"
                    + "API will be exposed to JavaScript!");
            return;
        }

        // expose the TTS for now ...
        javascriptInterfaces.put(ALIAS_ACCESSIBILITY_JS_INTERFACE,
                new TextToSpeech(getContext(), null));
    }

    /* package */void updateDefaultZoomDensity(int zoomDensity) {
        final float density = mContext.getResources().getDisplayMetrics().density
                * 100 / zoomDensity;
        mNavSlop = (int) (16 * density);
        mZoomManager.updateDefaultZoomDensity(density);
    }

    /* package */ boolean onSavePassword(String schemePlusHost, String username,
            String password, final Message resumeMsg) {
       boolean rVal = false;
       if (resumeMsg == null) {
           // null resumeMsg implies saving password silently
           mDatabase.setUsernamePassword(schemePlusHost, username, password);
       } else {
            final Message remember = mPrivateHandler.obtainMessage(
                    REMEMBER_PASSWORD);
            remember.getData().putString("host", schemePlusHost);
            remember.getData().putString("username", username);
            remember.getData().putString("password", password);
            remember.obj = resumeMsg;

            final Message neverRemember = mPrivateHandler.obtainMessage(
                    NEVER_REMEMBER_PASSWORD);
            neverRemember.getData().putString("host", schemePlusHost);
            neverRemember.getData().putString("username", username);
            neverRemember.getData().putString("password", password);
            neverRemember.obj = resumeMsg;

            new AlertDialog.Builder(getContext())
                    .setTitle(com.android.internal.R.string.save_password_label)
                    .setMessage(com.android.internal.R.string.save_password_message)
                    .setPositiveButton(com.android.internal.R.string.save_password_notnow,
                    new DialogInterface.OnClickListener() {
                        public void onClick(DialogInterface dialog, int which) {
                            resumeMsg.sendToTarget();
                        }
                    })
                    .setNeutralButton(com.android.internal.R.string.save_password_remember,
                    new DialogInterface.OnClickListener() {
                        public void onClick(DialogInterface dialog, int which) {
                            remember.sendToTarget();
                        }
                    })
                    .setNegativeButton(com.android.internal.R.string.save_password_never,
                    new DialogInterface.OnClickListener() {
                        public void onClick(DialogInterface dialog, int which) {
                            neverRemember.sendToTarget();
                        }
                    })
                    .setOnCancelListener(new OnCancelListener() {
                        public void onCancel(DialogInterface dialog) {
                            resumeMsg.sendToTarget();
                        }
                    }).show();
            // Return true so that WebViewCore will pause while the dialog is
            // up.
            rVal = true;
        }
       return rVal;
    }

    @Override
    public void setScrollBarStyle(int style) {
        if (style == View.SCROLLBARS_INSIDE_INSET
                || style == View.SCROLLBARS_OUTSIDE_INSET) {
            mOverlayHorizontalScrollbar = mOverlayVerticalScrollbar = false;
        } else {
            mOverlayHorizontalScrollbar = mOverlayVerticalScrollbar = true;
        }
        super.setScrollBarStyle(style);
    }

    /**
     * Specify whether the horizontal scrollbar has overlay style.
     * @param overlay TRUE if horizontal scrollbar should have overlay style.
     */
    public void setHorizontalScrollbarOverlay(boolean overlay) {
        mOverlayHorizontalScrollbar = overlay;
    }

    /**
     * Specify whether the vertical scrollbar has overlay style.
     * @param overlay TRUE if vertical scrollbar should have overlay style.
     */
    public void setVerticalScrollbarOverlay(boolean overlay) {
        mOverlayVerticalScrollbar = overlay;
    }

    /**
     * Return whether horizontal scrollbar has overlay style
     * @return TRUE if horizontal scrollbar has overlay style.
     */
    public boolean overlayHorizontalScrollbar() {
        return mOverlayHorizontalScrollbar;
    }

    /**
     * Return whether vertical scrollbar has overlay style
     * @return TRUE if vertical scrollbar has overlay style.
     */
    public boolean overlayVerticalScrollbar() {
        return mOverlayVerticalScrollbar;
    }

    /*
     * Return the width of the view where the content of WebView should render
     * to.
     * Note: this can be called from WebCoreThread.
     */
    /* package */ int getViewWidth() {
        if (!isVerticalScrollBarEnabled() || mOverlayVerticalScrollbar) {
            return getWidth();
        } else {
            return getWidth() - getVerticalScrollbarWidth();
        }
    }

    /*
     * returns the height of the titlebarview (if any). Does not care about
     * scrolling
     */
    int getTitleHeight() {
        return mTitleBar != null ? mTitleBar.getHeight() : 0;
    }

    /*
     * Return the amount of the titlebarview (if any) that is visible
     */
<<<<<<< HEAD
    private int getVisibleTitleHeight() {
        // need to restrict mScrollY due to over scroll
        return Math.max(getTitleHeight() - Math.max(0, mScrollY), 0);
=======
    int getVisibleTitleHeight() {
        return Math.max(getTitleHeight() - mScrollY, 0);
>>>>>>> 341e22ff
    }

    /*
     * Return the height of the view where the content of WebView should render
     * to.  Note that this excludes mTitleBar, if there is one.
     * Note: this can be called from WebCoreThread.
     */
    /* package */ int getViewHeight() {
        return getViewHeightWithTitle() - getVisibleTitleHeight();
    }

    private int getViewHeightWithTitle() {
        int height = getHeight();
        if (isHorizontalScrollBarEnabled() && !mOverlayHorizontalScrollbar) {
            height -= getHorizontalScrollbarHeight();
        }
        return height;
    }

    /**
     * @return The SSL certificate for the main top-level page or null if
     * there is no certificate (the site is not secure).
     */
    public SslCertificate getCertificate() {
        return mCertificate;
    }

    /**
     * Sets the SSL certificate for the main top-level page.
     */
    public void setCertificate(SslCertificate certificate) {
        if (DebugFlags.WEB_VIEW) {
            Log.v(LOGTAG, "setCertificate=" + certificate);
        }
        // here, the certificate can be null (if the site is not secure)
        mCertificate = certificate;
    }

    //-------------------------------------------------------------------------
    // Methods called by activity
    //-------------------------------------------------------------------------

    /**
     * Save the username and password for a particular host in the WebView's
     * internal database.
     * @param host The host that required the credentials.
     * @param username The username for the given host.
     * @param password The password for the given host.
     */
    public void savePassword(String host, String username, String password) {
        mDatabase.setUsernamePassword(host, username, password);
    }

    /**
     * Set the HTTP authentication credentials for a given host and realm.
     *
     * @param host The host for the credentials.
     * @param realm The realm for the credentials.
     * @param username The username for the password. If it is null, it means
     *                 password can't be saved.
     * @param password The password
     */
    public void setHttpAuthUsernamePassword(String host, String realm,
            String username, String password) {
        mDatabase.setHttpAuthUsernamePassword(host, realm, username, password);
    }

    /**
     * Retrieve the HTTP authentication username and password for a given
     * host & realm pair
     *
     * @param host The host for which the credentials apply.
     * @param realm The realm for which the credentials apply.
     * @return String[] if found, String[0] is username, which can be null and
     *         String[1] is password. Return null if it can't find anything.
     */
    public String[] getHttpAuthUsernamePassword(String host, String realm) {
        return mDatabase.getHttpAuthUsernamePassword(host, realm);
    }

    private void clearHelpers() {
        clearTextEntry(false);
        selectionDone();
    }

    /**
     * Destroy the internal state of the WebView. This method should be called
     * after the WebView has been removed from the view system. No other
     * methods may be called on a WebView after destroy.
     */
    public void destroy() {
        clearHelpers();
        if (mWebViewCore != null) {
            // Set the handlers to null before destroying WebViewCore so no
            // more messages will be posted.
            mCallbackProxy.setWebViewClient(null);
            mCallbackProxy.setWebChromeClient(null);
            // Tell WebViewCore to destroy itself
            synchronized (this) {
                WebViewCore webViewCore = mWebViewCore;
                mWebViewCore = null; // prevent using partial webViewCore
                webViewCore.destroy();
            }
            // Remove any pending messages that might not be serviced yet.
            mPrivateHandler.removeCallbacksAndMessages(null);
            mCallbackProxy.removeCallbacksAndMessages(null);
            // Wake up the WebCore thread just in case it is waiting for a
            // javascript dialog.
            synchronized (mCallbackProxy) {
                mCallbackProxy.notify();
            }
        }
        if (mNativeClass != 0) {
            nativeDestroy();
            mNativeClass = 0;
        }
    }

    /**
     * Enables platform notifications of data state and proxy changes.
     */
    public static void enablePlatformNotifications() {
        Network.enablePlatformNotifications();
    }

    /**
     * If platform notifications are enabled, this should be called
     * from the Activity's onPause() or onStop().
     */
    public static void disablePlatformNotifications() {
        Network.disablePlatformNotifications();
    }

    /**
     * Sets JavaScript engine flags.
     *
     * @param flags JS engine flags in a String
     *
     * @hide pending API solidification
     */
    public void setJsFlags(String flags) {
        mWebViewCore.sendMessage(EventHub.SET_JS_FLAGS, flags);
    }

    /**
     * Inform WebView of the network state. This is used to set
     * the javascript property window.navigator.isOnline and
     * generates the online/offline event as specified in HTML5, sec. 5.7.7
     * @param networkUp boolean indicating if network is available
     */
    public void setNetworkAvailable(boolean networkUp) {
        mWebViewCore.sendMessage(EventHub.SET_NETWORK_STATE,
                networkUp ? 1 : 0, 0);
    }

    /**
     * Inform WebView about the current network type.
     * {@hide}
     */
    public void setNetworkType(String type, String subtype) {
        Map<String, String> map = new HashMap<String, String>();
        map.put("type", type);
        map.put("subtype", subtype);
        mWebViewCore.sendMessage(EventHub.SET_NETWORK_TYPE, map);
    }
    /**
     * Save the state of this WebView used in
     * {@link android.app.Activity#onSaveInstanceState}. Please note that this
     * method no longer stores the display data for this WebView. The previous
     * behavior could potentially leak files if {@link #restoreState} was never
     * called. See {@link #savePicture} and {@link #restorePicture} for saving
     * and restoring the display data.
     * @param outState The Bundle to store the WebView state.
     * @return The same copy of the back/forward list used to save the state. If
     *         saveState fails, the returned list will be null.
     * @see #savePicture
     * @see #restorePicture
     */
    public WebBackForwardList saveState(Bundle outState) {
        if (outState == null) {
            return null;
        }
        // We grab a copy of the back/forward list because a client of WebView
        // may have invalidated the history list by calling clearHistory.
        WebBackForwardList list = copyBackForwardList();
        final int currentIndex = list.getCurrentIndex();
        final int size = list.getSize();
        // We should fail saving the state if the list is empty or the index is
        // not in a valid range.
        if (currentIndex < 0 || currentIndex >= size || size == 0) {
            return null;
        }
        outState.putInt("index", currentIndex);
        // FIXME: This should just be a byte[][] instead of ArrayList but
        // Parcel.java does not have the code to handle multi-dimensional
        // arrays.
        ArrayList<byte[]> history = new ArrayList<byte[]>(size);
        for (int i = 0; i < size; i++) {
            WebHistoryItem item = list.getItemAtIndex(i);
            if (null == item) {
                // FIXME: this shouldn't happen
                // need to determine how item got set to null
                Log.w(LOGTAG, "saveState: Unexpected null history item.");
                return null;
            }
            byte[] data = item.getFlattenedData();
            if (data == null) {
                // It would be very odd to not have any data for a given history
                // item. And we will fail to rebuild the history list without
                // flattened data.
                return null;
            }
            history.add(data);
        }
        outState.putSerializable("history", history);
        if (mCertificate != null) {
            outState.putBundle("certificate",
                               SslCertificate.saveState(mCertificate));
        }
        return list;
    }

    /**
     * Save the current display data to the Bundle given. Used in conjunction
     * with {@link #saveState}.
     * @param b A Bundle to store the display data.
     * @param dest The file to store the serialized picture data. Will be
     *             overwritten with this WebView's picture data.
     * @return True if the picture was successfully saved.
     */
    public boolean savePicture(Bundle b, final File dest) {
        if (dest == null || b == null) {
            return false;
        }
        final Picture p = capturePicture();
        // Use a temporary file while writing to ensure the destination file
        // contains valid data.
        final File temp = new File(dest.getPath() + ".writing");
        new Thread(new Runnable() {
            public void run() {
                FileOutputStream out = null;
                try {
                    out = new FileOutputStream(temp);
                    p.writeToStream(out);
                    // Writing the picture succeeded, rename the temporary file
                    // to the destination.
                    temp.renameTo(dest);
                } catch (Exception e) {
                    // too late to do anything about it.
                } finally {
                    if (out != null) {
                        try {
                            out.close();
                        } catch (Exception e) {
                            // Can't do anything about that
                        }
                    }
                    temp.delete();
                }
            }
        }).start();
        // now update the bundle
        b.putInt("scrollX", mScrollX);
        b.putInt("scrollY", mScrollY);
        b.putFloat("scale", mZoomManager.mActualScale);
        b.putFloat("textwrapScale", mZoomManager.mTextWrapScale);
        b.putBoolean("overview", mZoomManager.mInZoomOverview);
        return true;
    }

    private void restoreHistoryPictureFields(Picture p, Bundle b) {
        int sx = b.getInt("scrollX", 0);
        int sy = b.getInt("scrollY", 0);
        float scale = b.getFloat("scale", 1.0f);
        mDrawHistory = true;
        mHistoryPicture = p;
        mScrollX = sx;
        mScrollY = sy;
        mHistoryWidth = Math.round(p.getWidth() * scale);
        mHistoryHeight = Math.round(p.getHeight() * scale);
        // as getWidth() / getHeight() of the view are not available yet, set up
        // mActualScale, so that when onSizeChanged() is called, the rest will
        // be set correctly
        mZoomManager.mActualScale = scale;
        mZoomManager.mInvActualScale = 1 / scale;
        mZoomManager.mTextWrapScale = b.getFloat("textwrapScale", scale);
        mZoomManager.mInZoomOverview = b.getBoolean("overview");
        invalidate();
    }

    /**
     * Restore the display data that was save in {@link #savePicture}. Used in
     * conjunction with {@link #restoreState}.
     * @param b A Bundle containing the saved display data.
     * @param src The file where the picture data was stored.
     * @return True if the picture was successfully restored.
     */
    public boolean restorePicture(Bundle b, File src) {
        if (src == null || b == null) {
            return false;
        }
        if (!src.exists()) {
            return false;
        }
        try {
            final FileInputStream in = new FileInputStream(src);
            final Bundle copy = new Bundle(b);
            new Thread(new Runnable() {
                public void run() {
                    try {
                        final Picture p = Picture.createFromStream(in);
                        if (p != null) {
                            // Post a runnable on the main thread to update the
                            // history picture fields.
                            mPrivateHandler.post(new Runnable() {
                                public void run() {
                                    restoreHistoryPictureFields(p, copy);
                                }
                            });
                        }
                    } finally {
                        try {
                            in.close();
                        } catch (Exception e) {
                            // Nothing we can do now.
                        }
                    }
                }
            }).start();
        } catch (FileNotFoundException e){
            e.printStackTrace();
        }
        return true;
    }

    /**
     * Restore the state of this WebView from the given map used in
     * {@link android.app.Activity#onRestoreInstanceState}. This method should
     * be called to restore the state of the WebView before using the object. If
     * it is called after the WebView has had a chance to build state (load
     * pages, create a back/forward list, etc.) there may be undesirable
     * side-effects. Please note that this method no longer restores the
     * display data for this WebView. See {@link #savePicture} and {@link
     * #restorePicture} for saving and restoring the display data.
     * @param inState The incoming Bundle of state.
     * @return The restored back/forward list or null if restoreState failed.
     * @see #savePicture
     * @see #restorePicture
     */
    public WebBackForwardList restoreState(Bundle inState) {
        WebBackForwardList returnList = null;
        if (inState == null) {
            return returnList;
        }
        if (inState.containsKey("index") && inState.containsKey("history")) {
            mCertificate = SslCertificate.restoreState(
                inState.getBundle("certificate"));

            final WebBackForwardList list = mCallbackProxy.getBackForwardList();
            final int index = inState.getInt("index");
            // We can't use a clone of the list because we need to modify the
            // shared copy, so synchronize instead to prevent concurrent
            // modifications.
            synchronized (list) {
                final List<byte[]> history =
                        (List<byte[]>) inState.getSerializable("history");
                final int size = history.size();
                // Check the index bounds so we don't crash in native code while
                // restoring the history index.
                if (index < 0 || index >= size) {
                    return null;
                }
                for (int i = 0; i < size; i++) {
                    byte[] data = history.remove(0);
                    if (data == null) {
                        // If we somehow have null data, we cannot reconstruct
                        // the item and thus our history list cannot be rebuilt.
                        return null;
                    }
                    WebHistoryItem item = new WebHistoryItem(data);
                    list.addHistoryItem(item);
                }
                // Grab the most recent copy to return to the caller.
                returnList = copyBackForwardList();
                // Update the copy to have the correct index.
                returnList.setCurrentIndex(index);
            }
            // Remove all pending messages because we are restoring previous
            // state.
            mWebViewCore.removeMessages();
            // Send a restore state message.
            mWebViewCore.sendMessage(EventHub.RESTORE_STATE, index);
        }
        return returnList;
    }

    /**
     * Load the given url with the extra headers.
     * @param url The url of the resource to load.
     * @param extraHeaders The extra headers sent with this url. This should not
     *            include the common headers like "user-agent". If it does, it
     *            will be replaced by the intrinsic value of the WebView.
     */
    public void loadUrl(String url, Map<String, String> extraHeaders) {
        switchOutDrawHistory();
        WebViewCore.GetUrlData arg = new WebViewCore.GetUrlData();
        arg.mUrl = url;
        arg.mExtraHeaders = extraHeaders;
        mWebViewCore.sendMessage(EventHub.LOAD_URL, arg);
        clearHelpers();
    }

    /**
     * Load the given url.
     * @param url The url of the resource to load.
     */
    public void loadUrl(String url) {
        if (url == null) {
            return;
        }
        loadUrl(url, null);
    }

    /**
     * Load the url with postData using "POST" method into the WebView. If url
     * is not a network url, it will be loaded with {link
     * {@link #loadUrl(String)} instead.
     *
     * @param url The url of the resource to load.
     * @param postData The data will be passed to "POST" request.
     */
    public void postUrl(String url, byte[] postData) {
        if (URLUtil.isNetworkUrl(url)) {
            switchOutDrawHistory();
            WebViewCore.PostUrlData arg = new WebViewCore.PostUrlData();
            arg.mUrl = url;
            arg.mPostData = postData;
            mWebViewCore.sendMessage(EventHub.POST_URL, arg);
            clearHelpers();
        } else {
            loadUrl(url);
        }
    }

    /**
     * Load the given data into the WebView. This will load the data into
     * WebView using the data: scheme. Content loaded through this mechanism
     * does not have the ability to load content from the network.
     * @param data A String of data in the given encoding. The date must
     * be URI-escaped -- '#', '%', '\', '?' should be replaced by %23, %25,
     * %27, %3f respectively.
     * @param mimeType The MIMEType of the data. i.e. text/html, image/jpeg
     * @param encoding The encoding of the data. i.e. utf-8, base64
     */
    public void loadData(String data, String mimeType, String encoding) {
        loadUrl("data:" + mimeType + ";" + encoding + "," + data);
    }

    /**
     * Load the given data into the WebView, use the provided URL as the base
     * URL for the content. The base URL is the URL that represents the page
     * that is loaded through this interface. As such, it is used to resolve any
     * relative URLs. The historyUrl is used for the history entry.
     * <p>
     * Note for post 1.0. Due to the change in the WebKit, the access to asset
     * files through "file:///android_asset/" for the sub resources is more
     * restricted. If you provide null or empty string as baseUrl, you won't be
     * able to access asset files. If the baseUrl is anything other than
     * http(s)/ftp(s)/about/javascript as scheme, you can access asset files for
     * sub resources.
     *
     * @param baseUrl Url to resolve relative paths with, if null defaults to
     *            "about:blank"
     * @param data A String of data in the given encoding.
     * @param mimeType The MIMEType of the data. i.e. text/html. If null,
     *            defaults to "text/html"
     * @param encoding The encoding of the data. i.e. utf-8, us-ascii
     * @param historyUrl URL to use as the history entry.  Can be null.
     */
    public void loadDataWithBaseURL(String baseUrl, String data,
            String mimeType, String encoding, String historyUrl) {

        if (baseUrl != null && baseUrl.toLowerCase().startsWith("data:")) {
            loadData(data, mimeType, encoding);
            return;
        }
        switchOutDrawHistory();
        WebViewCore.BaseUrlData arg = new WebViewCore.BaseUrlData();
        arg.mBaseUrl = baseUrl;
        arg.mData = data;
        arg.mMimeType = mimeType;
        arg.mEncoding = encoding;
        arg.mHistoryUrl = historyUrl;
        mWebViewCore.sendMessage(EventHub.LOAD_DATA, arg);
        clearHelpers();
    }

    /**
     * Stop the current load.
     */
    public void stopLoading() {
        // TODO: should we clear all the messages in the queue before sending
        // STOP_LOADING?
        switchOutDrawHistory();
        mWebViewCore.sendMessage(EventHub.STOP_LOADING);
    }

    /**
     * Reload the current url.
     */
    public void reload() {
        clearHelpers();
        switchOutDrawHistory();
        mWebViewCore.sendMessage(EventHub.RELOAD);
    }

    /**
     * Return true if this WebView has a back history item.
     * @return True iff this WebView has a back history item.
     */
    public boolean canGoBack() {
        WebBackForwardList l = mCallbackProxy.getBackForwardList();
        synchronized (l) {
            if (l.getClearPending()) {
                return false;
            } else {
                return l.getCurrentIndex() > 0;
            }
        }
    }

    /**
     * Go back in the history of this WebView.
     */
    public void goBack() {
        goBackOrForward(-1);
    }

    /**
     * Return true if this WebView has a forward history item.
     * @return True iff this Webview has a forward history item.
     */
    public boolean canGoForward() {
        WebBackForwardList l = mCallbackProxy.getBackForwardList();
        synchronized (l) {
            if (l.getClearPending()) {
                return false;
            } else {
                return l.getCurrentIndex() < l.getSize() - 1;
            }
        }
    }

    /**
     * Go forward in the history of this WebView.
     */
    public void goForward() {
        goBackOrForward(1);
    }

    /**
     * Return true if the page can go back or forward the given
     * number of steps.
     * @param steps The negative or positive number of steps to move the
     *              history.
     */
    public boolean canGoBackOrForward(int steps) {
        WebBackForwardList l = mCallbackProxy.getBackForwardList();
        synchronized (l) {
            if (l.getClearPending()) {
                return false;
            } else {
                int newIndex = l.getCurrentIndex() + steps;
                return newIndex >= 0 && newIndex < l.getSize();
            }
        }
    }

    /**
     * Go to the history item that is the number of steps away from
     * the current item. Steps is negative if backward and positive
     * if forward.
     * @param steps The number of steps to take back or forward in the back
     *              forward list.
     */
    public void goBackOrForward(int steps) {
        goBackOrForward(steps, false);
    }

    private void goBackOrForward(int steps, boolean ignoreSnapshot) {
        if (steps != 0) {
            clearHelpers();
            mWebViewCore.sendMessage(EventHub.GO_BACK_FORWARD, steps,
                    ignoreSnapshot ? 1 : 0);
        }
    }

    private boolean extendScroll(int y) {
        int finalY = mScroller.getFinalY();
        int newY = pinLocY(finalY + y);
        if (newY == finalY) return false;
        mScroller.setFinalY(newY);
        mScroller.extendDuration(computeDuration(0, y));
        return true;
    }

    /**
     * Scroll the contents of the view up by half the view size
     * @param top true to jump to the top of the page
     * @return true if the page was scrolled
     */
    public boolean pageUp(boolean top) {
        if (mNativeClass == 0) {
            return false;
        }
        nativeClearCursor(); // start next trackball movement from page edge
        if (top) {
            // go to the top of the document
            return pinScrollTo(mScrollX, 0, true, 0);
        }
        // Page up
        int h = getHeight();
        int y;
        if (h > 2 * PAGE_SCROLL_OVERLAP) {
            y = -h + PAGE_SCROLL_OVERLAP;
        } else {
            y = -h / 2;
        }
        mUserScroll = true;
        return mScroller.isFinished() ? pinScrollBy(0, y, true, 0)
                : extendScroll(y);
    }

    /**
     * Scroll the contents of the view down by half the page size
     * @param bottom true to jump to bottom of page
     * @return true if the page was scrolled
     */
    public boolean pageDown(boolean bottom) {
        if (mNativeClass == 0) {
            return false;
        }
        nativeClearCursor(); // start next trackball movement from page edge
        if (bottom) {
            return pinScrollTo(mScrollX, computeRealVerticalScrollRange(), true, 0);
        }
        // Page down.
        int h = getHeight();
        int y;
        if (h > 2 * PAGE_SCROLL_OVERLAP) {
            y = h - PAGE_SCROLL_OVERLAP;
        } else {
            y = h / 2;
        }
        mUserScroll = true;
        return mScroller.isFinished() ? pinScrollBy(0, y, true, 0)
                : extendScroll(y);
    }

    /**
     * Clear the view so that onDraw() will draw nothing but white background,
     * and onMeasure() will return 0 if MeasureSpec is not MeasureSpec.EXACTLY
     */
    public void clearView() {
        mContentWidth = 0;
        mContentHeight = 0;
        mWebViewCore.sendMessage(EventHub.CLEAR_CONTENT);
    }

    /**
     * Return a new picture that captures the current display of the webview.
     * This is a copy of the display, and will be unaffected if the webview
     * later loads a different URL.
     *
     * @return a picture containing the current contents of the view. Note this
     *         picture is of the entire document, and is not restricted to the
     *         bounds of the view.
     */
    public Picture capturePicture() {
        if (null == mWebViewCore) return null; // check for out of memory tab
        return mWebViewCore.copyContentPicture();
    }

    /**
     *  Return true if the browser is displaying a TextView for text input.
     */
    private boolean inEditingMode() {
        return mWebTextView != null && mWebTextView.getParent() != null;
    }

    /**
     * Remove the WebTextView.
     * @param disableFocusController If true, send a message to webkit
     *     disabling the focus controller, so the caret stops blinking.
     */
    private void clearTextEntry(boolean disableFocusController) {
        if (inEditingMode()) {
            mWebTextView.remove();
            if (disableFocusController) {
                setFocusControllerInactive();
            }
        }
    }

    /**
     * Return the current scale of the WebView
     * @return The current scale.
     */
    public float getScale() {
        return mZoomManager.mActualScale;
    }

    /**
     * Set the initial scale for the WebView. 0 means default. If
     * {@link WebSettings#getUseWideViewPort()} is true, it zooms out all the
     * way. Otherwise it starts with 100%. If initial scale is greater than 0,
     * WebView starts will this value as initial scale.
     *
     * @param scaleInPercent The initial scale in percent.
     */
    public void setInitialScale(int scaleInPercent) {
        mZoomManager.setInitialScaleInPercent(scaleInPercent);
    }

    /**
     * Invoke the graphical zoom picker widget for this WebView. This will
     * result in the zoom widget appearing on the screen to control the zoom
     * level of this WebView.
     */
    public void invokeZoomPicker() {
        if (!getSettings().supportZoom()) {
            Log.w(LOGTAG, "This WebView doesn't support zoom.");
            return;
        }
        clearTextEntry(false);
        mZoomManager.invokeZoomPicker();
    }

    /**
     * Return a HitTestResult based on the current cursor node. If a HTML::a tag
     * is found and the anchor has a non-javascript url, the HitTestResult type
     * is set to SRC_ANCHOR_TYPE and the url is set in the "extra" field. If the
     * anchor does not have a url or if it is a javascript url, the type will
     * be UNKNOWN_TYPE and the url has to be retrieved through
     * {@link #requestFocusNodeHref} asynchronously. If a HTML::img tag is
     * found, the HitTestResult type is set to IMAGE_TYPE and the url is set in
     * the "extra" field. A type of
     * SRC_IMAGE_ANCHOR_TYPE indicates an anchor with a url that has an image as
     * a child node. If a phone number is found, the HitTestResult type is set
     * to PHONE_TYPE and the phone number is set in the "extra" field of
     * HitTestResult. If a map address is found, the HitTestResult type is set
     * to GEO_TYPE and the address is set in the "extra" field of HitTestResult.
     * If an email address is found, the HitTestResult type is set to EMAIL_TYPE
     * and the email is set in the "extra" field of HitTestResult. Otherwise,
     * HitTestResult type is set to UNKNOWN_TYPE.
     */
    public HitTestResult getHitTestResult() {
        if (mNativeClass == 0) {
            return null;
        }

        HitTestResult result = new HitTestResult();
        if (nativeHasCursorNode()) {
            if (nativeCursorIsTextInput()) {
                result.setType(HitTestResult.EDIT_TEXT_TYPE);
            } else {
                String text = nativeCursorText();
                if (text != null) {
                    if (text.startsWith(SCHEME_TEL)) {
                        result.setType(HitTestResult.PHONE_TYPE);
                        result.setExtra(text.substring(SCHEME_TEL.length()));
                    } else if (text.startsWith(SCHEME_MAILTO)) {
                        result.setType(HitTestResult.EMAIL_TYPE);
                        result.setExtra(text.substring(SCHEME_MAILTO.length()));
                    } else if (text.startsWith(SCHEME_GEO)) {
                        result.setType(HitTestResult.GEO_TYPE);
                        result.setExtra(URLDecoder.decode(text
                                .substring(SCHEME_GEO.length())));
                    } else if (nativeCursorIsAnchor()) {
                        result.setType(HitTestResult.SRC_ANCHOR_TYPE);
                        result.setExtra(text);
                    }
                }
            }
        }
        int type = result.getType();
        if (type == HitTestResult.UNKNOWN_TYPE
                || type == HitTestResult.SRC_ANCHOR_TYPE) {
            // Now check to see if it is an image.
            int contentX = viewToContentX((int) mLastTouchX + mScrollX);
            int contentY = viewToContentY((int) mLastTouchY + mScrollY);
            String text = nativeImageURI(contentX, contentY);
            if (text != null) {
                result.setType(type == HitTestResult.UNKNOWN_TYPE ?
                        HitTestResult.IMAGE_TYPE :
                        HitTestResult.SRC_IMAGE_ANCHOR_TYPE);
                result.setExtra(text);
            }
        }
        return result;
    }

    // Called by JNI when the DOM has changed the focus.  Clear the focus so
    // that new keys will go to the newly focused field
    private void domChangedFocus() {
        if (inEditingMode()) {
            mPrivateHandler.obtainMessage(DOM_FOCUS_CHANGED).sendToTarget();
        }
    }
    /**
     * Request the href of an anchor element due to getFocusNodePath returning
     * "href." If hrefMsg is null, this method returns immediately and does not
     * dispatch hrefMsg to its target.
     *
     * @param hrefMsg This message will be dispatched with the result of the
     *            request as the data member with "url" as key. The result can
     *            be null.
     */
    // FIXME: API change required to change the name of this function.  We now
    // look at the cursor node, and not the focus node.  Also, what is
    // getFocusNodePath?
    public void requestFocusNodeHref(Message hrefMsg) {
        if (hrefMsg == null || mNativeClass == 0) {
            return;
        }
        if (nativeCursorIsAnchor()) {
            mWebViewCore.sendMessage(EventHub.REQUEST_CURSOR_HREF,
                    nativeCursorFramePointer(), nativeCursorNodePointer(),
                    hrefMsg);
        }
    }

    /**
     * Request the url of the image last touched by the user. msg will be sent
     * to its target with a String representing the url as its object.
     *
     * @param msg This message will be dispatched with the result of the request
     *            as the data member with "url" as key. The result can be null.
     */
    public void requestImageRef(Message msg) {
        if (0 == mNativeClass) return; // client isn't initialized
        int contentX = viewToContentX((int) mLastTouchX + mScrollX);
        int contentY = viewToContentY((int) mLastTouchY + mScrollY);
        String ref = nativeImageURI(contentX, contentY);
        Bundle data = msg.getData();
        data.putString("url", ref);
        msg.setData(data);
        msg.sendToTarget();
    }

    static int pinLoc(int x, int viewMax, int docMax) {
//        Log.d(LOGTAG, "-- pinLoc " + x + " " + viewMax + " " + docMax);
        if (docMax < viewMax) {   // the doc has room on the sides for "blank"
            // pin the short document to the top/left of the screen
            x = 0;
//            Log.d(LOGTAG, "--- center " + x);
        } else if (x < 0) {
            x = 0;
//            Log.d(LOGTAG, "--- zero");
        } else if (x + viewMax > docMax) {
            x = docMax - viewMax;
//            Log.d(LOGTAG, "--- pin " + x);
        }
        return x;
    }

    // Expects x in view coordinates
    int pinLocX(int x) {
        if (mInOverScrollMode) return x;
        return pinLoc(x, getViewWidth(), computeRealHorizontalScrollRange());
    }

    // Expects y in view coordinates
    int pinLocY(int y) {
        if (mInOverScrollMode) return y;
        return pinLoc(y, getViewHeightWithTitle(),
                      computeRealVerticalScrollRange() + getTitleHeight());
    }

    /**
     * A title bar which is embedded in this WebView, and scrolls along with it
     * vertically, but not horizontally.
     */
    private View mTitleBar;

    /**
     * Since we draw the title bar ourselves, we removed the shadow from the
     * browser's activity.  We do want a shadow at the bottom of the title bar,
     * or at the top of the screen if the title bar is not visible.  This
     * drawable serves that purpose.
     */
    private Drawable mTitleShadow;

    /**
     * Add or remove a title bar to be embedded into the WebView, and scroll
     * along with it vertically, while remaining in view horizontally. Pass
     * null to remove the title bar from the WebView, and return to drawing
     * the WebView normally without translating to account for the title bar.
     * @hide
     */
    public void setEmbeddedTitleBar(View v) {
        if (mTitleBar == v) return;
        if (mTitleBar != null) {
            removeView(mTitleBar);
        }
        if (null != v) {
            addView(v, new AbsoluteLayout.LayoutParams(
                    ViewGroup.LayoutParams.MATCH_PARENT,
                    ViewGroup.LayoutParams.WRAP_CONTENT, 0, 0));
            if (mTitleShadow == null) {
                mTitleShadow = (Drawable) mContext.getResources().getDrawable(
                        com.android.internal.R.drawable.title_bar_shadow);
            }
        }
        mTitleBar = v;
    }

    /**
     * Given a distance in view space, convert it to content space. Note: this
     * does not reflect translation, just scaling, so this should not be called
     * with coordinates, but should be called for dimensions like width or
     * height.
     */
    private int viewToContentDimension(int d) {
        return Math.round(d * mZoomManager.mInvActualScale);
    }

    /**
     * Given an x coordinate in view space, convert it to content space.  Also
     * may be used for absolute heights (such as for the WebTextView's
     * textSize, which is unaffected by the height of the title bar).
     */
    /*package*/ int viewToContentX(int x) {
        return viewToContentDimension(x);
    }

    /**
     * Given a y coordinate in view space, convert it to content space.
     * Takes into account the height of the title bar if there is one
     * embedded into the WebView.
     */
    /*package*/ int viewToContentY(int y) {
        return viewToContentDimension(y - getTitleHeight());
    }

    /**
     * Given a x coordinate in view space, convert it to content space.
     * Returns the result as a float.
     */
    private float viewToContentXf(int x) {
        return x * mZoomManager.mInvActualScale;
    }

    /**
     * Given a y coordinate in view space, convert it to content space.
     * Takes into account the height of the title bar if there is one
     * embedded into the WebView. Returns the result as a float.
     */
    private float viewToContentYf(int y) {
        return (y - getTitleHeight()) * mZoomManager.mInvActualScale;
    }

    /**
     * Given a distance in content space, convert it to view space. Note: this
     * does not reflect translation, just scaling, so this should not be called
     * with coordinates, but should be called for dimensions like width or
     * height.
     */
    /*package*/ int contentToViewDimension(int d) {
        return Math.round(d * mZoomManager.mActualScale);
    }

    /**
     * Given an x coordinate in content space, convert it to view
     * space.
     */
    /*package*/ int contentToViewX(int x) {
        return contentToViewDimension(x);
    }

    /**
     * Given a y coordinate in content space, convert it to view
     * space.  Takes into account the height of the title bar.
     */
    /*package*/ int contentToViewY(int y) {
        return contentToViewDimension(y) + getTitleHeight();
    }

    private Rect contentToViewRect(Rect x) {
        return new Rect(contentToViewX(x.left), contentToViewY(x.top),
                        contentToViewX(x.right), contentToViewY(x.bottom));
    }

    /*  To invalidate a rectangle in content coordinates, we need to transform
        the rect into view coordinates, so we can then call invalidate(...).

        Normally, we would just call contentToView[XY](...), which eventually
        calls Math.round(coordinate * mActualScale). However, for invalidates,
        we need to account for the slop that occurs with antialiasing. To
        address that, we are a little more liberal in the size of the rect that
        we invalidate.

        This liberal calculation calls floor() for the top/left, and ceil() for
        the bottom/right coordinates. This catches the possible extra pixels of
        antialiasing that we might have missed with just round().
     */

    // Called by JNI to invalidate the View, given rectangle coordinates in
    // content space
    private void viewInvalidate(int l, int t, int r, int b) {
        final float scale = mZoomManager.mActualScale;
        final int dy = getTitleHeight();
        invalidate((int)Math.floor(l * scale),
                   (int)Math.floor(t * scale) + dy,
                   (int)Math.ceil(r * scale),
                   (int)Math.ceil(b * scale) + dy);
    }

    // Called by JNI to invalidate the View after a delay, given rectangle
    // coordinates in content space
    private void viewInvalidateDelayed(long delay, int l, int t, int r, int b) {
        final float scale = mZoomManager.mActualScale;
        final int dy = getTitleHeight();
        postInvalidateDelayed(delay,
                              (int)Math.floor(l * scale),
                              (int)Math.floor(t * scale) + dy,
                              (int)Math.ceil(r * scale),
                              (int)Math.ceil(b * scale) + dy);
    }

    private void invalidateContentRect(Rect r) {
        viewInvalidate(r.left, r.top, r.right, r.bottom);
    }

    // stop the scroll animation, and don't let a subsequent fling add
    // to the existing velocity
    private void abortAnimation() {
        mScroller.abortAnimation();
        mLastVelocity = 0;
    }

    /* call from webcoreview.draw(), so we're still executing in the UI thread
    */
    private void recordNewContentSize(int w, int h, boolean updateLayout) {

        // premature data from webkit, ignore
        if ((w | h) == 0) {
            return;
        }

        // don't abort a scroll animation if we didn't change anything
        if (mContentWidth != w || mContentHeight != h) {
            // record new dimensions
            mContentWidth = w;
            mContentHeight = h;
            // If history Picture is drawn, don't update scroll. They will be
            // updated when we get out of that mode.
            if (!mDrawHistory) {
                // repin our scroll, taking into account the new content size
                updateScrollCoordinates(pinLocX(mScrollX), pinLocY(mScrollY));
                if (!mScroller.isFinished()) {
                    // We are in the middle of a scroll.  Repin the final scroll
                    // position.
                    mScroller.setFinalX(pinLocX(mScroller.getFinalX()));
                    mScroller.setFinalY(pinLocY(mScroller.getFinalY()));
                }
            }
        }
        contentSizeChanged(updateLayout);
    }

    // Used to avoid sending many visible rect messages.
    private Rect mLastVisibleRectSent;
    private Rect mLastGlobalRect;

    Rect sendOurVisibleRect() {
        if (mZoomManager.mPreviewZoomOnly) return mLastVisibleRectSent;

        Rect rect = new Rect();
        calcOurContentVisibleRect(rect);
        // Rect.equals() checks for null input.
        if (!rect.equals(mLastVisibleRectSent)) {
            Point pos = new Point(rect.left, rect.top);
            mWebViewCore.sendMessage(EventHub.SET_SCROLL_OFFSET,
                    nativeMoveGeneration(), 0, pos);
            mLastVisibleRectSent = rect;
        }
        Rect globalRect = new Rect();
        if (getGlobalVisibleRect(globalRect)
                && !globalRect.equals(mLastGlobalRect)) {
            if (DebugFlags.WEB_VIEW) {
                Log.v(LOGTAG, "sendOurVisibleRect=(" + globalRect.left + ","
                        + globalRect.top + ",r=" + globalRect.right + ",b="
                        + globalRect.bottom);
            }
            // TODO: the global offset is only used by windowRect()
            // in ChromeClientAndroid ; other clients such as touch
            // and mouse events could return view + screen relative points.
            mWebViewCore.sendMessage(EventHub.SET_GLOBAL_BOUNDS, globalRect);
            mLastGlobalRect = globalRect;
        }
        return rect;
    }

    // Sets r to be the visible rectangle of our webview in view coordinates
    private void calcOurVisibleRect(Rect r) {
        Point p = new Point();
        getGlobalVisibleRect(r, p);
        r.offset(-p.x, -p.y);
    }

    // Sets r to be our visible rectangle in content coordinates
    private void calcOurContentVisibleRect(Rect r) {
        calcOurVisibleRect(r);
        // since we might overscroll, pin the rect to the bounds of the content
        r.left = Math.max(viewToContentX(r.left), 0);
        // viewToContentY will remove the total height of the title bar.  Add
        // the visible height back in to account for the fact that if the title
        // bar is partially visible, the part of the visible rect which is
        // displaying our content is displaced by that amount.
        r.top = Math.max(viewToContentY(r.top + getVisibleTitleHeight()), 0);
        r.right = Math.min(viewToContentX(r.right), mContentWidth);
        r.bottom = Math.min(viewToContentY(r.bottom), mContentHeight);
    }

    // Sets r to be our visible rectangle in content coordinates. We use this
    // method on the native side to compute the position of the fixed layers.
    // Uses floating coordinates (necessary to correctly place elements when
    // the scale factor is not 1)
    private void calcOurContentVisibleRectF(RectF r) {
        Rect ri = new Rect(0,0,0,0);
        calcOurVisibleRect(ri);
        // pin the rect to the bounds of the content
        r.left = Math.max(viewToContentXf(ri.left), 0.0f);
        // viewToContentY will remove the total height of the title bar.  Add
        // the visible height back in to account for the fact that if the title
        // bar is partially visible, the part of the visible rect which is
        // displaying our content is displaced by that amount.
        r.top = Math.max(viewToContentYf(ri.top + getVisibleTitleHeight()), 0.0f);
        r.right = Math.min(viewToContentXf(ri.right), (float)mContentWidth);
        r.bottom = Math.min(viewToContentYf(ri.bottom), (float)mContentHeight);
    }

    void setViewSizeAnchor(int x, int y) {
        mAnchorX = x;
        mAnchorY = y;
    }

    static class ViewSizeData {
        int mWidth;
        int mHeight;
        int mTextWrapWidth;
        int mAnchorX;
        int mAnchorY;
        float mScale;
        boolean mIgnoreHeight;
    }

    /**
     * Compute unzoomed width and height, and if they differ from the last
     * values we sent, send them to webkit (to be used as new viewport)
     *
     * @param force ensures that the message is sent to webkit even if the width
     * or height has not changed since the last message
     *
     * @return true if new values were sent
     */
    boolean sendViewSizeZoom(boolean force) {
        if (mZoomManager.mPreviewZoomOnly) return false;

        int viewWidth = getViewWidth();
        int newWidth = Math.round(viewWidth * mZoomManager.mInvActualScale);
        int newHeight = Math.round(getViewHeight() * mZoomManager.mInvActualScale);
        /*
         * Because the native side may have already done a layout before the
         * View system was able to measure us, we have to send a height of 0 to
         * remove excess whitespace when we grow our width. This will trigger a
         * layout and a change in content size. This content size change will
         * mean that contentSizeChanged will either call this method directly or
         * indirectly from onSizeChanged.
         */
        if (newWidth > mLastWidthSent && mWrapContent) {
            newHeight = 0;
        }
        // Avoid sending another message if the dimensions have not changed.
        if (newWidth != mLastWidthSent || newHeight != mLastHeightSent || force) {
            ViewSizeData data = new ViewSizeData();
            data.mWidth = newWidth;
            data.mHeight = newHeight;
            data.mTextWrapWidth = Math.round(viewWidth / mZoomManager.mTextWrapScale);
            data.mScale = mZoomManager.mActualScale;
            data.mIgnoreHeight = mZoomManager.isZoomAnimating() && !mHeightCanMeasure;
            data.mAnchorX = mAnchorX;
            data.mAnchorY = mAnchorY;
            mWebViewCore.sendMessage(EventHub.VIEW_SIZE_CHANGED, data);
            mLastWidthSent = newWidth;
            mLastHeightSent = newHeight;
            mAnchorX = mAnchorY = 0;
            return true;
        }
        return false;
    }

    private int computeRealHorizontalScrollRange() {
        if (mDrawHistory) {
            return mHistoryWidth;
        } else if (mHorizontalScrollBarMode == SCROLLBAR_ALWAYSOFF
                && !mZoomManager.canZoomOut()) {
            // only honor the scrollbar mode when it is at minimum zoom level
            return computeHorizontalScrollExtent();
        } else {
            // to avoid rounding error caused unnecessary scrollbar, use floor
            return (int) Math.floor(mContentWidth * mZoomManager.mActualScale);
        }
    }

    @Override
    protected int computeHorizontalScrollRange() {
        int range = computeRealHorizontalScrollRange();

        // Adjust reported range if overscrolled to compress the scroll bars
        final int scrollX = mScrollX;
        final int overscrollRight = computeMaxScrollX();
        if (scrollX < 0) {
            range -= scrollX;
        } else if (scrollX > overscrollRight) {
            range += scrollX - overscrollRight;
        }

        return range;
    }

    @Override
    protected int computeHorizontalScrollOffset() {
        return Math.max(mScrollX, 0);
    }

    private int computeRealVerticalScrollRange() {
        if (mDrawHistory) {
            return mHistoryHeight;
        } else if (mVerticalScrollBarMode == SCROLLBAR_ALWAYSOFF
                && !mZoomManager.canZoomOut()) {
            // only honor the scrollbar mode when it is at minimum zoom level
            return computeVerticalScrollExtent();
        } else {
            // to avoid rounding error caused unnecessary scrollbar, use floor
            return (int) Math.floor(mContentHeight * mZoomManager.mActualScale);
        }
    }

    @Override
    protected int computeVerticalScrollRange() {
        int range = computeRealVerticalScrollRange();

        // Adjust reported range if overscrolled to compress the scroll bars
        final int scrollY = mScrollY;
        final int overscrollBottom = computeMaxScrollY();
        if (scrollY < 0) {
            range -= scrollY;
        } else if (scrollY > overscrollBottom) {
            range += scrollY - overscrollBottom;
        }

        return range;
    }

    @Override
    protected int computeVerticalScrollOffset() {
        return Math.max(mScrollY - getTitleHeight(), 0);
    }

    @Override
    protected int computeVerticalScrollExtent() {
        return getViewHeight();
    }

    /** @hide */
    @Override
    protected void onDrawVerticalScrollBar(Canvas canvas,
                                           Drawable scrollBar,
                                           int l, int t, int r, int b) {
        if (mScrollY < 0) {
            t -= mScrollY;
        }
        scrollBar.setBounds(l, t + getVisibleTitleHeight(), r, b);
        scrollBar.draw(canvas);
    }

    @Override
    protected void onOverScrolled(int scrollX, int scrollY, boolean clampedX,
            boolean clampedY) {
        mInOverScrollMode = false;
        int maxX = computeMaxScrollX();
        int maxY = computeMaxScrollY();
        if (maxX == 0) {
            // do not over scroll x if the page just fits the screen
            scrollX = pinLocX(scrollX);
        } else if (scrollX < 0 || scrollX > maxX) {
            mInOverScrollMode = true;
        }
        if (scrollY < 0 || scrollY > maxY) {
            mInOverScrollMode = true;
        }

        int oldX = mScrollX;
        int oldY = mScrollY;

        super.scrollTo(scrollX, scrollY);

        // Only show overscroll bars if there was no movement in any direction
        // as a result of scrolling.
        if (mEdgeGlowTop != null && oldY == mScrollY && oldX == mScrollX) {
            // Don't show left/right glows if we fit the whole content.
            // Also don't show if there was vertical movement.
            if (maxX > 0) {
                final int pulledToX = oldX + mOverscrollDeltaX;
                if (pulledToX < 0) {
                    mEdgeGlowLeft.onPull((float) mOverscrollDeltaX / getWidth());
                    if (!mEdgeGlowRight.isFinished()) {
                        mEdgeGlowRight.onRelease();
                    }
                } else if (pulledToX > maxX) {
                    mEdgeGlowRight.onPull((float) mOverscrollDeltaX / getWidth());
                    if (!mEdgeGlowLeft.isFinished()) {
                        mEdgeGlowLeft.onRelease();
                    }
                }
                mOverscrollDeltaX = 0;
            }

            if (maxY > 0 || getOverScrollMode() == OVER_SCROLL_ALWAYS) {
                final int pulledToY = oldY + mOverscrollDeltaY;
                if (pulledToY < 0) {
                    mEdgeGlowTop.onPull((float) mOverscrollDeltaY / getHeight());
                    if (!mEdgeGlowBottom.isFinished()) {
                        mEdgeGlowBottom.onRelease();
                    }
                } else if (pulledToY > maxY) {
                    mEdgeGlowBottom.onPull((float) mOverscrollDeltaY / getHeight());
                    if (!mEdgeGlowTop.isFinished()) {
                        mEdgeGlowTop.onRelease();
                    }
                }
                mOverscrollDeltaY = 0;
            }
        }
    }

    /**
     * Get the url for the current page. This is not always the same as the url
     * passed to WebViewClient.onPageStarted because although the load for
     * that url has begun, the current page may not have changed.
     * @return The url for the current page.
     */
    public String getUrl() {
        WebHistoryItem h = mCallbackProxy.getBackForwardList().getCurrentItem();
        return h != null ? h.getUrl() : null;
    }

    /**
     * Get the original url for the current page. This is not always the same
     * as the url passed to WebViewClient.onPageStarted because although the
     * load for that url has begun, the current page may not have changed.
     * Also, there may have been redirects resulting in a different url to that
     * originally requested.
     * @return The url that was originally requested for the current page.
     */
    public String getOriginalUrl() {
        WebHistoryItem h = mCallbackProxy.getBackForwardList().getCurrentItem();
        return h != null ? h.getOriginalUrl() : null;
    }

    /**
     * Get the title for the current page. This is the title of the current page
     * until WebViewClient.onReceivedTitle is called.
     * @return The title for the current page.
     */
    public String getTitle() {
        WebHistoryItem h = mCallbackProxy.getBackForwardList().getCurrentItem();
        return h != null ? h.getTitle() : null;
    }

    /**
     * Get the favicon for the current page. This is the favicon of the current
     * page until WebViewClient.onReceivedIcon is called.
     * @return The favicon for the current page.
     */
    public Bitmap getFavicon() {
        WebHistoryItem h = mCallbackProxy.getBackForwardList().getCurrentItem();
        return h != null ? h.getFavicon() : null;
    }

    /**
     * Get the touch icon url for the apple-touch-icon <link> element.
     * @hide
     */
    public String getTouchIconUrl() {
        WebHistoryItem h = mCallbackProxy.getBackForwardList().getCurrentItem();
        return h != null ? h.getTouchIconUrl() : null;
    }

    /**
     * Get the progress for the current page.
     * @return The progress for the current page between 0 and 100.
     */
    public int getProgress() {
        return mCallbackProxy.getProgress();
    }

    /**
     * @return the height of the HTML content.
     */
    public int getContentHeight() {
        return mContentHeight;
    }

    /**
     * @return the width of the HTML content.
     * @hide
     */
    public int getContentWidth() {
        return mContentWidth;
    }

    /**
     * Pause all layout, parsing, and javascript timers for all webviews. This
     * is a global requests, not restricted to just this webview. This can be
     * useful if the application has been paused.
     */
    public void pauseTimers() {
        mWebViewCore.sendMessage(EventHub.PAUSE_TIMERS);
    }

    /**
     * Resume all layout, parsing, and javascript timers for all webviews.
     * This will resume dispatching all timers.
     */
    public void resumeTimers() {
        mWebViewCore.sendMessage(EventHub.RESUME_TIMERS);
    }

    /**
     * Call this to pause any extra processing associated with this view and
     * its associated DOM/plugins/javascript/etc. For example, if the view is
     * taken offscreen, this could be called to reduce unnecessary CPU and/or
     * network traffic. When the view is again "active", call onResume().
     *
     * Note that this differs from pauseTimers(), which affects all views/DOMs
     * @hide
     */
    public void onPause() {
        if (!mIsPaused) {
            mIsPaused = true;
            mWebViewCore.sendMessage(EventHub.ON_PAUSE);
        }
    }

    /**
     * Call this to balanace a previous call to onPause()
     * @hide
     */
    public void onResume() {
        if (mIsPaused) {
            mIsPaused = false;
            mWebViewCore.sendMessage(EventHub.ON_RESUME);
        }
    }

    /**
     * Returns true if the view is paused, meaning onPause() was called. Calling
     * onResume() sets the paused state back to false.
     * @hide
     */
    public boolean isPaused() {
        return mIsPaused;
    }

    /**
     * Call this to inform the view that memory is low so that it can
     * free any available memory.
     */
    public void freeMemory() {
        mWebViewCore.sendMessage(EventHub.FREE_MEMORY);
    }

    /**
     * Clear the resource cache. Note that the cache is per-application, so
     * this will clear the cache for all WebViews used.
     *
     * @param includeDiskFiles If false, only the RAM cache is cleared.
     */
    public void clearCache(boolean includeDiskFiles) {
        // Note: this really needs to be a static method as it clears cache for all
        // WebView. But we need mWebViewCore to send message to WebCore thread, so
        // we can't make this static.
        mWebViewCore.sendMessage(EventHub.CLEAR_CACHE,
                includeDiskFiles ? 1 : 0, 0);
    }

    /**
     * Make sure that clearing the form data removes the adapter from the
     * currently focused textfield if there is one.
     */
    public void clearFormData() {
        if (inEditingMode()) {
            AutoCompleteAdapter adapter = null;
            mWebTextView.setAdapterCustom(adapter);
        }
    }

    /**
     * Tell the WebView to clear its internal back/forward list.
     */
    public void clearHistory() {
        mCallbackProxy.getBackForwardList().setClearPending();
        mWebViewCore.sendMessage(EventHub.CLEAR_HISTORY);
    }

    /**
     * Clear the SSL preferences table stored in response to proceeding with SSL
     * certificate errors.
     */
    public void clearSslPreferences() {
        mWebViewCore.sendMessage(EventHub.CLEAR_SSL_PREF_TABLE);
    }

    /**
     * Return the WebBackForwardList for this WebView. This contains the
     * back/forward list for use in querying each item in the history stack.
     * This is a copy of the private WebBackForwardList so it contains only a
     * snapshot of the current state. Multiple calls to this method may return
     * different objects. The object returned from this method will not be
     * updated to reflect any new state.
     */
    public WebBackForwardList copyBackForwardList() {
        return mCallbackProxy.getBackForwardList().clone();
    }

    /*
     * Highlight and scroll to the next occurance of String in findAll.
     * Wraps the page infinitely, and scrolls.  Must be called after
     * calling findAll.
     *
     * @param forward Direction to search.
     */
    public void findNext(boolean forward) {
        if (0 == mNativeClass) return; // client isn't initialized
        nativeFindNext(forward);
    }

    /*
     * Find all instances of find on the page and highlight them.
     * @param find  String to find.
     * @return int  The number of occurances of the String "find"
     *              that were found.
     */
    public int findAll(String find) {
        if (0 == mNativeClass) return 0; // client isn't initialized
        int result = find != null ? nativeFindAll(find.toLowerCase(),
                find.toUpperCase()) : 0;
        invalidate();
        mLastFind = find;
        return result;
    }

    /**
     * @hide
     */
    public void setFindIsUp(boolean isUp) {
        mFindIsUp = isUp;
        if (0 == mNativeClass) return; // client isn't initialized
        nativeSetFindIsUp(isUp);
    }

    /**
     * @hide
     */
    public int findIndex() {
        if (0 == mNativeClass) return -1;
        return nativeFindIndex();
    }

    /**
     * @hide
     */
    public boolean getFindIsUp() { return mFindIsUp; }

    // Used to know whether the find dialog is open.  Affects whether
    // or not we draw the highlights for matches.
    private boolean mFindIsUp;

    // Keep track of the last string sent, so we can search again after an
    // orientation change or the dismissal of the soft keyboard.
    private String mLastFind;

    /**
     * Return the first substring consisting of the address of a physical
     * location. Currently, only addresses in the United States are detected,
     * and consist of:
     * - a house number
     * - a street name
     * - a street type (Road, Circle, etc), either spelled out or abbreviated
     * - a city name
     * - a state or territory, either spelled out or two-letter abbr.
     * - an optional 5 digit or 9 digit zip code.
     *
     * All names must be correctly capitalized, and the zip code, if present,
     * must be valid for the state. The street type must be a standard USPS
     * spelling or abbreviation. The state or territory must also be spelled
     * or abbreviated using USPS standards. The house number may not exceed
     * five digits.
     * @param addr The string to search for addresses.
     *
     * @return the address, or if no address is found, return null.
     */
    public static String findAddress(String addr) {
        return findAddress(addr, false);
    }

    /**
     * @hide
     * Return the first substring consisting of the address of a physical
     * location. Currently, only addresses in the United States are detected,
     * and consist of:
     * - a house number
     * - a street name
     * - a street type (Road, Circle, etc), either spelled out or abbreviated
     * - a city name
     * - a state or territory, either spelled out or two-letter abbr.
     * - an optional 5 digit or 9 digit zip code.
     *
     * Names are optionally capitalized, and the zip code, if present,
     * must be valid for the state. The street type must be a standard USPS
     * spelling or abbreviation. The state or territory must also be spelled
     * or abbreviated using USPS standards. The house number may not exceed
     * five digits.
     * @param addr The string to search for addresses.
     * @param caseInsensitive addr Set to true to make search ignore case.
     *
     * @return the address, or if no address is found, return null.
     */
    public static String findAddress(String addr, boolean caseInsensitive) {
        return WebViewCore.nativeFindAddress(addr, caseInsensitive);
    }

    /*
     * Clear the highlighting surrounding text matches created by findAll.
     */
    public void clearMatches() {
        mLastFind = "";
        if (mNativeClass == 0)
            return;
        nativeSetFindIsEmpty();
        invalidate();
    }

    /**
     * @hide
     */
    public void notifyFindDialogDismissed() {
        if (mWebViewCore == null) {
            return;
        }
        clearMatches();
        setFindIsUp(false);
        // Now that the dialog has been removed, ensure that we scroll to a
        // location that is not beyond the end of the page.
        pinScrollTo(mScrollX, mScrollY, false, 0);
        invalidate();
    }

    /**
     * Query the document to see if it contains any image references. The
     * message object will be dispatched with arg1 being set to 1 if images
     * were found and 0 if the document does not reference any images.
     * @param response The message that will be dispatched with the result.
     */
    public void documentHasImages(Message response) {
        if (response == null) {
            return;
        }
        mWebViewCore.sendMessage(EventHub.DOC_HAS_IMAGES, response);
    }

    @Override
    public void computeScroll() {
        if (mScroller.computeScrollOffset()) {
            int oldX = mScrollX;
            int oldY = mScrollY;
            int x = mScroller.getCurrX();
            int y = mScroller.getCurrY();
            invalidate();  // So we draw again

            if (oldX != x || oldY != y) {
                final int rangeX = computeMaxScrollX();
                final int rangeY = computeMaxScrollY();
                overScrollBy(x - oldX, y - oldY, oldX, oldY,
                        rangeX, rangeY,
                        mOverflingDistance, mOverflingDistance, false);

                if (mEdgeGlowTop != null) {
                    if (rangeY > 0 || getOverScrollMode() == OVER_SCROLL_ALWAYS) {
                        if (y < 0 && oldY >= 0) {
                            mEdgeGlowTop.onAbsorb((int) mScroller.getCurrVelocity());
                            if (!mEdgeGlowBottom.isFinished()) {
                                mEdgeGlowBottom.onRelease();
                            }
                        } else if (y > rangeY && oldY <= rangeY) {
                            mEdgeGlowBottom.onAbsorb((int) mScroller.getCurrVelocity());
                            if (!mEdgeGlowTop.isFinished()) {
                                mEdgeGlowTop.onRelease();
                            }
                        }
                    }

                    if (rangeX > 0) {
                        if (x < 0 && oldX >= 0) {
                            mEdgeGlowLeft.onAbsorb((int) mScroller.getCurrVelocity());
                            if (!mEdgeGlowRight.isFinished()) {
                                mEdgeGlowRight.onRelease();
                            }
                        } else if (x > rangeX && oldX <= rangeX) {
                            mEdgeGlowRight.onAbsorb((int) mScroller.getCurrVelocity());
                            if (!mEdgeGlowLeft.isFinished()) {
                                mEdgeGlowLeft.onRelease();
                            }
                        }
                    }
                }
            } else {
                abortAnimation();
                mPrivateHandler.removeMessages(RESUME_WEBCORE_PRIORITY);
                WebViewCore.resumePriority();
                WebViewCore.resumeUpdatePicture(mWebViewCore);
            }
            if (mScroller.isFinished()) {
                mPrivateHandler.sendEmptyMessage(RESUME_WEBCORE_PRIORITY);
            }
        } else {
            super.computeScroll();
        }
    }

    private static int computeDuration(int dx, int dy) {
        int distance = Math.max(Math.abs(dx), Math.abs(dy));
        int duration = distance * 1000 / STD_SPEED;
        return Math.min(duration, MAX_DURATION);
    }

    // helper to pin the scrollBy parameters (already in view coordinates)
    // returns true if the scroll was changed
    private boolean pinScrollBy(int dx, int dy, boolean animate, int animationDuration) {
        return pinScrollTo(mScrollX + dx, mScrollY + dy, animate, animationDuration);
    }
    // helper to pin the scrollTo parameters (already in view coordinates)
    // returns true if the scroll was changed
    private boolean pinScrollTo(int x, int y, boolean animate, int animationDuration) {
        x = pinLocX(x);
        y = pinLocY(y);
        int dx = x - mScrollX;
        int dy = y - mScrollY;

        if ((dx | dy) == 0) {
            return false;
        }
        if (animate) {
            //        Log.d(LOGTAG, "startScroll: " + dx + " " + dy);
            mScroller.startScroll(mScrollX, mScrollY, dx, dy,
                    animationDuration > 0 ? animationDuration : computeDuration(dx, dy));
            awakenScrollBars(mScroller.getDuration());
            invalidate();
        } else {
            abortAnimation(); // just in case
            scrollTo(x, y);
        }
        return true;
    }

    // Scale from content to view coordinates, and pin.
    // Also called by jni webview.cpp
    private boolean setContentScrollBy(int cx, int cy, boolean animate) {
        if (mDrawHistory) {
            // disallow WebView to change the scroll position as History Picture
            // is used in the view system.
            // TODO: as we switchOutDrawHistory when trackball or navigation
            // keys are hit, this should be safe. Right?
            return false;
        }
        cx = contentToViewDimension(cx);
        cy = contentToViewDimension(cy);
        if (mHeightCanMeasure) {
            // move our visible rect according to scroll request
            if (cy != 0) {
                Rect tempRect = new Rect();
                calcOurVisibleRect(tempRect);
                tempRect.offset(cx, cy);
                requestRectangleOnScreen(tempRect);
            }
            // FIXME: We scroll horizontally no matter what because currently
            // ScrollView and ListView will not scroll horizontally.
            // FIXME: Why do we only scroll horizontally if there is no
            // vertical scroll?
//                Log.d(LOGTAG, "setContentScrollBy cy=" + cy);
            return cy == 0 && cx != 0 && pinScrollBy(cx, 0, animate, 0);
        } else {
            return pinScrollBy(cx, cy, animate, 0);
        }
    }

    /**
     * Called by CallbackProxy when the page finishes loading.
     * @param url The URL of the page which has finished loading.
     */
    /* package */ void onPageFinished(String url) {
        if (mPageThatNeedsToSlideTitleBarOffScreen != null) {
            // If the user is now on a different page, or has scrolled the page
            // past the point where the title bar is offscreen, ignore the
            // scroll request.
            if (mPageThatNeedsToSlideTitleBarOffScreen.equals(url)
                    && mScrollX == 0 && mScrollY == 0) {
                pinScrollTo(0, mYDistanceToSlideTitleOffScreen, true,
                        SLIDE_TITLE_DURATION);
            }
            mPageThatNeedsToSlideTitleBarOffScreen = null;
        }

        injectAccessibilityForUrl(url);
    }

    /**
     * This method injects accessibility in the loaded document if accessibility
     * is enabled. If JavaScript is enabled we try to inject a URL specific script.
     * If no URL specific script is found or JavaScript is disabled we fallback to
     * the default {@link AccessibilityInjector} implementation.
     *
     * @param url The URL loaded by this {@link WebView}.
     */
    private void injectAccessibilityForUrl(String url) {
        if (AccessibilityManager.getInstance(mContext).isEnabled()) {
            if (getSettings().getJavaScriptEnabled()) {
                loadUrl(ACCESSIBILITY_SCRIPT_CHOOSER_JAVASCRIPT);
            } else if (mAccessibilityInjector == null) {
                mAccessibilityInjector = new AccessibilityInjector(this);
            }
        } else {
            // it is possible that accessibility was turned off between reloads
            mAccessibilityInjector = null;
        }
    }

    /**
     * The URL of a page that sent a message to scroll the title bar off screen.
     *
     * Many mobile sites tell the page to scroll to (0,1) in order to scroll the
     * title bar off the screen.  Sometimes, the scroll position is set before
     * the page finishes loading.  Rather than scrolling while the page is still
     * loading, keep track of the URL and new scroll position so we can perform
     * the scroll once the page finishes loading.
     */
    private String mPageThatNeedsToSlideTitleBarOffScreen;

    /**
     * The destination Y scroll position to be used when the page finishes
     * loading.  See mPageThatNeedsToSlideTitleBarOffScreen.
     */
    private int mYDistanceToSlideTitleOffScreen;

    // scale from content to view coordinates, and pin
    // return true if pin caused the final x/y different than the request cx/cy,
    // and a future scroll may reach the request cx/cy after our size has
    // changed
    // return false if the view scroll to the exact position as it is requested,
    // where negative numbers are taken to mean 0
    private boolean setContentScrollTo(int cx, int cy) {
        if (mDrawHistory) {
            // disallow WebView to change the scroll position as History Picture
            // is used in the view system.
            // One known case where this is called is that WebCore tries to
            // restore the scroll position. As history Picture already uses the
            // saved scroll position, it is ok to skip this.
            return false;
        }
        int vx;
        int vy;
        if ((cx | cy) == 0) {
            // If the page is being scrolled to (0,0), do not add in the title
            // bar's height, and simply scroll to (0,0). (The only other work
            // in contentToView_ is to multiply, so this would not change 0.)
            vx = 0;
            vy = 0;
        } else {
            vx = contentToViewX(cx);
            vy = contentToViewY(cy);
        }
//        Log.d(LOGTAG, "content scrollTo [" + cx + " " + cy + "] view=[" +
//                      vx + " " + vy + "]");
        // Some mobile sites attempt to scroll the title bar off the page by
        // scrolling to (0,1).  If we are at the top left corner of the
        // page, assume this is an attempt to scroll off the title bar, and
        // animate the title bar off screen slowly enough that the user can see
        // it.
        if (cx == 0 && cy == 1 && mScrollX == 0 && mScrollY == 0
                && mTitleBar != null) {
            // FIXME: 100 should be defined somewhere as our max progress.
            if (getProgress() < 100) {
                // Wait to scroll the title bar off screen until the page has
                // finished loading.  Keep track of the URL and the destination
                // Y position
                mPageThatNeedsToSlideTitleBarOffScreen = getUrl();
                mYDistanceToSlideTitleOffScreen = vy;
            } else {
                pinScrollTo(vx, vy, true, SLIDE_TITLE_DURATION);
            }
            // Since we are animating, we have not yet reached the desired
            // scroll position.  Do not return true to request another attempt
            return false;
        }
        pinScrollTo(vx, vy, false, 0);
        // If the request was to scroll to a negative coordinate, treat it as if
        // it was a request to scroll to 0
        if ((mScrollX != vx && cx >= 0) || (mScrollY != vy && cy >= 0)) {
            return true;
        } else {
            return false;
        }
    }

    // scale from content to view coordinates, and pin
    private void spawnContentScrollTo(int cx, int cy) {
        if (mDrawHistory) {
            // disallow WebView to change the scroll position as History Picture
            // is used in the view system.
            return;
        }
        int vx = contentToViewX(cx);
        int vy = contentToViewY(cy);
        pinScrollTo(vx, vy, true, 0);
    }

    /**
     * These are from webkit, and are in content coordinate system (unzoomed)
     */
    private void contentSizeChanged(boolean updateLayout) {
        // suppress 0,0 since we usually see real dimensions soon after
        // this avoids drawing the prev content in a funny place. If we find a
        // way to consolidate these notifications, this check may become
        // obsolete
        if ((mContentWidth | mContentHeight) == 0) {
            return;
        }

        if (mHeightCanMeasure) {
            if (getMeasuredHeight() != contentToViewDimension(mContentHeight)
                    || updateLayout) {
                requestLayout();
            }
        } else if (mWidthCanMeasure) {
            if (getMeasuredWidth() != contentToViewDimension(mContentWidth)
                    || updateLayout) {
                requestLayout();
            }
        } else {
            // If we don't request a layout, try to send our view size to the
            // native side to ensure that WebCore has the correct dimensions.
            sendViewSizeZoom(false);
        }
    }

    /**
     * Set the WebViewClient that will receive various notifications and
     * requests. This will replace the current handler.
     * @param client An implementation of WebViewClient.
     */
    public void setWebViewClient(WebViewClient client) {
        mCallbackProxy.setWebViewClient(client);
    }

    /**
     * Gets the WebViewClient
     * @return the current WebViewClient instance.
     *
     *@hide pending API council approval.
     */
    public WebViewClient getWebViewClient() {
        return mCallbackProxy.getWebViewClient();
    }

    /**
     * Register the interface to be used when content can not be handled by
     * the rendering engine, and should be downloaded instead. This will replace
     * the current handler.
     * @param listener An implementation of DownloadListener.
     */
    public void setDownloadListener(DownloadListener listener) {
        mCallbackProxy.setDownloadListener(listener);
    }

    /**
     * Set the chrome handler. This is an implementation of WebChromeClient for
     * use in handling Javascript dialogs, favicons, titles, and the progress.
     * This will replace the current handler.
     * @param client An implementation of WebChromeClient.
     */
    public void setWebChromeClient(WebChromeClient client) {
        mCallbackProxy.setWebChromeClient(client);
    }

    /**
     * Gets the chrome handler.
     * @return the current WebChromeClient instance.
     *
     * @hide API council approval.
     */
    public WebChromeClient getWebChromeClient() {
        return mCallbackProxy.getWebChromeClient();
    }

    /**
     * Set the back/forward list client. This is an implementation of
     * WebBackForwardListClient for handling new items and changes in the
     * history index.
     * @param client An implementation of WebBackForwardListClient.
     * {@hide}
     */
    public void setWebBackForwardListClient(WebBackForwardListClient client) {
        mCallbackProxy.setWebBackForwardListClient(client);
    }

    /**
     * Gets the WebBackForwardListClient.
     * {@hide}
     */
    public WebBackForwardListClient getWebBackForwardListClient() {
        return mCallbackProxy.getWebBackForwardListClient();
    }

    /**
     * Set the Picture listener. This is an interface used to receive
     * notifications of a new Picture.
     * @param listener An implementation of WebView.PictureListener.
     */
    public void setPictureListener(PictureListener listener) {
        mPictureListener = listener;
    }

    /**
     * {@hide}
     */
    /* FIXME: Debug only! Remove for SDK! */
    public void externalRepresentation(Message callback) {
        mWebViewCore.sendMessage(EventHub.REQUEST_EXT_REPRESENTATION, callback);
    }

    /**
     * {@hide}
     */
    /* FIXME: Debug only! Remove for SDK! */
    public void documentAsText(Message callback) {
        mWebViewCore.sendMessage(EventHub.REQUEST_DOC_AS_TEXT, callback);
    }

    /**
     * Use this function to bind an object to Javascript so that the
     * methods can be accessed from Javascript.
     * <p><strong>IMPORTANT:</strong>
     * <ul>
     * <li> Using addJavascriptInterface() allows JavaScript to control your
     * application. This can be a very useful feature or a dangerous security
     * issue. When the HTML in the WebView is untrustworthy (for example, part
     * or all of the HTML is provided by some person or process), then an
     * attacker could inject HTML that will execute your code and possibly any
     * code of the attacker's choosing.<br>
     * Do not use addJavascriptInterface() unless all of the HTML in this
     * WebView was written by you.</li>
     * <li> The Java object that is bound runs in another thread and not in
     * the thread that it was constructed in.</li>
     * </ul></p>
     * @param obj The class instance to bind to Javascript
     * @param interfaceName The name to used to expose the class in Javascript
     */
    public void addJavascriptInterface(Object obj, String interfaceName) {
        WebViewCore.JSInterfaceData arg = new WebViewCore.JSInterfaceData();
        arg.mObject = obj;
        arg.mInterfaceName = interfaceName;
        mWebViewCore.sendMessage(EventHub.ADD_JS_INTERFACE, arg);
    }

    /**
     * Return the WebSettings object used to control the settings for this
     * WebView.
     * @return A WebSettings object that can be used to control this WebView's
     *         settings.
     */
    public WebSettings getSettings() {
        return (mWebViewCore != null) ? mWebViewCore.getSettings() : null;
    }

    /**
     * Use this method to inform the webview about packages that are installed
     * in the system. This information will be used by the
     * navigator.isApplicationInstalled() API.
     * @param packageNames is a set of package names that are known to be
     * installed in the system.
     *
     * @hide not a public API
     */
    public void addPackageNames(Set<String> packageNames) {
        mWebViewCore.sendMessage(EventHub.ADD_PACKAGE_NAMES, packageNames);
    }

    /**
     * Use this method to inform the webview about single packages that are
     * installed in the system. This information will be used by the
     * navigator.isApplicationInstalled() API.
     * @param packageName is the name of a package that is known to be
     * installed in the system.
     *
     * @hide not a public API
     */
    public void addPackageName(String packageName) {
        mWebViewCore.sendMessage(EventHub.ADD_PACKAGE_NAME, packageName);
    }

    /**
     * Use this method to inform the webview about packages that are uninstalled
     * in the system. This information will be used by the
     * navigator.isApplicationInstalled() API.
     * @param packageName is the name of a package that has been uninstalled in
     * the system.
     *
     * @hide not a public API
     */
    public void removePackageName(String packageName) {
        mWebViewCore.sendMessage(EventHub.REMOVE_PACKAGE_NAME, packageName);
    }

   /**
    * Return the list of currently loaded plugins.
    * @return The list of currently loaded plugins.
    *
    * @deprecated This was used for Gears, which has been deprecated.
    */
    @Deprecated
    public static synchronized PluginList getPluginList() {
        return new PluginList();
    }

   /**
    * @deprecated This was used for Gears, which has been deprecated.
    */
    @Deprecated
    public void refreshPlugins(boolean reloadOpenPages) { }

    //-------------------------------------------------------------------------
    // Override View methods
    //-------------------------------------------------------------------------

    @Override
    protected void finalize() throws Throwable {
        try {
            destroy();
        } finally {
            super.finalize();
        }
    }

    @Override
    protected boolean drawChild(Canvas canvas, View child, long drawingTime) {
        if (child == mTitleBar) {
            // When drawing the title bar, move it horizontally to always show
            // at the top of the WebView.
            mTitleBar.offsetLeftAndRight(mScrollX - mTitleBar.getLeft());
        }
        return super.drawChild(canvas, child, drawingTime);
    }

    private void drawContent(Canvas canvas) {
        // Update the buttons in the picture, so when we draw the picture
        // to the screen, they are in the correct state.
        // Tell the native side if user is a) touching the screen,
        // b) pressing the trackball down, or c) pressing the enter key
        // If the cursor is on a button, we need to draw it in the pressed
        // state.
        // If mNativeClass is 0, we should not reach here, so we do not
        // need to check it again.
        nativeRecordButtons(hasFocus() && hasWindowFocus(),
                            mTouchMode == TOUCH_SHORTPRESS_START_MODE
                            || mTrackballDown || mGotCenterDown, false);
        drawCoreAndCursorRing(canvas, mBackgroundColor, mDrawCursorRing);
    }

    @Override
    protected void onDraw(Canvas canvas) {
        // if mNativeClass is 0, the WebView has been destroyed. Do nothing.
        if (mNativeClass == 0) {
            return;
        }

        // if both mContentWidth and mContentHeight are 0, it means there is no
        // valid Picture passed to WebView yet. This can happen when WebView
        // just starts. Draw the background and return.
        if ((mContentWidth | mContentHeight) == 0 && mHistoryPicture == null) {
            canvas.drawColor(mBackgroundColor);
            return;
        }

        int saveCount = canvas.save();
        if (mInOverScrollMode && !getSettings()
                .getUseWebViewBackgroundForOverscrollBackground()) {
            if (mOverScrollBackground == null) {
                mOverScrollBackground = new Paint();
                Bitmap bm = BitmapFactory.decodeResource(
                        mContext.getResources(),
                        com.android.internal.R.drawable.status_bar_background);
                mOverScrollBackground.setShader(new BitmapShader(bm,
                        Shader.TileMode.REPEAT, Shader.TileMode.REPEAT));
                mOverScrollBorder = new Paint();
                mOverScrollBorder.setStyle(Paint.Style.STROKE);
                mOverScrollBorder.setStrokeWidth(0);
                mOverScrollBorder.setColor(0xffbbbbbb);
            }

            int top = 0;
            int right = computeRealHorizontalScrollRange();
            int bottom = top + computeRealVerticalScrollRange();
            // first draw the background and anchor to the top of the view
            canvas.save();
            canvas.translate(mScrollX, mScrollY);
            canvas.clipRect(-mScrollX, top - mScrollY, right - mScrollX, bottom
                    - mScrollY, Region.Op.DIFFERENCE);
            canvas.drawPaint(mOverScrollBackground);
            canvas.restore();
            // then draw the border
            canvas.drawRect(-1, top - 1, right, bottom, mOverScrollBorder);
            // next clip the region for the content
            canvas.clipRect(0, top, right, bottom);
        }
        if (mTitleBar != null) {
            canvas.translate(0, (int) mTitleBar.getHeight());
        }
        if (mDragTrackerHandler == null) {
            drawContent(canvas);
        } else {
            if (!mDragTrackerHandler.draw(canvas)) {
                // sometimes the tracker doesn't draw, even though its active
                drawContent(canvas);
            }
            if (mDragTrackerHandler.isFinished()) {
                mDragTrackerHandler = null;
            }
        }
        canvas.restoreToCount(saveCount);

        // Now draw the shadow.
        int titleH = getVisibleTitleHeight();
        if (mTitleBar != null && titleH == 0) {
            int height = (int) (5f * getContext().getResources()
                    .getDisplayMetrics().density);
            mTitleShadow.setBounds(mScrollX, mScrollY, mScrollX + getWidth(),
                    mScrollY + height);
            mTitleShadow.draw(canvas);
        }

        if (AUTO_REDRAW_HACK && mAutoRedraw) {
            invalidate();
        }
        if (inEditingMode()) {
            mWebTextView.onDrawSubstitute();
        }
        mWebViewCore.signalRepaintDone();

        // paint the highlight in the end
        if (!mTouchHighlightRegion.isEmpty()) {
            if (mTouchHightlightPaint == null) {
                mTouchHightlightPaint = new Paint();
                mTouchHightlightPaint.setColor(mHightlightColor);
                mTouchHightlightPaint.setAntiAlias(true);
                mTouchHightlightPaint.setPathEffect(new CornerPathEffect(
                        TOUCH_HIGHLIGHT_ARC));
            }
            canvas.drawPath(mTouchHighlightRegion.getBoundaryPath(),
                    mTouchHightlightPaint);
        }
        if (DEBUG_TOUCH_HIGHLIGHT) {
            if (getSettings().getNavDump()) {
                if ((mTouchHighlightX | mTouchHighlightY) != 0) {
                    if (mTouchCrossHairColor == null) {
                        mTouchCrossHairColor = new Paint();
                        mTouchCrossHairColor.setColor(Color.RED);
                    }
                    canvas.drawLine(mTouchHighlightX - mNavSlop,
                            mTouchHighlightY - mNavSlop, mTouchHighlightX
                                    + mNavSlop + 1, mTouchHighlightY + mNavSlop
                                    + 1, mTouchCrossHairColor);
                    canvas.drawLine(mTouchHighlightX + mNavSlop + 1,
                            mTouchHighlightY - mNavSlop, mTouchHighlightX
                                    - mNavSlop,
                            mTouchHighlightY + mNavSlop + 1,
                            mTouchCrossHairColor);
                }
            }
        }
    }

    private void removeTouchHighlight(boolean removePendingMessage) {
        if (removePendingMessage) {
            mWebViewCore.removeMessages(EventHub.GET_TOUCH_HIGHLIGHT_RECTS);
        }
        mWebViewCore.sendMessage(EventHub.REMOVE_TOUCH_HIGHLIGHT_RECTS);
    }

    @Override
    public void draw(Canvas canvas) {
        super.draw(canvas);
        if (mEdgeGlowTop != null && drawEdgeGlows(canvas)) {
            invalidate();
        }
    }

    /**
     * Draw the glow effect along the sides of the widget. mEdgeGlow* must be non-null.
     *
     * @param canvas Canvas to draw into, transformed into view coordinates.
     * @return true if glow effects are still animating and the view should invalidate again.
     */
    private boolean drawEdgeGlows(Canvas canvas) {
        final int scrollX = mScrollX;
        final int scrollY = mScrollY;
        final int width = getWidth();
        int height = getHeight();

        boolean invalidateForGlow = false;
        if (!mEdgeGlowTop.isFinished()) {
            final int restoreCount = canvas.save();

            canvas.translate(-width / 2 + scrollX, Math.min(0, scrollY));
            mEdgeGlowTop.setSize(width * 2, height);
            invalidateForGlow |= mEdgeGlowTop.draw(canvas);
            canvas.restoreToCount(restoreCount);
        }
        if (!mEdgeGlowBottom.isFinished()) {
            final int restoreCount = canvas.save();

            canvas.translate(-width / 2 + scrollX, Math.max(computeMaxScrollY(), scrollY) + height);
            canvas.rotate(180, width, 0);
            mEdgeGlowBottom.setSize(width * 2, height);
            invalidateForGlow |= mEdgeGlowBottom.draw(canvas);
            canvas.restoreToCount(restoreCount);
        }
        if (!mEdgeGlowLeft.isFinished()) {
            final int restoreCount = canvas.save();

            canvas.rotate(270);
            canvas.translate(-height * 1.5f - scrollY, Math.min(0, scrollX));
            mEdgeGlowLeft.setSize(height * 2, width);
            invalidateForGlow |= mEdgeGlowLeft.draw(canvas);
            canvas.restoreToCount(restoreCount);
        }
        if (!mEdgeGlowRight.isFinished()) {
            final int restoreCount = canvas.save();

            canvas.rotate(90);
            canvas.translate(-height / 2 + scrollY,
                    -(Math.max(computeMaxScrollX(), scrollX) + width));
            mEdgeGlowRight.setSize(height * 2, width);
            invalidateForGlow |= mEdgeGlowRight.draw(canvas);
            canvas.restoreToCount(restoreCount);
        }
        return invalidateForGlow;
    }

    @Override
    public void setLayoutParams(ViewGroup.LayoutParams params) {
        if (params.height == LayoutParams.WRAP_CONTENT) {
            mWrapContent = true;
        }
        super.setLayoutParams(params);
    }

    @Override
    public boolean performLongClick() {
        // performLongClick() is the result of a delayed message. If we switch
        // to windows overview, the WebView will be temporarily removed from the
        // view system. In that case, do nothing.
        if (getParent() == null) return false;
        if (mNativeClass != 0 && nativeCursorIsTextInput()) {
            // Send the click so that the textfield is in focus
            centerKeyPressOnTextField();
            rebuildWebTextView();
        } else {
            clearTextEntry(true);
        }
        if (inEditingMode()) {
            return mWebTextView.performLongClick();
        }
        /* if long click brings up a context menu, the super function
         * returns true and we're done. Otherwise, nothing happened when
         * the user clicked. */
        if (super.performLongClick()) {
            return true;
        }
        /* In the case where the application hasn't already handled the long
         * click action, look for a word under the  click. If one is found,
         * animate the text selection into view.
         * FIXME: no animation code yet */
        if (mSelectingText) return false; // long click does nothing on selection
        int x = viewToContentX((int) mLastTouchX + mScrollX);
        int y = viewToContentY((int) mLastTouchY + mScrollY);
        setUpSelect();
        if (mNativeClass != 0 && nativeWordSelection(x, y)) {
            nativeSetExtendSelection();
            WebChromeClient client = getWebChromeClient();
            if (client != null) client.onSelectionStart(this);
            return true;
        }
        notifySelectDialogDismissed();
        return false;
    }

    /**
     * Need to adjust the WebTextView after a change in zoom, since mActualScale
     * has changed.  This is especially important for password fields, which are
     * drawn by the WebTextView, since it conveys more information than what
     * webkit draws.  Thus we need to reposition it to show in the correct
     * place.
     */
    private boolean mNeedToAdjustWebTextView;

    private boolean didUpdateTextViewBounds(boolean allowIntersect) {
        Rect contentBounds = nativeFocusCandidateNodeBounds();
        Rect vBox = contentToViewRect(contentBounds);
        Rect visibleRect = new Rect();
        calcOurVisibleRect(visibleRect);
        // If the textfield is on screen, place the WebTextView in
        // its new place, accounting for our new scroll/zoom values,
        // and adjust its textsize.
        if (allowIntersect ? Rect.intersects(visibleRect, vBox)
                : visibleRect.contains(vBox)) {
            mWebTextView.setRect(vBox.left, vBox.top, vBox.width(),
                    vBox.height());
            mWebTextView.setTextSize(TypedValue.COMPLEX_UNIT_PX,
                    contentToViewDimension(
                    nativeFocusCandidateTextSize()));
            return true;
        } else {
            // The textfield is now off screen.  The user probably
            // was not zooming to see the textfield better.  Remove
            // the WebTextView.  If the user types a key, and the
            // textfield is still in focus, we will reconstruct
            // the WebTextView and scroll it back on screen.
            mWebTextView.remove();
            return false;
        }
    }

    private void drawExtras(Canvas canvas, int extras, boolean animationsRunning) {
        // If mNativeClass is 0, we should not reach here, so we do not
        // need to check it again.
        if (animationsRunning) {
            canvas.setDrawFilter(mWebViewCore.mZoomFilter);
        }
        nativeDrawExtras(canvas, extras);
        canvas.setDrawFilter(null);
    }

    private void drawCoreAndCursorRing(Canvas canvas, int color,
        boolean drawCursorRing) {
        if (mDrawHistory) {
            canvas.scale(mZoomManager.mActualScale, mZoomManager.mActualScale);
            canvas.drawPicture(mHistoryPicture);
            return;
        }

        boolean animateZoom = mZoomManager.isZoomAnimating();
        boolean animateScroll = ((!mScroller.isFinished()
                || mVelocityTracker != null)
                && (mTouchMode != TOUCH_DRAG_MODE ||
                mHeldMotionless != MOTIONLESS_TRUE))
                || mDeferTouchMode == TOUCH_DRAG_MODE;
        if (mTouchMode == TOUCH_DRAG_MODE) {
            if (mHeldMotionless == MOTIONLESS_PENDING) {
                mPrivateHandler.removeMessages(DRAG_HELD_MOTIONLESS);
                mPrivateHandler.removeMessages(AWAKEN_SCROLL_BARS);
                mHeldMotionless = MOTIONLESS_FALSE;
            }
            if (mHeldMotionless == MOTIONLESS_FALSE) {
                mPrivateHandler.sendMessageDelayed(mPrivateHandler
                        .obtainMessage(DRAG_HELD_MOTIONLESS), MOTIONLESS_TIME);
                mHeldMotionless = MOTIONLESS_PENDING;
            }
        }
        if (animateZoom) {
            final float[] zoomValues = mZoomManager.animateZoom();
            final boolean isStillAnimating = mZoomManager.isZoomAnimating();

            if (isStillAnimating) {
                invalidate();
            } else {
                WebViewCore.resumeUpdatePicture(mWebViewCore);
                // call invalidate() again to draw with the final filters
                invalidate();
                if (mNeedToAdjustWebTextView) {
                    mNeedToAdjustWebTextView = false;
                    if (didUpdateTextViewBounds(false)
                            && nativeFocusCandidateIsPassword()) {
                        // If it is a password field, start drawing the
                        // WebTextView once again.
                        mWebTextView.setInPassword(true);
                    }
                }
            }

            canvas.translate(zoomValues[0], zoomValues[1]);
            canvas.scale(zoomValues[2], zoomValues[2]);

            if (inEditingMode() && !mNeedToAdjustWebTextView && isStillAnimating) {
                // The WebTextView is up.  Keep track of this so we can adjust
                // its size and placement when we finish zooming
                mNeedToAdjustWebTextView = true;
                // If it is in password mode, turn it off so it does not draw
                // misplaced.
                if (nativeFocusCandidateIsPassword()) {
                    mWebTextView.setInPassword(false);
                }
            }
        } else {
            canvas.scale(mZoomManager.mActualScale, mZoomManager.mActualScale);
        }

        boolean UIAnimationsRunning = false;
        // Currently for each draw we compute the animation values;
        // We may in the future decide to do that independently.
        if (mNativeClass != 0 && nativeEvaluateLayersAnimations()) {
            UIAnimationsRunning = true;
            // If we have unfinished (or unstarted) animations,
            // we ask for a repaint.
            invalidate();
        }
        mWebViewCore.drawContentPicture(canvas, color,
                (animateZoom || mZoomManager.mPreviewZoomOnly || UIAnimationsRunning),
                animateScroll);
        if (mNativeClass == 0) return;
        // decide which adornments to draw
        int extras = DRAW_EXTRAS_NONE;
        if (mFindIsUp) {
                extras = DRAW_EXTRAS_FIND;
        } else if (mSelectingText) {
            extras = DRAW_EXTRAS_SELECTION;
            nativeSetSelectionPointer(mDrawSelectionPointer,
                    mZoomManager.mInvActualScale,
                    mSelectX, mSelectY - getTitleHeight());
        } else if (drawCursorRing) {
            extras = DRAW_EXTRAS_CURSOR_RING;
        }
        drawExtras(canvas, extras, UIAnimationsRunning);

        if (extras == DRAW_EXTRAS_CURSOR_RING) {
            if (mTouchMode == TOUCH_SHORTPRESS_START_MODE) {
                mTouchMode = TOUCH_SHORTPRESS_MODE;
            }
        }
        if (mFocusSizeChanged) {
            mFocusSizeChanged = false;
            // If we are zooming, this will get handled above, when the zoom
            // finishes.  We also do not need to do this unless the WebTextView
            // is showing.
            if (!animateZoom && inEditingMode()) {
                didUpdateTextViewBounds(true);
            }
        }
    }

    // draw history
    private boolean mDrawHistory = false;
    private Picture mHistoryPicture = null;
    private int mHistoryWidth = 0;
    private int mHistoryHeight = 0;

    // Only check the flag, can be called from WebCore thread
    boolean drawHistory() {
        return mDrawHistory;
    }

    int getHistoryPictureWidth() {
        return (mHistoryPicture != null) ? mHistoryPicture.getWidth() : 0;
    }

    // Should only be called in UI thread
    void switchOutDrawHistory() {
        if (null == mWebViewCore) return; // CallbackProxy may trigger this
        if (mDrawHistory && mWebViewCore.pictureReady()) {
            mDrawHistory = false;
            mHistoryPicture = null;
            invalidate();
            int oldScrollX = mScrollX;
            int oldScrollY = mScrollY;
            mScrollX = pinLocX(mScrollX);
            mScrollY = pinLocY(mScrollY);
            if (oldScrollX != mScrollX || oldScrollY != mScrollY) {
                mUserScroll = false;
                mWebViewCore.sendMessage(EventHub.SYNC_SCROLL, oldScrollX,
                        oldScrollY);
                onScrollChanged(mScrollX, mScrollY, oldScrollX, oldScrollY);
            } else {
                sendOurVisibleRect();
            }
        }
    }

    WebViewCore.CursorData cursorData() {
        WebViewCore.CursorData result = new WebViewCore.CursorData();
        result.mMoveGeneration = nativeMoveGeneration();
        result.mFrame = nativeCursorFramePointer();
        Point position = nativeCursorPosition();
        result.mX = position.x;
        result.mY = position.y;
        return result;
    }

    /**
     *  Delete text from start to end in the focused textfield. If there is no
     *  focus, or if start == end, silently fail.  If start and end are out of
     *  order, swap them.
     *  @param  start   Beginning of selection to delete.
     *  @param  end     End of selection to delete.
     */
    /* package */ void deleteSelection(int start, int end) {
        mTextGeneration++;
        WebViewCore.TextSelectionData data
                = new WebViewCore.TextSelectionData(start, end);
        mWebViewCore.sendMessage(EventHub.DELETE_SELECTION, mTextGeneration, 0,
                data);
    }

    /**
     *  Set the selection to (start, end) in the focused textfield. If start and
     *  end are out of order, swap them.
     *  @param  start   Beginning of selection.
     *  @param  end     End of selection.
     */
    /* package */ void setSelection(int start, int end) {
        if (mWebViewCore != null) {
            mWebViewCore.sendMessage(EventHub.SET_SELECTION, start, end);
        }
    }

    @Override
    public InputConnection onCreateInputConnection(EditorInfo outAttrs) {
      InputConnection connection = super.onCreateInputConnection(outAttrs);
      outAttrs.imeOptions |= EditorInfo.IME_FLAG_NO_FULLSCREEN;
      return connection;
    }

    /**
     * Called in response to a message from webkit telling us that the soft
     * keyboard should be launched.
     */
    private void displaySoftKeyboard(boolean isTextView) {
        InputMethodManager imm = (InputMethodManager)
                getContext().getSystemService(Context.INPUT_METHOD_SERVICE);

        // bring it back to the default scale so that user can enter text
        boolean zoom = mZoomManager.mActualScale < mZoomManager.getDefaultScale();
        if (zoom) {
            mZoomManager.setZoomCenter(mLastTouchX, mLastTouchY);
            mZoomManager.mInZoomOverview = false;
            mZoomManager.setZoomScale(mZoomManager.getDefaultScale(), false);
        }
        if (isTextView) {
            rebuildWebTextView();
            if (inEditingMode()) {
                imm.showSoftInput(mWebTextView, 0);
                if (zoom) {
                    didUpdateTextViewBounds(true);
                }
                return;
            }
        }
        // Used by plugins.
        // Also used if the navigation cache is out of date, and
        // does not recognize that a textfield is in focus.  In that
        // case, use WebView as the targeted view.
        // see http://b/issue?id=2457459
        imm.showSoftInput(this, 0);
    }

    // Called by WebKit to instruct the UI to hide the keyboard
    private void hideSoftKeyboard() {
        InputMethodManager imm = (InputMethodManager)
                getContext().getSystemService(Context.INPUT_METHOD_SERVICE);

        imm.hideSoftInputFromWindow(this.getWindowToken(), 0);
    }

    /*
     * This method checks the current focus and cursor and potentially rebuilds
     * mWebTextView to have the appropriate properties, such as password,
     * multiline, and what text it contains.  It also removes it if necessary.
     */
    /* package */ void rebuildWebTextView() {
        // If the WebView does not have focus, do nothing until it gains focus.
        if (!hasFocus() && (null == mWebTextView || !mWebTextView.hasFocus())) {
            return;
        }
        boolean alreadyThere = inEditingMode();
        // inEditingMode can only return true if mWebTextView is non-null,
        // so we can safely call remove() if (alreadyThere)
        if (0 == mNativeClass || !nativeFocusCandidateIsTextInput()) {
            if (alreadyThere) {
                mWebTextView.remove();
            }
            return;
        }
        // At this point, we know we have found an input field, so go ahead
        // and create the WebTextView if necessary.
        if (mWebTextView == null) {
            mWebTextView = new WebTextView(mContext, WebView.this);
            // Initialize our generation number.
            mTextGeneration = 0;
        }
        mWebTextView.setTextSize(TypedValue.COMPLEX_UNIT_PX,
                contentToViewDimension(nativeFocusCandidateTextSize()));
        Rect visibleRect = new Rect();
        calcOurContentVisibleRect(visibleRect);
        // Note that sendOurVisibleRect calls viewToContent, so the coordinates
        // should be in content coordinates.
        Rect bounds = nativeFocusCandidateNodeBounds();
        Rect vBox = contentToViewRect(bounds);
        mWebTextView.setRect(vBox.left, vBox.top, vBox.width(), vBox.height());
        if (!Rect.intersects(bounds, visibleRect)) {
            mWebTextView.bringIntoView();
        }
        String text = nativeFocusCandidateText();
        int nodePointer = nativeFocusCandidatePointer();
        if (alreadyThere && mWebTextView.isSameTextField(nodePointer)) {
            // It is possible that we have the same textfield, but it has moved,
            // i.e. In the case of opening/closing the screen.
            // In that case, we need to set the dimensions, but not the other
            // aspects.
            // If the text has been changed by webkit, update it.  However, if
            // there has been more UI text input, ignore it.  We will receive
            // another update when that text is recognized.
            if (text != null && !text.equals(mWebTextView.getText().toString())
                    && nativeTextGeneration() == mTextGeneration) {
                mWebTextView.setTextAndKeepSelection(text);
            }
        } else {
            mWebTextView.setGravity(nativeFocusCandidateIsRtlText() ?
                    Gravity.RIGHT : Gravity.NO_GRAVITY);
            // This needs to be called before setType, which may call
            // requestFormData, and it needs to have the correct nodePointer.
            mWebTextView.setNodePointer(nodePointer);
            mWebTextView.setType(nativeFocusCandidateType());
            Rect paddingRect = nativeFocusCandidatePaddingRect();
            if (paddingRect != null) {
                // Use contentToViewDimension since these are the dimensions of
                // the padding.
                mWebTextView.setPadding(
                        contentToViewDimension(paddingRect.left),
                        contentToViewDimension(paddingRect.top),
                        contentToViewDimension(paddingRect.right),
                        contentToViewDimension(paddingRect.bottom));
            }
            if (null == text) {
                if (DebugFlags.WEB_VIEW) {
                    Log.v(LOGTAG, "rebuildWebTextView null == text");
                }
                text = "";
            }
            mWebTextView.setTextAndKeepSelection(text);
            InputMethodManager imm = InputMethodManager.peekInstance();
            if (imm != null && imm.isActive(mWebTextView)) {
                imm.restartInput(mWebTextView);
            }
        }
        mWebTextView.requestFocus();
    }

    /**
     * Called by WebTextView to find saved form data associated with the
     * textfield
     * @param name Name of the textfield.
     * @param nodePointer Pointer to the node of the textfield, so it can be
     *          compared to the currently focused textfield when the data is
     *          retrieved.
     */
    /* package */ void requestFormData(String name, int nodePointer) {
        if (mWebViewCore.getSettings().getSaveFormData()) {
            Message update = mPrivateHandler.obtainMessage(REQUEST_FORM_DATA);
            update.arg1 = nodePointer;
            RequestFormData updater = new RequestFormData(name, getUrl(),
                    update);
            Thread t = new Thread(updater);
            t.start();
        }
    }

    /**
     * Pass a message to find out the <label> associated with the <input>
     * identified by nodePointer
     * @param framePointer Pointer to the frame containing the <input> node
     * @param nodePointer Pointer to the node for which a <label> is desired.
     */
    /* package */ void requestLabel(int framePointer, int nodePointer) {
        mWebViewCore.sendMessage(EventHub.REQUEST_LABEL, framePointer,
                nodePointer);
    }

    /*
     * This class requests an Adapter for the WebTextView which shows past
     * entries stored in the database.  It is a Runnable so that it can be done
     * in its own thread, without slowing down the UI.
     */
    private class RequestFormData implements Runnable {
        private String mName;
        private String mUrl;
        private Message mUpdateMessage;

        public RequestFormData(String name, String url, Message msg) {
            mName = name;
            mUrl = url;
            mUpdateMessage = msg;
        }

        public void run() {
            ArrayList<String> pastEntries = mDatabase.getFormData(mUrl, mName);
            if (pastEntries.size() > 0) {
                AutoCompleteAdapter adapter = new
                        AutoCompleteAdapter(mContext, pastEntries);
                mUpdateMessage.obj = adapter;
                mUpdateMessage.sendToTarget();
            }
        }
    }

    /**
     * Dump the display tree to "/sdcard/displayTree.txt"
     *
     * @hide debug only
     */
    public void dumpDisplayTree() {
        nativeDumpDisplayTree(getUrl());
    }

    /**
     * Dump the dom tree to adb shell if "toFile" is False, otherwise dump it to
     * "/sdcard/domTree.txt"
     *
     * @hide debug only
     */
    public void dumpDomTree(boolean toFile) {
        mWebViewCore.sendMessage(EventHub.DUMP_DOMTREE, toFile ? 1 : 0, 0);
    }

    /**
     * Dump the render tree to adb shell if "toFile" is False, otherwise dump it
     * to "/sdcard/renderTree.txt"
     *
     * @hide debug only
     */
    public void dumpRenderTree(boolean toFile) {
        mWebViewCore.sendMessage(EventHub.DUMP_RENDERTREE, toFile ? 1 : 0, 0);
    }

    /**
     * Dump the V8 counters to standard output.
     * Note that you need a build with V8 and WEBCORE_INSTRUMENTATION set to
     * true. Otherwise, this will do nothing.
     *
     * @hide debug only
     */
    public void dumpV8Counters() {
        mWebViewCore.sendMessage(EventHub.DUMP_V8COUNTERS);
    }

    // This is used to determine long press with the center key.  Does not
    // affect long press with the trackball/touch.
    private boolean mGotCenterDown = false;

    @Override
    public boolean onKeyMultiple(int keyCode, int repeatCount, KeyEvent event) {
        // send complex characters to webkit for use by JS and plugins
        if (keyCode == KeyEvent.KEYCODE_UNKNOWN && event.getCharacters() != null) {
            // pass the key to DOM
            mWebViewCore.sendMessage(EventHub.KEY_DOWN, event);
            mWebViewCore.sendMessage(EventHub.KEY_UP, event);
            // return true as DOM handles the key
            return true;
        }
        return false;
    }

    @Override
    public boolean onKeyDown(int keyCode, KeyEvent event) {
        if (DebugFlags.WEB_VIEW) {
            Log.v(LOGTAG, "keyDown at " + System.currentTimeMillis()
                    + ", " + event + ", unicode=" + event.getUnicodeChar());
        }

        if (mNativeClass == 0) {
            return false;
        }

        // do this hack up front, so it always works, regardless of touch-mode
        if (AUTO_REDRAW_HACK && (keyCode == KeyEvent.KEYCODE_CALL)) {
            mAutoRedraw = !mAutoRedraw;
            if (mAutoRedraw) {
                invalidate();
            }
            return true;
        }

        // Bubble up the key event if
        // 1. it is a system key; or
        // 2. the host application wants to handle it;
        // 3. the accessibility injector is present and wants to handle it;
        if (event.isSystem()
                || mCallbackProxy.uiOverrideKeyEvent(event)
                || (mAccessibilityInjector != null && mAccessibilityInjector.onKeyEvent(event))) {
            return false;
        }

        if (keyCode == KeyEvent.KEYCODE_SHIFT_LEFT
                || keyCode == KeyEvent.KEYCODE_SHIFT_RIGHT) {
            if (nativePageShouldHandleShiftAndArrows()) {
                mShiftIsPressed = true;
            } else if (!nativeCursorWantsKeyEvents() && !mSelectingText) {
                setUpSelect();
            }
        }

        if (keyCode >= KeyEvent.KEYCODE_DPAD_UP
                && keyCode <= KeyEvent.KEYCODE_DPAD_RIGHT) {
            switchOutDrawHistory();
            if (nativePageShouldHandleShiftAndArrows()) {
                letPageHandleNavKey(keyCode, event.getEventTime(), true);
                return true;
            }
            if (mSelectingText) {
                int xRate = keyCode == KeyEvent.KEYCODE_DPAD_LEFT
                    ? -1 : keyCode == KeyEvent.KEYCODE_DPAD_RIGHT ? 1 : 0;
                int yRate = keyCode == KeyEvent.KEYCODE_DPAD_UP ?
                    -1 : keyCode == KeyEvent.KEYCODE_DPAD_DOWN ? 1 : 0;
                int multiplier = event.getRepeatCount() + 1;
                moveSelection(xRate * multiplier, yRate * multiplier);
                return true;
            }
            if (navHandledKey(keyCode, 1, false, event.getEventTime())) {
                playSoundEffect(keyCodeToSoundsEffect(keyCode));
                return true;
            }
            // Bubble up the key event as WebView doesn't handle it
            return false;
        }

        if (keyCode == KeyEvent.KEYCODE_DPAD_CENTER) {
            switchOutDrawHistory();
            if (event.getRepeatCount() == 0) {
                if (mSelectingText) {
                    return true; // discard press if copy in progress
                }
                mGotCenterDown = true;
                mPrivateHandler.sendMessageDelayed(mPrivateHandler
                        .obtainMessage(LONG_PRESS_CENTER), LONG_PRESS_TIMEOUT);
                // Already checked mNativeClass, so we do not need to check it
                // again.
                nativeRecordButtons(hasFocus() && hasWindowFocus(), true, true);
                return true;
            }
            // Bubble up the key event as WebView doesn't handle it
            return false;
        }

        if (keyCode != KeyEvent.KEYCODE_SHIFT_LEFT
                && keyCode != KeyEvent.KEYCODE_SHIFT_RIGHT) {
            // turn off copy select if a shift-key combo is pressed
            selectionDone();
            mShiftIsPressed = false;
        }

        if (getSettings().getNavDump()) {
            switch (keyCode) {
                case KeyEvent.KEYCODE_4:
                    dumpDisplayTree();
                    break;
                case KeyEvent.KEYCODE_5:
                case KeyEvent.KEYCODE_6:
                    dumpDomTree(keyCode == KeyEvent.KEYCODE_5);
                    break;
                case KeyEvent.KEYCODE_7:
                case KeyEvent.KEYCODE_8:
                    dumpRenderTree(keyCode == KeyEvent.KEYCODE_7);
                    break;
                case KeyEvent.KEYCODE_9:
                    nativeInstrumentReport();
                    return true;
            }
        }

        if (nativeCursorIsTextInput()) {
            // This message will put the node in focus, for the DOM's notion
            // of focus, and make the focuscontroller active
            mWebViewCore.sendMessage(EventHub.CLICK, nativeCursorFramePointer(),
                    nativeCursorNodePointer());
            // This will bring up the WebTextView and put it in focus, for
            // our view system's notion of focus
            rebuildWebTextView();
            // Now we need to pass the event to it
            if (inEditingMode()) {
                mWebTextView.setDefaultSelection();
                return mWebTextView.dispatchKeyEvent(event);
            }
        } else if (nativeHasFocusNode()) {
            // In this case, the cursor is not on a text input, but the focus
            // might be.  Check it, and if so, hand over to the WebTextView.
            rebuildWebTextView();
            if (inEditingMode()) {
                mWebTextView.setDefaultSelection();
                return mWebTextView.dispatchKeyEvent(event);
            }
        }

        // TODO: should we pass all the keys to DOM or check the meta tag
        if (nativeCursorWantsKeyEvents() || true) {
            // pass the key to DOM
            mWebViewCore.sendMessage(EventHub.KEY_DOWN, event);
            // return true as DOM handles the key
            return true;
        }

        // Bubble up the key event as WebView doesn't handle it
        return false;
    }

    @Override
    public boolean onKeyUp(int keyCode, KeyEvent event) {
        if (DebugFlags.WEB_VIEW) {
            Log.v(LOGTAG, "keyUp at " + System.currentTimeMillis()
                    + ", " + event + ", unicode=" + event.getUnicodeChar());
        }

        if (mNativeClass == 0) {
            return false;
        }

        // special CALL handling when cursor node's href is "tel:XXX"
        if (keyCode == KeyEvent.KEYCODE_CALL && nativeHasCursorNode()) {
            String text = nativeCursorText();
            if (!nativeCursorIsTextInput() && text != null
                    && text.startsWith(SCHEME_TEL)) {
                Intent intent = new Intent(Intent.ACTION_DIAL, Uri.parse(text));
                getContext().startActivity(intent);
                return true;
            }
        }

        // Bubble up the key event if
        // 1. it is a system key; or
        // 2. the host application wants to handle it;
        // 3. the accessibility injector is present and wants to handle it;
        if (event.isSystem()
                || mCallbackProxy.uiOverrideKeyEvent(event)
                || (mAccessibilityInjector != null && mAccessibilityInjector.onKeyEvent(event))) {
            return false;
        }

        if (keyCode == KeyEvent.KEYCODE_SHIFT_LEFT
                || keyCode == KeyEvent.KEYCODE_SHIFT_RIGHT) {
            if (nativePageShouldHandleShiftAndArrows()) {
                mShiftIsPressed = false;
            } else if (copySelection()) {
                selectionDone();
                return true;
            }
        }

        if (keyCode >= KeyEvent.KEYCODE_DPAD_UP
                && keyCode <= KeyEvent.KEYCODE_DPAD_RIGHT) {
            if (nativePageShouldHandleShiftAndArrows()) {
                letPageHandleNavKey(keyCode, event.getEventTime(), false);
                return true;
            }
            // always handle the navigation keys in the UI thread
            // Bubble up the key event as WebView doesn't handle it
            return false;
        }

        if (keyCode == KeyEvent.KEYCODE_DPAD_CENTER) {
            // remove the long press message first
            mPrivateHandler.removeMessages(LONG_PRESS_CENTER);
            mGotCenterDown = false;

            if (mSelectingText) {
                if (mExtendSelection) {
                    copySelection();
                    selectionDone();
                } else {
                    mExtendSelection = true;
                    nativeSetExtendSelection();
                    invalidate(); // draw the i-beam instead of the arrow
                }
                return true; // discard press if copy in progress
            }

            // perform the single click
            Rect visibleRect = sendOurVisibleRect();
            // Note that sendOurVisibleRect calls viewToContent, so the
            // coordinates should be in content coordinates.
            if (!nativeCursorIntersects(visibleRect)) {
                return false;
            }
            WebViewCore.CursorData data = cursorData();
            mWebViewCore.sendMessage(EventHub.SET_MOVE_MOUSE, data);
            playSoundEffect(SoundEffectConstants.CLICK);
            if (nativeCursorIsTextInput()) {
                rebuildWebTextView();
                centerKeyPressOnTextField();
                if (inEditingMode()) {
                    mWebTextView.setDefaultSelection();
                }
                return true;
            }
            clearTextEntry(true);
            nativeSetFollowedLink(true);
            if (!mCallbackProxy.uiOverrideUrlLoading(nativeCursorText())) {
                mWebViewCore.sendMessage(EventHub.CLICK, data.mFrame,
                        nativeCursorNodePointer());
            }
            return true;
        }

        // TODO: should we pass all the keys to DOM or check the meta tag
        if (nativeCursorWantsKeyEvents() || true) {
            // pass the key to DOM
            mWebViewCore.sendMessage(EventHub.KEY_UP, event);
            // return true as DOM handles the key
            return true;
        }

        // Bubble up the key event as WebView doesn't handle it
        return false;
    }

    /**
     * @hide pending API council approval.
     */
    public void setUpSelect() {
        if (0 == mNativeClass) return; // client isn't initialized
        if (inFullScreenMode()) return;
        if (mSelectingText) return;
        mExtendSelection = false;
        mSelectingText = mDrawSelectionPointer = true;
        // don't let the picture change during text selection
        WebViewCore.pauseUpdatePicture(mWebViewCore);
        nativeResetSelection();
        if (nativeHasCursorNode()) {
            Rect rect = nativeCursorNodeBounds();
            mSelectX = contentToViewX(rect.left);
            mSelectY = contentToViewY(rect.top);
        } else if (mLastTouchY > getVisibleTitleHeight()) {
            mSelectX = mScrollX + (int) mLastTouchX;
            mSelectY = mScrollY + (int) mLastTouchY;
        } else {
            mSelectX = mScrollX + getViewWidth() / 2;
            mSelectY = mScrollY + getViewHeightWithTitle() / 2;
        }
        nativeHideCursor();
    }

    /**
     * Use this method to put the WebView into text selection mode.
     * Do not rely on this functionality; it will be deprecated in the future.
     */
    public void emulateShiftHeld() {
        setUpSelect();
    }

    /**
     * @hide pending API council approval.
     */
    public void selectAll() {
        if (0 == mNativeClass) return; // client isn't initialized
        if (inFullScreenMode()) return;
        if (!mSelectingText) setUpSelect();
        nativeSelectAll();
        mDrawSelectionPointer = false;
        mExtendSelection = true;
        invalidate();
    }

    /**
     * @hide pending API council approval.
     */
    public boolean selectDialogIsUp() {
        return mSelectingText;
    }

    /**
     * @hide pending API council approval.
     */
    public void notifySelectDialogDismissed() {
        mSelectingText = false;
        WebViewCore.resumeUpdatePicture(mWebViewCore);
    }

    /**
     * @hide pending API council approval.
     */
    public void selectionDone() {
        if (mSelectingText) {
            WebChromeClient client = getWebChromeClient();
            if (client != null) client.onSelectionDone(this);
            invalidate(); // redraw without selection
            notifySelectDialogDismissed();
        }
    }

    /**
     * @hide pending API council approval.
     */
    public boolean copySelection() {
        boolean copiedSomething = false;
        String selection = getSelection();
        if (selection != "") {
            if (DebugFlags.WEB_VIEW) {
                Log.v(LOGTAG, "copySelection \"" + selection + "\"");
            }
            Toast.makeText(mContext
                    , com.android.internal.R.string.text_copied
                    , Toast.LENGTH_SHORT).show();
            copiedSomething = true;
            try {
                IClipboard clip = IClipboard.Stub.asInterface(
                        ServiceManager.getService("clipboard"));
                clip.setClipboardText(selection);
            } catch (android.os.RemoteException e) {
                Log.e(LOGTAG, "Clipboard failed", e);
            }
        }
        invalidate(); // remove selection region and pointer
        return copiedSomething;
    }

    /**
     * @hide pending API council approval.
     */
    public String getSelection() {
        if (mNativeClass == 0) return "";
        return nativeGetSelection();
    }

    @Override
    protected void onAttachedToWindow() {
        super.onAttachedToWindow();
        if (hasWindowFocus()) setActive(true);
    }

    @Override
    protected void onDetachedFromWindow() {
        clearHelpers();
        mZoomManager.dismissZoomPicker();
        if (hasWindowFocus()) setActive(false);
        super.onDetachedFromWindow();
    }

    @Override
    protected void onVisibilityChanged(View changedView, int visibility) {
        super.onVisibilityChanged(changedView, visibility);
        if (visibility != View.VISIBLE) {
            mZoomManager.dismissZoomPicker();
        }
    }

    /**
     * @deprecated WebView no longer needs to implement
     * ViewGroup.OnHierarchyChangeListener.  This method does nothing now.
     */
    @Deprecated
    public void onChildViewAdded(View parent, View child) {}

    /**
     * @deprecated WebView no longer needs to implement
     * ViewGroup.OnHierarchyChangeListener.  This method does nothing now.
     */
    @Deprecated
    public void onChildViewRemoved(View p, View child) {}

    /**
     * @deprecated WebView should not have implemented
     * ViewTreeObserver.OnGlobalFocusChangeListener.  This method
     * does nothing now.
     */
    @Deprecated
    public void onGlobalFocusChanged(View oldFocus, View newFocus) {
    }

    private void setActive(boolean active) {
        if (active) {
            if (hasFocus()) {
                // If our window regained focus, and we have focus, then begin
                // drawing the cursor ring
                mDrawCursorRing = true;
                if (mNativeClass != 0) {
                    nativeRecordButtons(true, false, true);
                    if (inEditingMode()) {
                        mWebViewCore.sendMessage(EventHub.SET_ACTIVE, 1, 0);
                    }
                }
            } else {
                // If our window gained focus, but we do not have it, do not
                // draw the cursor ring.
                mDrawCursorRing = false;
                // We do not call nativeRecordButtons here because we assume
                // that when we lost focus, or window focus, it got called with
                // false for the first parameter
            }
        } else {
            if (!mZoomManager.isZoomPickerVisible()) {
                /*
                 * The external zoom controls come in their own window, so our
                 * window loses focus. Our policy is to not draw the cursor ring
                 * if our window is not focused, but this is an exception since
                 * the user can still navigate the web page with the zoom
                 * controls showing.
                 */
                mDrawCursorRing = false;
            }
            mGotKeyDown = false;
            mShiftIsPressed = false;
            mPrivateHandler.removeMessages(SWITCH_TO_LONGPRESS);
            mTouchMode = TOUCH_DONE_MODE;
            if (mNativeClass != 0) {
                nativeRecordButtons(false, false, true);
            }
            setFocusControllerInactive();
        }
        invalidate();
    }

    // To avoid drawing the cursor ring, and remove the TextView when our window
    // loses focus.
    @Override
    public void onWindowFocusChanged(boolean hasWindowFocus) {
        setActive(hasWindowFocus);
        if (hasWindowFocus) {
            JWebCoreJavaBridge.setActiveWebView(this);
        } else {
            JWebCoreJavaBridge.removeActiveWebView(this);
        }
        super.onWindowFocusChanged(hasWindowFocus);
    }

    /*
     * Pass a message to WebCore Thread, telling the WebCore::Page's
     * FocusController to be  "inactive" so that it will
     * not draw the blinking cursor.  It gets set to "active" to draw the cursor
     * in WebViewCore.cpp, when the WebCore thread receives key events/clicks.
     */
    /* package */ void setFocusControllerInactive() {
        // Do not need to also check whether mWebViewCore is null, because
        // mNativeClass is only set if mWebViewCore is non null
        if (mNativeClass == 0) return;
        mWebViewCore.sendMessage(EventHub.SET_ACTIVE, 0, 0);
    }

    @Override
    protected void onFocusChanged(boolean focused, int direction,
            Rect previouslyFocusedRect) {
        if (DebugFlags.WEB_VIEW) {
            Log.v(LOGTAG, "MT focusChanged " + focused + ", " + direction);
        }
        if (focused) {
            // When we regain focus, if we have window focus, resume drawing
            // the cursor ring
            if (hasWindowFocus()) {
                mDrawCursorRing = true;
                if (mNativeClass != 0) {
                    nativeRecordButtons(true, false, true);
                }
            //} else {
                // The WebView has gained focus while we do not have
                // windowfocus.  When our window lost focus, we should have
                // called nativeRecordButtons(false...)
            }
        } else {
            // When we lost focus, unless focus went to the TextView (which is
            // true if we are in editing mode), stop drawing the cursor ring.
            if (!inEditingMode()) {
                mDrawCursorRing = false;
                if (mNativeClass != 0) {
                    nativeRecordButtons(false, false, true);
                }
                setFocusControllerInactive();
            }
            mGotKeyDown = false;
        }

        super.onFocusChanged(focused, direction, previouslyFocusedRect);
    }

    /**
     * @hide
     */
    @Override
    protected boolean setFrame(int left, int top, int right, int bottom) {
        boolean changed = super.setFrame(left, top, right, bottom);
        if (!changed && mHeightCanMeasure) {
            // When mHeightCanMeasure is true, we will set mLastHeightSent to 0
            // in WebViewCore after we get the first layout. We do call
            // requestLayout() when we get contentSizeChanged(). But the View
            // system won't call onSizeChanged if the dimension is not changed.
            // In this case, we need to call sendViewSizeZoom() explicitly to
            // notify the WebKit about the new dimensions.
            sendViewSizeZoom(false);
        }
        return changed;
    }

    @Override
    protected void onSizeChanged(int w, int h, int ow, int oh) {
        super.onSizeChanged(w, h, ow, oh);

        // adjust the max viewport width depending on the view dimensions. This
        // is to ensure the scaling is not going insane. So do not shrink it if
        // the view size is temporarily smaller, e.g. when soft keyboard is up.
        int newMaxViewportWidth = (int) (Math.max(w, h) / ZoomManager.DEFAULT_MIN_ZOOM_SCALE);
        if (newMaxViewportWidth > sMaxViewportWidth) {
            sMaxViewportWidth = newMaxViewportWidth;
        }

        mZoomManager.onSizeChanged(w, h, ow, oh);
    }

    @Override
    protected void onScrollChanged(int l, int t, int oldl, int oldt) {
        super.onScrollChanged(l, t, oldl, oldt);
        if (!mInOverScrollMode) {
            sendOurVisibleRect();
            // update WebKit if visible title bar height changed. The logic is same
            // as getVisibleTitleHeight.
            int titleHeight = getTitleHeight();
            if (Math.max(titleHeight - t, 0) != Math.max(titleHeight - oldt, 0)) {
                sendViewSizeZoom(false);
            }
        }
    }

    @Override
    public boolean dispatchKeyEvent(KeyEvent event) {
        boolean dispatch = true;

        // Textfields, plugins, and contentEditable nodes need to receive the
        // shift up key even if another key was released while the shift key
        // was held down.
        if (!inEditingMode() && (mNativeClass == 0
                || !nativePageShouldHandleShiftAndArrows())) {
            if (event.getAction() == KeyEvent.ACTION_DOWN) {
                mGotKeyDown = true;
            } else {
                if (!mGotKeyDown) {
                    /*
                     * We got a key up for which we were not the recipient of
                     * the original key down. Don't give it to the view.
                     */
                    dispatch = false;
                }
                mGotKeyDown = false;
            }
        }

        if (dispatch) {
            return super.dispatchKeyEvent(event);
        } else {
            // We didn't dispatch, so let something else handle the key
            return false;
        }
    }

    // Here are the snap align logic:
    // 1. If it starts nearly horizontally or vertically, snap align;
    // 2. If there is a dramitic direction change, let it go;
    // 3. If there is a same direction back and forth, lock it.

    // adjustable parameters
    private int mMinLockSnapReverseDistance;
    private static final float MAX_SLOPE_FOR_DIAG = 1.5f;
    private static final int MIN_BREAK_SNAP_CROSS_DISTANCE = 80;

    private static int sign(float x) {
        return x > 0 ? 1 : (x < 0 ? -1 : 0);
    }

    // if the page can scroll <= this value, we won't allow the drag tracker
    // to have any effect.
    private static final int MIN_SCROLL_AMOUNT_TO_DISABLE_DRAG_TRACKER = 4;

    private class DragTrackerHandler {
        private final DragTracker mProxy;
        private final float mStartY, mStartX;
        private final float mMinDY, mMinDX;
        private final float mMaxDY, mMaxDX;
        private float mCurrStretchY, mCurrStretchX;
        private int mSX, mSY;
        private Interpolator mInterp;
        private float[] mXY = new float[2];

        // inner (non-state) classes can't have enums :(
        private static final int DRAGGING_STATE = 0;
        private static final int ANIMATING_STATE = 1;
        private static final int FINISHED_STATE = 2;
        private int mState;

        public DragTrackerHandler(float x, float y, DragTracker proxy) {
            mProxy = proxy;

            int docBottom = computeRealVerticalScrollRange() + getTitleHeight();
            int viewTop = getScrollY();
            int viewBottom = viewTop + getHeight();

            mStartY = y;
            mMinDY = -viewTop;
            mMaxDY = docBottom - viewBottom;

            if (DebugFlags.DRAG_TRACKER || DEBUG_DRAG_TRACKER) {
                Log.d(DebugFlags.DRAG_TRACKER_LOGTAG, " dragtracker y= " + y +
                      " up/down= " + mMinDY + " " + mMaxDY);
            }

            int docRight = computeRealHorizontalScrollRange();
            int viewLeft = getScrollX();
            int viewRight = viewLeft + getWidth();
            mStartX = x;
            mMinDX = -viewLeft;
            mMaxDX = docRight - viewRight;

            mState = DRAGGING_STATE;
            mProxy.onStartDrag(x, y);

            // ensure we buildBitmap at least once
            mSX = -99999;
        }

        private float computeStretch(float delta, float min, float max) {
            float stretch = 0;
            if (max - min > MIN_SCROLL_AMOUNT_TO_DISABLE_DRAG_TRACKER) {
                if (delta < min) {
                    stretch = delta - min;
                } else if (delta > max) {
                    stretch = delta - max;
                }
            }
            return stretch;
        }

        public void dragTo(float x, float y) {
            float sy = computeStretch(mStartY - y, mMinDY, mMaxDY);
            float sx = computeStretch(mStartX - x, mMinDX, mMaxDX);

            if ((mSnapScrollMode & SNAP_X) != 0) {
                sy = 0;
            } else if ((mSnapScrollMode & SNAP_Y) != 0) {
                sx = 0;
            }

            if (mCurrStretchX != sx || mCurrStretchY != sy) {
                mCurrStretchX = sx;
                mCurrStretchY = sy;
                if (DebugFlags.DRAG_TRACKER || DEBUG_DRAG_TRACKER) {
                    Log.d(DebugFlags.DRAG_TRACKER_LOGTAG, "---- stretch " + sx +
                          " " + sy);
                }
                if (mProxy.onStretchChange(sx, sy)) {
                    invalidate();
                }
            }
        }

        public void stopDrag() {
            final int DURATION = 200;
            int now = (int)SystemClock.uptimeMillis();
            mInterp = new Interpolator(2);
            mXY[0] = mCurrStretchX;
            mXY[1] = mCurrStretchY;
         //   float[] blend = new float[] { 0.5f, 0, 0.75f, 1 };
            float[] blend = new float[] { 0, 0.5f, 0.75f, 1 };
            mInterp.setKeyFrame(0, now, mXY, blend);
            float[] zerozero = new float[] { 0, 0 };
            mInterp.setKeyFrame(1, now + DURATION, zerozero, null);
            mState = ANIMATING_STATE;

            if (DebugFlags.DRAG_TRACKER || DEBUG_DRAG_TRACKER) {
                Log.d(DebugFlags.DRAG_TRACKER_LOGTAG, "----- stopDrag, starting animation");
            }
        }

        // Call this after each draw. If it ruturns null, the tracker is done
        public boolean isFinished() {
            return mState == FINISHED_STATE;
        }

        private int hiddenHeightOfTitleBar() {
            return getTitleHeight() - getVisibleTitleHeight();
        }

        // need a way to know if 565 or 8888 is the right config for
        // capturing the display and giving it to the drag proxy
        private Bitmap.Config offscreenBitmapConfig() {
            // hard code 565 for now
            return Bitmap.Config.RGB_565;
        }

        /*  If the tracker draws, then this returns true, otherwise it will
            return false, and draw nothing.
         */
        public boolean draw(Canvas canvas) {
            if (mCurrStretchX != 0 || mCurrStretchY != 0) {
                int sx = getScrollX();
                int sy = getScrollY() - hiddenHeightOfTitleBar();
                if (mSX != sx || mSY != sy) {
                    buildBitmap(sx, sy);
                    mSX = sx;
                    mSY = sy;
                }

                if (mState == ANIMATING_STATE) {
                    Interpolator.Result result = mInterp.timeToValues(mXY);
                    if (result == Interpolator.Result.FREEZE_END) {
                        mState = FINISHED_STATE;
                        return false;
                    } else {
                        mProxy.onStretchChange(mXY[0], mXY[1]);
                        invalidate();
                        // fall through to the draw
                    }
                }
                int count = canvas.save(Canvas.MATRIX_SAVE_FLAG);
                canvas.translate(sx, sy);
                mProxy.onDraw(canvas);
                canvas.restoreToCount(count);
                return true;
            }
            if (DebugFlags.DRAG_TRACKER || DEBUG_DRAG_TRACKER) {
                Log.d(DebugFlags.DRAG_TRACKER_LOGTAG, " -- draw false " +
                      mCurrStretchX + " " + mCurrStretchY);
            }
            return false;
        }

        private void buildBitmap(int sx, int sy) {
            int w = getWidth();
            int h = getViewHeight();
            Bitmap bm = Bitmap.createBitmap(w, h, offscreenBitmapConfig());
            Canvas canvas = new Canvas(bm);
            canvas.translate(-sx, -sy);
            drawContent(canvas);

            if (DebugFlags.DRAG_TRACKER || DEBUG_DRAG_TRACKER) {
                Log.d(DebugFlags.DRAG_TRACKER_LOGTAG, "--- buildBitmap " + sx +
                      " " + sy + " " + w + " " + h);
            }
            mProxy.onBitmapChange(bm);
        }
    }

    /** @hide */
    public static class DragTracker {
        public void onStartDrag(float x, float y) {}
        public boolean onStretchChange(float sx, float sy) {
            // return true to have us inval the view
            return false;
        }
        public void onStopDrag() {}
        public void onBitmapChange(Bitmap bm) {}
        public void onDraw(Canvas canvas) {}
    }

    /** @hide */
    public DragTracker getDragTracker() {
        return mDragTracker;
    }

    /** @hide */
    public void setDragTracker(DragTracker tracker) {
        mDragTracker = tracker;
    }

    private DragTracker mDragTracker;
    private DragTrackerHandler mDragTrackerHandler;

    private class ScaleDetectorListener implements
            ScaleGestureDetector.OnScaleGestureListener {

        public boolean onScaleBegin(ScaleGestureDetector detector) {
            // cancel the single touch handling
            cancelTouch();
            mZoomManager.dismissZoomPicker();
            // reset the zoom overview mode so that the page won't auto grow
            mZoomManager.mInZoomOverview = false;
            // If it is in password mode, turn it off so it does not draw
            // misplaced.
            if (inEditingMode() && nativeFocusCandidateIsPassword()) {
                mWebTextView.setInPassword(false);
            }

            mViewManager.startZoom();

            return true;
        }

        public void onScaleEnd(ScaleGestureDetector detector) {
            if (mZoomManager.mPreviewZoomOnly) {
                mZoomManager.mPreviewZoomOnly = false;
                mAnchorX = viewToContentX((int) mZoomManager.mZoomCenterX + mScrollX);
                mAnchorY = viewToContentY((int) mZoomManager.mZoomCenterY + mScrollY);
                // don't reflow when zoom in; when zoom out, do reflow if the
                // new scale is almost minimum scale;
                boolean reflowNow = !mZoomManager.canZoomOut()
                        || (mZoomManager.mActualScale <= 0.8 * mZoomManager.mTextWrapScale);
                // force zoom after mPreviewZoomOnly is set to false so that the
                // new view size will be passed to the WebKit
                mZoomManager.refreshZoomScale(reflowNow);
                // call invalidate() to draw without zoom filter
                invalidate();
            }
            // adjust the edit text view if needed
            if (inEditingMode() && didUpdateTextViewBounds(false)
                    && nativeFocusCandidateIsPassword()) {
                // If it is a password field, start drawing the
                // WebTextView once again.
                mWebTextView.setInPassword(true);
            }
            // start a drag, TOUCH_PINCH_DRAG, can't use TOUCH_INIT_MODE as it
            // may trigger the unwanted click, can't use TOUCH_DRAG_MODE as it
            // may trigger the unwanted fling.
            mTouchMode = TOUCH_PINCH_DRAG;
            mConfirmMove = true;
            startTouch(detector.getFocusX(), detector.getFocusY(),
                    mLastTouchTime);

            mViewManager.endZoom();
        }

        public boolean onScale(ScaleGestureDetector detector) {
            float scale = (float) (Math.round(detector.getScaleFactor()
                    * mZoomManager.mActualScale * 100) / 100.0);
            if (mZoomManager.willScaleTriggerZoom(scale)) {
                mZoomManager.mPreviewZoomOnly = true;
                // limit the scale change per step
                if (scale > mZoomManager.mActualScale) {
                    scale = Math.min(scale, mZoomManager.mActualScale * 1.25f);
                } else {
                    scale = Math.max(scale, mZoomManager.mActualScale * 0.8f);
                }
                mZoomManager.setZoomCenter(detector.getFocusX(), detector.getFocusY());
                mZoomManager.setZoomScale(scale, false);
                invalidate();
                return true;
            }
            return false;
        }
    }

    private boolean hitFocusedPlugin(int contentX, int contentY) {
        if (DebugFlags.WEB_VIEW) {
            Log.v(LOGTAG, "nativeFocusIsPlugin()=" + nativeFocusIsPlugin());
            Rect r = nativeFocusNodeBounds();
            Log.v(LOGTAG, "nativeFocusNodeBounds()=(" + r.left + ", " + r.top
                    + ", " + r.right + ", " + r.bottom + ")");
        }
        return nativeFocusIsPlugin()
                && nativeFocusNodeBounds().contains(contentX, contentY);
    }

    private boolean shouldForwardTouchEvent() {
        return mFullScreenHolder != null || (mForwardTouchEvents
                && !mSelectingText
                && mPreventDefault != PREVENT_DEFAULT_IGNORE);
    }

    private boolean inFullScreenMode() {
        return mFullScreenHolder != null;
    }

    @Override
    public boolean onTouchEvent(MotionEvent ev) {
        if (mNativeClass == 0 || (!isClickable() && !isLongClickable())) {
            return false;
        }

        if (DebugFlags.WEB_VIEW) {
            Log.v(LOGTAG, ev + " at " + ev.getEventTime() + " mTouchMode="
                    + mTouchMode);
        }

        int action;
        float x, y;
        long eventTime = ev.getEventTime();

        // FIXME: we may consider to give WebKit an option to handle multi-touch
        // events later.
        if (mSupportMultiTouch && ev.getPointerCount() > 1) {
            if (mAllowPanAndScale || mZoomManager.mMinZoomScale < mZoomManager.mMaxZoomScale) {
                mScaleDetector.onTouchEvent(ev);
                if (mScaleDetector.isInProgress()) {
                    mLastTouchTime = eventTime;
                    if (!mAllowPanAndScale) {
                        return true;
                    }
                    mPrivateHandler.removeMessages(SWITCH_TO_SHORTPRESS);
                    mPrivateHandler.removeMessages(SWITCH_TO_LONGPRESS);
                }
                x = mScaleDetector.getFocusX();
                y = mScaleDetector.getFocusY();
                action = ev.getAction() & MotionEvent.ACTION_MASK;
                if (action == MotionEvent.ACTION_POINTER_DOWN) {
                    cancelTouch();
                    action = MotionEvent.ACTION_DOWN;
                } else if (action == MotionEvent.ACTION_POINTER_UP) {
                    // set mLastTouchX/Y to the remaining point
                    mLastTouchX = x;
                    mLastTouchY = y;
                } else if (action == MotionEvent.ACTION_MOVE) {
                    // negative x or y indicate it is on the edge, skip it.
                    if (x < 0 || y < 0) {
                        return true;
                    }
                }
            } else {
                // if the page disallow zoom, skip multi-pointer action
                return true;
            }
        } else {
            action = ev.getAction();
            x = ev.getX();
            y = ev.getY();
        }

        // Due to the touch screen edge effect, a touch closer to the edge
        // always snapped to the edge. As getViewWidth() can be different from
        // getWidth() due to the scrollbar, adjusting the point to match
        // getViewWidth(). Same applied to the height.
        if (x > getViewWidth() - 1) {
            x = getViewWidth() - 1;
        }
        if (y > getViewHeightWithTitle() - 1) {
            y = getViewHeightWithTitle() - 1;
        }

        float fDeltaX = mLastTouchX - x;
        float fDeltaY = mLastTouchY - y;
        int deltaX = (int) fDeltaX;
        int deltaY = (int) fDeltaY;
        int contentX = viewToContentX((int) x + mScrollX);
        int contentY = viewToContentY((int) y + mScrollY);

        switch (action) {
            case MotionEvent.ACTION_DOWN: {
                mPreventDefault = PREVENT_DEFAULT_NO;
                mConfirmMove = false;
                if (!mScroller.isFinished()) {
                    // stop the current scroll animation, but if this is
                    // the start of a fling, allow it to add to the current
                    // fling's velocity
                    mScroller.abortAnimation();
                    mTouchMode = TOUCH_DRAG_START_MODE;
                    mConfirmMove = true;
                    mPrivateHandler.removeMessages(RESUME_WEBCORE_PRIORITY);
                } else if (mPrivateHandler.hasMessages(RELEASE_SINGLE_TAP)) {
                    mPrivateHandler.removeMessages(RELEASE_SINGLE_TAP);
                    if (getSettings().supportTouchOnly()) {
                        removeTouchHighlight(true);
                    }
                    if (deltaX * deltaX + deltaY * deltaY < mDoubleTapSlopSquare) {
                        mTouchMode = TOUCH_DOUBLE_TAP_MODE;
                    } else {
                        // commit the short press action for the previous tap
                        doShortPress();
                        mTouchMode = TOUCH_INIT_MODE;
                        mDeferTouchProcess = (!inFullScreenMode()
                                && mForwardTouchEvents) ? hitFocusedPlugin(
                                contentX, contentY) : false;
                    }
                } else { // the normal case
                    mZoomManager.mPreviewZoomOnly = false;
                    mTouchMode = TOUCH_INIT_MODE;
                    mDeferTouchProcess = (!inFullScreenMode()
                            && mForwardTouchEvents) ? hitFocusedPlugin(
                            contentX, contentY) : false;
                    mWebViewCore.sendMessage(
                            EventHub.UPDATE_FRAME_CACHE_IF_LOADING);
                    if (getSettings().supportTouchOnly()) {
                        TouchHighlightData data = new TouchHighlightData();
                        data.mX = contentX;
                        data.mY = contentY;
                        data.mSlop = viewToContentDimension(mNavSlop);
                        mWebViewCore.sendMessageDelayed(
                                EventHub.GET_TOUCH_HIGHLIGHT_RECTS, data,
                                ViewConfiguration.getTapTimeout());
                        if (DEBUG_TOUCH_HIGHLIGHT) {
                            if (getSettings().getNavDump()) {
                                mTouchHighlightX = (int) x + mScrollX;
                                mTouchHighlightY = (int) y + mScrollY;
                                mPrivateHandler.postDelayed(new Runnable() {
                                    public void run() {
                                        mTouchHighlightX = mTouchHighlightY = 0;
                                        invalidate();
                                    }
                                }, TOUCH_HIGHLIGHT_ELAPSE_TIME);
                            }
                        }
                    }
                    if (mLogEvent && eventTime - mLastTouchUpTime < 1000) {
                        EventLog.writeEvent(EventLogTags.BROWSER_DOUBLE_TAP_DURATION,
                                (eventTime - mLastTouchUpTime), eventTime);
                    }
                    if (mSelectingText) {
                        mDrawSelectionPointer = false;
                        mSelectionStarted = nativeStartSelection(contentX, contentY);
                        if (DebugFlags.WEB_VIEW) {
                            Log.v(LOGTAG, "select=" + contentX + "," + contentY);
                        }
                        invalidate();
                    }
                }
                // Trigger the link
                if (mTouchMode == TOUCH_INIT_MODE
                        || mTouchMode == TOUCH_DOUBLE_TAP_MODE) {
                    mPrivateHandler.sendEmptyMessageDelayed(
                            SWITCH_TO_SHORTPRESS, TAP_TIMEOUT);
                    mPrivateHandler.sendEmptyMessageDelayed(
                            SWITCH_TO_LONGPRESS, LONG_PRESS_TIMEOUT);
                    if (inFullScreenMode() || mDeferTouchProcess) {
                        mPreventDefault = PREVENT_DEFAULT_YES;
                    } else if (mForwardTouchEvents) {
                        mPreventDefault = PREVENT_DEFAULT_MAYBE_YES;
                    } else {
                        mPreventDefault = PREVENT_DEFAULT_NO;
                    }
                    // pass the touch events from UI thread to WebCore thread
                    if (shouldForwardTouchEvent()) {
                        TouchEventData ted = new TouchEventData();
                        ted.mAction = action;
                        ted.mX = contentX;
                        ted.mY = contentY;
                        ted.mMetaState = ev.getMetaState();
                        ted.mReprocess = mDeferTouchProcess;
                        if (mDeferTouchProcess) {
                            // still needs to set them for compute deltaX/Y
                            mLastTouchX = x;
                            mLastTouchY = y;
                            ted.mViewX = x;
                            ted.mViewY = y;
                            mWebViewCore.sendMessage(EventHub.TOUCH_EVENT, ted);
                            break;
                        }
                        mWebViewCore.sendMessage(EventHub.TOUCH_EVENT, ted);
                        if (!inFullScreenMode()) {
                            mPrivateHandler.removeMessages(PREVENT_DEFAULT_TIMEOUT);
                            mPrivateHandler.sendMessageDelayed(mPrivateHandler
                                    .obtainMessage(PREVENT_DEFAULT_TIMEOUT,
                                            action, 0), TAP_TIMEOUT);
                        }
                    }
                }
                startTouch(x, y, eventTime);
                break;
            }
            case MotionEvent.ACTION_MOVE: {
                boolean firstMove = false;
                if (!mConfirmMove && (deltaX * deltaX + deltaY * deltaY)
                        >= mTouchSlopSquare) {
                    mPrivateHandler.removeMessages(SWITCH_TO_SHORTPRESS);
                    mPrivateHandler.removeMessages(SWITCH_TO_LONGPRESS);
                    mConfirmMove = true;
                    firstMove = true;
                    if (mTouchMode == TOUCH_DOUBLE_TAP_MODE) {
                        mTouchMode = TOUCH_INIT_MODE;
                    }
                    if (getSettings().supportTouchOnly()) {
                        removeTouchHighlight(true);
                    }
                }
                // pass the touch events from UI thread to WebCore thread
                if (shouldForwardTouchEvent() && mConfirmMove && (firstMove
                        || eventTime - mLastSentTouchTime > mCurrentTouchInterval)) {
                    mLastSentTouchTime = eventTime;
                    TouchEventData ted = new TouchEventData();
                    ted.mAction = action;
                    ted.mX = contentX;
                    ted.mY = contentY;
                    ted.mMetaState = ev.getMetaState();
                    ted.mReprocess = mDeferTouchProcess;
                    if (mDeferTouchProcess) {
                        ted.mViewX = x;
                        ted.mViewY = y;
                        mWebViewCore.sendMessage(EventHub.TOUCH_EVENT, ted);
                        break;
                    }
                    mWebViewCore.sendMessage(EventHub.TOUCH_EVENT, ted);
                    if (firstMove && !inFullScreenMode()) {
                        mPrivateHandler.sendMessageDelayed(mPrivateHandler
                                .obtainMessage(PREVENT_DEFAULT_TIMEOUT,
                                        action, 0), TAP_TIMEOUT);
                    }
                }
                if (mTouchMode == TOUCH_DONE_MODE
                        || mPreventDefault == PREVENT_DEFAULT_YES) {
                    // no dragging during scroll zoom animation, or when prevent
                    // default is yes
                    break;
                }
                if (mVelocityTracker == null) {
                    Log.e(LOGTAG, "Got null mVelocityTracker when "
                            + "mPreventDefault = " + mPreventDefault
                            + " mDeferTouchProcess = " + mDeferTouchProcess
                            + " mTouchMode = " + mTouchMode);
                }
                mVelocityTracker.addMovement(ev);
                if (mSelectingText && mSelectionStarted) {
                    if (DebugFlags.WEB_VIEW) {
                        Log.v(LOGTAG, "extend=" + contentX + "," + contentY);
                    }
                    nativeExtendSelection(contentX, contentY);
                    invalidate();
                    break;
                }

                if (mTouchMode != TOUCH_DRAG_MODE) {

                    if (!mConfirmMove) {
                        break;
                    }

                    if (mPreventDefault == PREVENT_DEFAULT_MAYBE_YES
                            || mPreventDefault == PREVENT_DEFAULT_NO_FROM_TOUCH_DOWN) {
                        // track mLastTouchTime as we may need to do fling at
                        // ACTION_UP
                        mLastTouchTime = eventTime;
                        break;
                    }

                    // Only lock dragging to one axis if we don't have a scale in progress.
                    // Scaling implies free-roaming movement. Note we'll only ever get here
                    // if mAllowPanAndScale is true.
                    if (mScaleDetector != null && !mScaleDetector.isInProgress()) {
                        // if it starts nearly horizontal or vertical, enforce it
                        int ax = Math.abs(deltaX);
                        int ay = Math.abs(deltaY);
                        if (ax > MAX_SLOPE_FOR_DIAG * ay) {
                            mSnapScrollMode = SNAP_X;
                            mSnapPositive = deltaX > 0;
                        } else if (ay > MAX_SLOPE_FOR_DIAG * ax) {
                            mSnapScrollMode = SNAP_Y;
                            mSnapPositive = deltaY > 0;
                        }
                    }

                    mTouchMode = TOUCH_DRAG_MODE;
                    mLastTouchX = x;
                    mLastTouchY = y;
                    fDeltaX = 0.0f;
                    fDeltaY = 0.0f;
                    deltaX = 0;
                    deltaY = 0;

                    startDrag();
                }

                if (mDragTrackerHandler != null) {
                    mDragTrackerHandler.dragTo(x, y);
                }

                // do pan
                boolean done = false;
                boolean keepScrollBarsVisible = false;
                if (Math.abs(fDeltaX) < 1.0f && Math.abs(fDeltaY) < 1.0f) {
                    mLastTouchX = x;
                    mLastTouchY = y;
                    keepScrollBarsVisible = done = true;
                } else {
                    if (mSnapScrollMode == SNAP_X || mSnapScrollMode == SNAP_Y) {
                        int ax = Math.abs(deltaX);
                        int ay = Math.abs(deltaY);
                        if (mSnapScrollMode == SNAP_X) {
                            // radical change means getting out of snap mode
                            if (ay > MAX_SLOPE_FOR_DIAG * ax
                                    && ay > MIN_BREAK_SNAP_CROSS_DISTANCE) {
                                mSnapScrollMode = SNAP_NONE;
                            }
                            // reverse direction means lock in the snap mode
                            if (ax > MAX_SLOPE_FOR_DIAG * ay &&
                                    (mSnapPositive
                                    ? deltaX < -mMinLockSnapReverseDistance
                                    : deltaX > mMinLockSnapReverseDistance)) {
                                mSnapScrollMode |= SNAP_LOCK;
                            }
                        } else {
                            // radical change means getting out of snap mode
                            if (ax > MAX_SLOPE_FOR_DIAG * ay
                                    && ax > MIN_BREAK_SNAP_CROSS_DISTANCE) {
                                mSnapScrollMode = SNAP_NONE;
                            }
                            // reverse direction means lock in the snap mode
                            if (ay > MAX_SLOPE_FOR_DIAG * ax &&
                                    (mSnapPositive
                                    ? deltaY < -mMinLockSnapReverseDistance
                                    : deltaY > mMinLockSnapReverseDistance)) {
                                mSnapScrollMode |= SNAP_LOCK;
                            }
                        }
                    }
                    if (mSnapScrollMode != SNAP_NONE) {
                        if ((mSnapScrollMode & SNAP_X) == SNAP_X) {
                            deltaY = 0;
                        } else {
                            deltaX = 0;
                        }
                    }
                    if ((deltaX | deltaY) != 0) {
                        if (deltaX != 0) {
                            mLastTouchX = x;
                        }
                        if (deltaY != 0) {
                            mLastTouchY = y;
                        }
                        mHeldMotionless = MOTIONLESS_FALSE;
                    } else {
                        // keep the scrollbar on the screen even there is no
                        // scroll
                        mLastTouchX = x;
                        mLastTouchY = y;
                        keepScrollBarsVisible = true;
                    }
                    mLastTouchTime = eventTime;
                    mUserScroll = true;
                }

                doDrag(deltaX, deltaY);

                if (keepScrollBarsVisible) {
                    if (mHeldMotionless != MOTIONLESS_TRUE) {
                        mHeldMotionless = MOTIONLESS_TRUE;
                        invalidate();
                    }
                    // keep the scrollbar on the screen even there is no scroll
                    awakenScrollBars(ViewConfiguration.getScrollDefaultDelay(),
                            false);
                    // return false to indicate that we can't pan out of the
                    // view space
                    return !done;
                }
                break;
            }
            case MotionEvent.ACTION_UP: {
                if (!isFocused()) requestFocus();
                // pass the touch events from UI thread to WebCore thread
                if (shouldForwardTouchEvent()) {
                    TouchEventData ted = new TouchEventData();
                    ted.mAction = action;
                    ted.mX = contentX;
                    ted.mY = contentY;
                    ted.mMetaState = ev.getMetaState();
                    ted.mReprocess = mDeferTouchProcess;
                    if (mDeferTouchProcess) {
                        ted.mViewX = x;
                        ted.mViewY = y;
                    }
                    mWebViewCore.sendMessage(EventHub.TOUCH_EVENT, ted);
                }
                mLastTouchUpTime = eventTime;
                switch (mTouchMode) {
                    case TOUCH_DOUBLE_TAP_MODE: // double tap
                        mPrivateHandler.removeMessages(SWITCH_TO_SHORTPRESS);
                        mPrivateHandler.removeMessages(SWITCH_TO_LONGPRESS);
                        if (inFullScreenMode() || mDeferTouchProcess) {
                            TouchEventData ted = new TouchEventData();
                            ted.mAction = WebViewCore.ACTION_DOUBLETAP;
                            ted.mX = contentX;
                            ted.mY = contentY;
                            ted.mMetaState = ev.getMetaState();
                            ted.mReprocess = mDeferTouchProcess;
                            if (mDeferTouchProcess) {
                                ted.mViewX = x;
                                ted.mViewY = y;
                            }
                            mWebViewCore.sendMessage(EventHub.TOUCH_EVENT, ted);
                        } else if (mPreventDefault != PREVENT_DEFAULT_YES){
                            doDoubleTap();
                            mTouchMode = TOUCH_DONE_MODE;
                        }
                        break;
                    case TOUCH_INIT_MODE: // tap
                    case TOUCH_SHORTPRESS_START_MODE:
                    case TOUCH_SHORTPRESS_MODE:
                        mPrivateHandler.removeMessages(SWITCH_TO_SHORTPRESS);
                        mPrivateHandler.removeMessages(SWITCH_TO_LONGPRESS);
                        if (mConfirmMove) {
                            Log.w(LOGTAG, "Miss a drag as we are waiting for" +
                                    " WebCore's response for touch down.");
                            if (mPreventDefault != PREVENT_DEFAULT_YES
                                    && (computeMaxScrollX() > 0
                                            || computeMaxScrollY() > 0)) {
                                // If the user has performed a very quick touch
                                // sequence it is possible that we may get here
                                // before WebCore has had a chance to process the events.
                                // In this case, any call to preventDefault in the
                                // JS touch handler will not have been executed yet.
                                // Hence we will see both the UI (now) and WebCore
                                // (when context switches) handling the event,
                                // regardless of whether the web developer actually
                                // doeses preventDefault in their touch handler. This
                                // is the nature of our asynchronous touch model.

                                // we will not rewrite drag code here, but we
                                // will try fling if it applies.
                                WebViewCore.reducePriority();
                                // to get better performance, pause updating the
                                // picture
                                WebViewCore.pauseUpdatePicture(mWebViewCore);
                                // fall through to TOUCH_DRAG_MODE
                            } else {
                                // WebKit may consume the touch event and modify
                                // DOM. drawContentPicture() will be called with
                                // animateSroll as true for better performance.
                                // Force redraw in high-quality.
                                invalidate();
                                break;
                            }
                        } else {
                            if (mSelectingText) {
                                if (nativeHitSelection(contentX, contentY)) {
                                    copySelection();
                                }
                                selectionDone();
                                break;
                            }
                            // only trigger double tap if the WebView is
                            // scalable
                            if (mTouchMode == TOUCH_INIT_MODE
                                    && (canZoomIn() || canZoomOut())) {
                                mPrivateHandler.sendEmptyMessageDelayed(
                                        RELEASE_SINGLE_TAP, ViewConfiguration
                                                .getDoubleTapTimeout());
                            } else {
                                doShortPress();
                            }
                            break;
                        }
                    case TOUCH_DRAG_MODE:
                        mPrivateHandler.removeMessages(DRAG_HELD_MOTIONLESS);
                        mPrivateHandler.removeMessages(AWAKEN_SCROLL_BARS);
                        // if the user waits a while w/o moving before the
                        // up, we don't want to do a fling
                        if (eventTime - mLastTouchTime <= MIN_FLING_TIME) {
                            if (mVelocityTracker == null) {
                                Log.e(LOGTAG, "Got null mVelocityTracker when "
                                        + "mPreventDefault = "
                                        + mPreventDefault
                                        + " mDeferTouchProcess = "
                                        + mDeferTouchProcess);
                            }
                            mVelocityTracker.addMovement(ev);
                            // set to MOTIONLESS_IGNORE so that it won't keep
                            // removing and sending message in
                            // drawCoreAndCursorRing()
                            mHeldMotionless = MOTIONLESS_IGNORE;
                            doFling();
                            break;
                        } else {
                            if (mScroller.springBack(mScrollX, mScrollY, 0,
                                    computeMaxScrollX(), 0,
                                    computeMaxScrollY())) {
                                invalidate();
                            }
                        }
                        // redraw in high-quality, as we're done dragging
                        mHeldMotionless = MOTIONLESS_TRUE;
                        invalidate();
                        // fall through
                    case TOUCH_DRAG_START_MODE:
                        // TOUCH_DRAG_START_MODE should not happen for the real
                        // device as we almost certain will get a MOVE. But this
                        // is possible on emulator.
                        mLastVelocity = 0;
                        WebViewCore.resumePriority();
                        WebViewCore.resumeUpdatePicture(mWebViewCore);
                        break;
                }
                stopTouch();
                break;
            }
            case MotionEvent.ACTION_CANCEL: {
                if (mTouchMode == TOUCH_DRAG_MODE) {
                    mScroller.springBack(mScrollX, mScrollY, 0,
                            computeMaxScrollX(), 0, computeMaxScrollY());
                    invalidate();
                }
                cancelWebCoreTouchEvent(contentX, contentY, false);
                cancelTouch();
                break;
            }
        }
        return true;
    }

    private void cancelWebCoreTouchEvent(int x, int y, boolean removeEvents) {
        if (shouldForwardTouchEvent()) {
            if (removeEvents) {
                mWebViewCore.removeMessages(EventHub.TOUCH_EVENT);
            }
            TouchEventData ted = new TouchEventData();
            ted.mX = x;
            ted.mY = y;
            ted.mAction = MotionEvent.ACTION_CANCEL;
            mWebViewCore.sendMessage(EventHub.TOUCH_EVENT, ted);
            mPreventDefault = PREVENT_DEFAULT_IGNORE;
        }
    }

    private void startTouch(float x, float y, long eventTime) {
        // Remember where the motion event started
        mLastTouchX = x;
        mLastTouchY = y;
        mLastTouchTime = eventTime;
        mVelocityTracker = VelocityTracker.obtain();
        mSnapScrollMode = SNAP_NONE;
        if (mDragTracker != null) {
            mDragTrackerHandler = new DragTrackerHandler(x, y, mDragTracker);
        }
    }

    private void startDrag() {
        WebViewCore.reducePriority();
        // to get better performance, pause updating the picture
        WebViewCore.pauseUpdatePicture(mWebViewCore);
        if (!mDragFromTextInput) {
            nativeHideCursor();
        }

        if (mHorizontalScrollBarMode != SCROLLBAR_ALWAYSOFF
                || mVerticalScrollBarMode != SCROLLBAR_ALWAYSOFF) {
            mZoomManager.invokeZoomPicker();
        }
    }

    private void doDrag(int deltaX, int deltaY) {
        if ((deltaX | deltaY) != 0) {
            final int oldX = mScrollX;
            final int oldY = mScrollY;
            final int rangeX = computeMaxScrollX();
            final int rangeY = computeMaxScrollY();

            if (mEdgeGlowTop != null) {
                // Save the deltas for overscroll glow.
                mOverscrollDeltaX = deltaX;
                mOverscrollDeltaY = deltaY;
            }

            overScrollBy(deltaX, deltaY, oldX, oldY,
                    rangeX, rangeY,
                    mOverscrollDistance, mOverscrollDistance, true);
            if (mEdgeGlowTop != null &&
                    (!mEdgeGlowTop.isFinished() || !mEdgeGlowBottom.isFinished() ||
                            !mEdgeGlowLeft.isFinished() || !mEdgeGlowRight.isFinished())) {
                invalidate();
            }
        }
        mZoomManager.keepZoomPickerVisible();
    }

    private void stopTouch() {
        if (mDragTrackerHandler != null) {
            mDragTrackerHandler.stopDrag();
        }
        // we also use mVelocityTracker == null to tell us that we are
        // not "moving around", so we can take the slower/prettier
        // mode in the drawing code
        if (mVelocityTracker != null) {
            mVelocityTracker.recycle();
            mVelocityTracker = null;
        }

        // Release any pulled glows
        if (mEdgeGlowTop != null) {
            mEdgeGlowTop.onRelease();
            mEdgeGlowBottom.onRelease();
            mEdgeGlowLeft.onRelease();
            mEdgeGlowRight.onRelease();
        }
    }

    private void cancelTouch() {
        if (mDragTrackerHandler != null) {
            mDragTrackerHandler.stopDrag();
        }
        // we also use mVelocityTracker == null to tell us that we are
        // not "moving around", so we can take the slower/prettier
        // mode in the drawing code
        if (mVelocityTracker != null) {
            mVelocityTracker.recycle();
            mVelocityTracker = null;
        }

        // Release any pulled glows
        if (mEdgeGlowTop != null) {
            mEdgeGlowTop.onRelease();
            mEdgeGlowBottom.onRelease();
            mEdgeGlowLeft.onRelease();
            mEdgeGlowRight.onRelease();
        }

        if (mTouchMode == TOUCH_DRAG_MODE) {
            WebViewCore.resumePriority();
            WebViewCore.resumeUpdatePicture(mWebViewCore);
        }
        mPrivateHandler.removeMessages(SWITCH_TO_SHORTPRESS);
        mPrivateHandler.removeMessages(SWITCH_TO_LONGPRESS);
        mPrivateHandler.removeMessages(DRAG_HELD_MOTIONLESS);
        mPrivateHandler.removeMessages(AWAKEN_SCROLL_BARS);
        if (getSettings().supportTouchOnly()) {
            removeTouchHighlight(true);
        }
        mHeldMotionless = MOTIONLESS_TRUE;
        mTouchMode = TOUCH_DONE_MODE;
        nativeHideCursor();
    }

    private long mTrackballFirstTime = 0;
    private long mTrackballLastTime = 0;
    private float mTrackballRemainsX = 0.0f;
    private float mTrackballRemainsY = 0.0f;
    private int mTrackballXMove = 0;
    private int mTrackballYMove = 0;
    private boolean mSelectingText = false;
    private boolean mSelectionStarted = false;
    private boolean mExtendSelection = false;
    private boolean mDrawSelectionPointer = false;
    private static final int TRACKBALL_KEY_TIMEOUT = 1000;
    private static final int TRACKBALL_TIMEOUT = 200;
    private static final int TRACKBALL_WAIT = 100;
    private static final int TRACKBALL_SCALE = 400;
    private static final int TRACKBALL_SCROLL_COUNT = 5;
    private static final int TRACKBALL_MOVE_COUNT = 10;
    private static final int TRACKBALL_MULTIPLIER = 3;
    private static final int SELECT_CURSOR_OFFSET = 16;
    private int mSelectX = 0;
    private int mSelectY = 0;
    private boolean mFocusSizeChanged = false;
    private boolean mShiftIsPressed = false;
    private boolean mTrackballDown = false;
    private long mTrackballUpTime = 0;
    private long mLastCursorTime = 0;
    private Rect mLastCursorBounds;

    // Set by default; BrowserActivity clears to interpret trackball data
    // directly for movement. Currently, the framework only passes
    // arrow key events, not trackball events, from one child to the next
    private boolean mMapTrackballToArrowKeys = true;

    public void setMapTrackballToArrowKeys(boolean setMap) {
        mMapTrackballToArrowKeys = setMap;
    }

    void resetTrackballTime() {
        mTrackballLastTime = 0;
    }

    @Override
    public boolean onTrackballEvent(MotionEvent ev) {
        long time = ev.getEventTime();
        if ((ev.getMetaState() & KeyEvent.META_ALT_ON) != 0) {
            if (ev.getY() > 0) pageDown(true);
            if (ev.getY() < 0) pageUp(true);
            return true;
        }
        if (ev.getAction() == MotionEvent.ACTION_DOWN) {
            if (mSelectingText) {
                return true; // discard press if copy in progress
            }
            mTrackballDown = true;
            if (mNativeClass == 0) {
                return false;
            }
            nativeRecordButtons(hasFocus() && hasWindowFocus(), true, true);
            if (time - mLastCursorTime <= TRACKBALL_TIMEOUT
                    && !mLastCursorBounds.equals(nativeGetCursorRingBounds())) {
                nativeSelectBestAt(mLastCursorBounds);
            }
            if (DebugFlags.WEB_VIEW) {
                Log.v(LOGTAG, "onTrackballEvent down ev=" + ev
                        + " time=" + time
                        + " mLastCursorTime=" + mLastCursorTime);
            }
            if (isInTouchMode()) requestFocusFromTouch();
            return false; // let common code in onKeyDown at it
        }
        if (ev.getAction() == MotionEvent.ACTION_UP) {
            // LONG_PRESS_CENTER is set in common onKeyDown
            mPrivateHandler.removeMessages(LONG_PRESS_CENTER);
            mTrackballDown = false;
            mTrackballUpTime = time;
            if (mSelectingText) {
                if (mExtendSelection) {
                    copySelection();
                    selectionDone();
                } else {
                    mExtendSelection = true;
                    nativeSetExtendSelection();
                    invalidate(); // draw the i-beam instead of the arrow
                }
                return true; // discard press if copy in progress
            }
            if (DebugFlags.WEB_VIEW) {
                Log.v(LOGTAG, "onTrackballEvent up ev=" + ev
                        + " time=" + time
                );
            }
            return false; // let common code in onKeyUp at it
        }
        if (mMapTrackballToArrowKeys && mShiftIsPressed == false) {
            if (DebugFlags.WEB_VIEW) Log.v(LOGTAG, "onTrackballEvent gmail quit");
            return false;
        }
        if (mTrackballDown) {
            if (DebugFlags.WEB_VIEW) Log.v(LOGTAG, "onTrackballEvent down quit");
            return true; // discard move if trackball is down
        }
        if (time - mTrackballUpTime < TRACKBALL_TIMEOUT) {
            if (DebugFlags.WEB_VIEW) Log.v(LOGTAG, "onTrackballEvent up timeout quit");
            return true;
        }
        // TODO: alternatively we can do panning as touch does
        switchOutDrawHistory();
        if (time - mTrackballLastTime > TRACKBALL_TIMEOUT) {
            if (DebugFlags.WEB_VIEW) {
                Log.v(LOGTAG, "onTrackballEvent time="
                        + time + " last=" + mTrackballLastTime);
            }
            mTrackballFirstTime = time;
            mTrackballXMove = mTrackballYMove = 0;
        }
        mTrackballLastTime = time;
        if (DebugFlags.WEB_VIEW) {
            Log.v(LOGTAG, "onTrackballEvent ev=" + ev + " time=" + time);
        }
        mTrackballRemainsX += ev.getX();
        mTrackballRemainsY += ev.getY();
        doTrackball(time);
        return true;
    }

    void moveSelection(float xRate, float yRate) {
        if (mNativeClass == 0)
            return;
        int width = getViewWidth();
        int height = getViewHeight();
        mSelectX += xRate;
        mSelectY += yRate;
        int maxX = width + mScrollX;
        int maxY = height + mScrollY;
        mSelectX = Math.min(maxX, Math.max(mScrollX - SELECT_CURSOR_OFFSET
                , mSelectX));
        mSelectY = Math.min(maxY, Math.max(mScrollY - SELECT_CURSOR_OFFSET
                , mSelectY));
        if (DebugFlags.WEB_VIEW) {
            Log.v(LOGTAG, "moveSelection"
                    + " mSelectX=" + mSelectX
                    + " mSelectY=" + mSelectY
                    + " mScrollX=" + mScrollX
                    + " mScrollY=" + mScrollY
                    + " xRate=" + xRate
                    + " yRate=" + yRate
                    );
        }
        nativeMoveSelection(viewToContentX(mSelectX), viewToContentY(mSelectY));
        int scrollX = mSelectX < mScrollX ? -SELECT_CURSOR_OFFSET
                : mSelectX > maxX - SELECT_CURSOR_OFFSET ? SELECT_CURSOR_OFFSET
                : 0;
        int scrollY = mSelectY < mScrollY ? -SELECT_CURSOR_OFFSET
                : mSelectY > maxY - SELECT_CURSOR_OFFSET ? SELECT_CURSOR_OFFSET
                : 0;
        pinScrollBy(scrollX, scrollY, true, 0);
        Rect select = new Rect(mSelectX, mSelectY, mSelectX + 1, mSelectY + 1);
        requestRectangleOnScreen(select);
        invalidate();
   }

    private int scaleTrackballX(float xRate, int width) {
        int xMove = (int) (xRate / TRACKBALL_SCALE * width);
        int nextXMove = xMove;
        if (xMove > 0) {
            if (xMove > mTrackballXMove) {
                xMove -= mTrackballXMove;
            }
        } else if (xMove < mTrackballXMove) {
            xMove -= mTrackballXMove;
        }
        mTrackballXMove = nextXMove;
        return xMove;
    }

    private int scaleTrackballY(float yRate, int height) {
        int yMove = (int) (yRate / TRACKBALL_SCALE * height);
        int nextYMove = yMove;
        if (yMove > 0) {
            if (yMove > mTrackballYMove) {
                yMove -= mTrackballYMove;
            }
        } else if (yMove < mTrackballYMove) {
            yMove -= mTrackballYMove;
        }
        mTrackballYMove = nextYMove;
        return yMove;
    }

    private int keyCodeToSoundsEffect(int keyCode) {
        switch(keyCode) {
            case KeyEvent.KEYCODE_DPAD_UP:
                return SoundEffectConstants.NAVIGATION_UP;
            case KeyEvent.KEYCODE_DPAD_RIGHT:
                return SoundEffectConstants.NAVIGATION_RIGHT;
            case KeyEvent.KEYCODE_DPAD_DOWN:
                return SoundEffectConstants.NAVIGATION_DOWN;
            case KeyEvent.KEYCODE_DPAD_LEFT:
                return SoundEffectConstants.NAVIGATION_LEFT;
        }
        throw new IllegalArgumentException("keyCode must be one of " +
                "{KEYCODE_DPAD_UP, KEYCODE_DPAD_RIGHT, KEYCODE_DPAD_DOWN, " +
                "KEYCODE_DPAD_LEFT}.");
    }

    private void doTrackball(long time) {
        int elapsed = (int) (mTrackballLastTime - mTrackballFirstTime);
        if (elapsed == 0) {
            elapsed = TRACKBALL_TIMEOUT;
        }
        float xRate = mTrackballRemainsX * 1000 / elapsed;
        float yRate = mTrackballRemainsY * 1000 / elapsed;
        int viewWidth = getViewWidth();
        int viewHeight = getViewHeight();
        if (mSelectingText) {
            if (!mDrawSelectionPointer) {
                // The last selection was made by touch, disabling drawing the
                // selection pointer. Allow the trackball to adjust the
                // position of the touch control.
                mSelectX = contentToViewX(nativeSelectionX());
                mSelectY = contentToViewY(nativeSelectionY());
                mDrawSelectionPointer = mExtendSelection = true;
                nativeSetExtendSelection();
            }
            moveSelection(scaleTrackballX(xRate, viewWidth),
                    scaleTrackballY(yRate, viewHeight));
            mTrackballRemainsX = mTrackballRemainsY = 0;
            return;
        }
        float ax = Math.abs(xRate);
        float ay = Math.abs(yRate);
        float maxA = Math.max(ax, ay);
        if (DebugFlags.WEB_VIEW) {
            Log.v(LOGTAG, "doTrackball elapsed=" + elapsed
                    + " xRate=" + xRate
                    + " yRate=" + yRate
                    + " mTrackballRemainsX=" + mTrackballRemainsX
                    + " mTrackballRemainsY=" + mTrackballRemainsY);
        }
        int width = mContentWidth - viewWidth;
        int height = mContentHeight - viewHeight;
        if (width < 0) width = 0;
        if (height < 0) height = 0;
        ax = Math.abs(mTrackballRemainsX * TRACKBALL_MULTIPLIER);
        ay = Math.abs(mTrackballRemainsY * TRACKBALL_MULTIPLIER);
        maxA = Math.max(ax, ay);
        int count = Math.max(0, (int) maxA);
        int oldScrollX = mScrollX;
        int oldScrollY = mScrollY;
        if (count > 0) {
            int selectKeyCode = ax < ay ? mTrackballRemainsY < 0 ?
                    KeyEvent.KEYCODE_DPAD_UP : KeyEvent.KEYCODE_DPAD_DOWN :
                    mTrackballRemainsX < 0 ? KeyEvent.KEYCODE_DPAD_LEFT :
                    KeyEvent.KEYCODE_DPAD_RIGHT;
            count = Math.min(count, TRACKBALL_MOVE_COUNT);
            if (DebugFlags.WEB_VIEW) {
                Log.v(LOGTAG, "doTrackball keyCode=" + selectKeyCode
                        + " count=" + count
                        + " mTrackballRemainsX=" + mTrackballRemainsX
                        + " mTrackballRemainsY=" + mTrackballRemainsY);
            }
            if (mNativeClass != 0 && nativePageShouldHandleShiftAndArrows()) {
                for (int i = 0; i < count; i++) {
                    letPageHandleNavKey(selectKeyCode, time, true);
                }
                letPageHandleNavKey(selectKeyCode, time, false);
            } else if (navHandledKey(selectKeyCode, count, false, time)) {
                playSoundEffect(keyCodeToSoundsEffect(selectKeyCode));
            }
            mTrackballRemainsX = mTrackballRemainsY = 0;
        }
        if (count >= TRACKBALL_SCROLL_COUNT) {
            int xMove = scaleTrackballX(xRate, width);
            int yMove = scaleTrackballY(yRate, height);
            if (DebugFlags.WEB_VIEW) {
                Log.v(LOGTAG, "doTrackball pinScrollBy"
                        + " count=" + count
                        + " xMove=" + xMove + " yMove=" + yMove
                        + " mScrollX-oldScrollX=" + (mScrollX-oldScrollX)
                        + " mScrollY-oldScrollY=" + (mScrollY-oldScrollY)
                        );
            }
            if (Math.abs(mScrollX - oldScrollX) > Math.abs(xMove)) {
                xMove = 0;
            }
            if (Math.abs(mScrollY - oldScrollY) > Math.abs(yMove)) {
                yMove = 0;
            }
            if (xMove != 0 || yMove != 0) {
                pinScrollBy(xMove, yMove, true, 0);
            }
            mUserScroll = true;
        }
    }

    private int computeMaxScrollX() {
        return Math.max(computeRealHorizontalScrollRange() - getViewWidth(), 0);
    }

    private int computeMaxScrollY() {
        return Math.max(computeRealVerticalScrollRange() + getTitleHeight()
                - getViewHeightWithTitle(), 0);
    }

    boolean updateScrollCoordinates(int x, int y) {
        int oldX = mScrollX;
        int oldY = mScrollY;
        mScrollX = x;
        mScrollY = y;
        if (oldX != mScrollX || oldY != mScrollY) {
            onScrollChanged(mScrollX, mScrollY, oldX, oldY);
            return true;
        } else {
            return false;
        }
    }

    public void flingScroll(int vx, int vy) {
        mScroller.fling(mScrollX, mScrollY, vx, vy, 0, computeMaxScrollX(), 0,
                computeMaxScrollY(), mOverflingDistance, mOverflingDistance);
        invalidate();
    }

    private void doFling() {
        if (mVelocityTracker == null) {
            return;
        }
        int maxX = computeMaxScrollX();
        int maxY = computeMaxScrollY();

        mVelocityTracker.computeCurrentVelocity(1000, mMaximumFling);
        int vx = (int) mVelocityTracker.getXVelocity();
        int vy = (int) mVelocityTracker.getYVelocity();

        if (mSnapScrollMode != SNAP_NONE) {
            if ((mSnapScrollMode & SNAP_X) == SNAP_X) {
                vy = 0;
            } else {
                vx = 0;
            }
        }
        if (true /* EMG release: make our fling more like Maps' */) {
            // maps cuts their velocity in half
            vx = vx * 3 / 4;
            vy = vy * 3 / 4;
        }
        if ((maxX == 0 && vy == 0) || (maxY == 0 && vx == 0)) {
            WebViewCore.resumePriority();
            WebViewCore.resumeUpdatePicture(mWebViewCore);
            if (mScroller.springBack(mScrollX, mScrollY, 0, computeMaxScrollX(),
                    0, computeMaxScrollY())) {
                invalidate();
            }
            return;
        }
        float currentVelocity = mScroller.getCurrVelocity();
        float velocity = (float) Math.hypot(vx, vy);
        if (mLastVelocity > 0 && currentVelocity > 0 && velocity
                > mLastVelocity * MINIMUM_VELOCITY_RATIO_FOR_ACCELERATION) {
            float deltaR = (float) (Math.abs(Math.atan2(mLastVelY, mLastVelX)
                    - Math.atan2(vy, vx)));
            final float circle = (float) (Math.PI) * 2.0f;
            if (deltaR > circle * 0.9f || deltaR < circle * 0.1f) {
                vx += currentVelocity * mLastVelX / mLastVelocity;
                vy += currentVelocity * mLastVelY / mLastVelocity;
                velocity = (float) Math.hypot(vx, vy);
                if (DebugFlags.WEB_VIEW) {
                    Log.v(LOGTAG, "doFling vx= " + vx + " vy=" + vy);
                }
            } else if (DebugFlags.WEB_VIEW) {
                Log.v(LOGTAG, "doFling missed " + deltaR / circle);
            }
        } else if (DebugFlags.WEB_VIEW) {
            Log.v(LOGTAG, "doFling start last=" + mLastVelocity
                    + " current=" + currentVelocity
                    + " vx=" + vx + " vy=" + vy
                    + " maxX=" + maxX + " maxY=" + maxY
                    + " mScrollX=" + mScrollX + " mScrollY=" + mScrollY);
        }

        // Allow sloppy flings without overscrolling at the edges.
        if ((mScrollX == 0 || mScrollX == maxX) && Math.abs(vx) < Math.abs(vy)) {
            vx = 0;
        }
        if ((mScrollY == 0 || mScrollY == maxY) && Math.abs(vy) < Math.abs(vx)) {
            vy = 0;
        }

        if (mOverscrollDistance < mOverflingDistance) {
            if (mScrollX == -mOverscrollDistance || mScrollX == maxX + mOverscrollDistance) {
                vx = 0;
            }
            if (mScrollY == -mOverscrollDistance || mScrollY == maxY + mOverscrollDistance) {
                vy = 0;
            }
        }

        mLastVelX = vx;
        mLastVelY = vy;
        mLastVelocity = velocity;

        // no horizontal overscroll if the content just fits
        mScroller.fling(mScrollX, mScrollY, -vx, -vy, 0, maxX, 0, maxY,
                maxX == 0 ? 0 : mOverflingDistance, mOverflingDistance);
        // Duration is calculated based on velocity. With range boundaries and overscroll
        // we may not know how long the final animation will take. (Hence the deprecation
        // warning on the call below.) It's not a big deal for scroll bars but if webcore
        // resumes during this effect we will take a performance hit. See computeScroll;
        // we resume webcore there when the animation is finished.
        final int time = mScroller.getDuration();
        awakenScrollBars(time);
        invalidate();
    }

    /**
     * Returns a view containing zoom controls i.e. +/- buttons. The caller is
     * in charge of installing this view to the view hierarchy. This view will
     * become visible when the user starts scrolling via touch and fade away if
     * the user does not interact with it.
     * <p/>
     * API version 3 introduces a built-in zoom mechanism that is shown
     * automatically by the MapView. This is the preferred approach for
     * showing the zoom UI.
     *
     * @deprecated The built-in zoom mechanism is preferred, see
     *             {@link WebSettings#setBuiltInZoomControls(boolean)}.
     */
    @Deprecated
    public View getZoomControls() {
        if (!getSettings().supportZoom()) {
            Log.w(LOGTAG, "This WebView doesn't support zoom.");
            return null;
        }
        return mZoomManager.getExternalZoomPicker();
    }

    void dismissZoomControl() {
        mZoomManager.dismissZoomPicker();
    }

    float getDefaultZoomScale() {
        return mZoomManager.getDefaultScale();
    }

    /**
     * @return TRUE if the WebView can be zoomed in.
     */
    public boolean canZoomIn() {
        return mZoomManager.canZoomIn();
    }

    /**
     * @return TRUE if the WebView can be zoomed out.
     */
    public boolean canZoomOut() {
        return mZoomManager.canZoomOut();
    }

    /**
     * Perform zoom in in the webview
     * @return TRUE if zoom in succeeds. FALSE if no zoom changes.
     */
    public boolean zoomIn() {
        return mZoomManager.zoomIn();
    }

    /**
     * Perform zoom out in the webview
     * @return TRUE if zoom out succeeds. FALSE if no zoom changes.
     */
    public boolean zoomOut() {
        return mZoomManager.zoomOut();
    }

    private void updateSelection() {
        if (mNativeClass == 0) {
            return;
        }
        // mLastTouchX and mLastTouchY are the point in the current viewport
        int contentX = viewToContentX((int) mLastTouchX + mScrollX);
        int contentY = viewToContentY((int) mLastTouchY + mScrollY);
        Rect rect = new Rect(contentX - mNavSlop, contentY - mNavSlop,
                contentX + mNavSlop, contentY + mNavSlop);
        nativeSelectBestAt(rect);
    }

    /**
     * Scroll the focused text field/area to match the WebTextView
     * @param xPercent New x position of the WebTextView from 0 to 1.
     * @param y New y position of the WebTextView in view coordinates
     */
    /*package*/ void scrollFocusedTextInput(float xPercent, int y) {
        if (!inEditingMode() || mWebViewCore == null) {
            return;
        }
        mWebViewCore.sendMessage(EventHub.SCROLL_TEXT_INPUT,
                // Since this position is relative to the top of the text input
                // field, we do not need to take the title bar's height into
                // consideration.
                viewToContentDimension(y),
                new Float(xPercent));
    }

    /**
     * Set our starting point and time for a drag from the WebTextView.
     */
    /*package*/ void initiateTextFieldDrag(float x, float y, long eventTime) {
        if (!inEditingMode()) {
            return;
        }
        mLastTouchX = x + (float) (mWebTextView.getLeft() - mScrollX);
        mLastTouchY = y + (float) (mWebTextView.getTop() - mScrollY);
        mLastTouchTime = eventTime;
        if (!mScroller.isFinished()) {
            abortAnimation();
            mPrivateHandler.removeMessages(RESUME_WEBCORE_PRIORITY);
        }
        mSnapScrollMode = SNAP_NONE;
        mVelocityTracker = VelocityTracker.obtain();
        mTouchMode = TOUCH_DRAG_START_MODE;
    }

    /**
     * Given a motion event from the WebTextView, set its location to our
     * coordinates, and handle the event.
     */
    /*package*/ boolean textFieldDrag(MotionEvent event) {
        if (!inEditingMode()) {
            return false;
        }
        mDragFromTextInput = true;
        event.offsetLocation((float) (mWebTextView.getLeft() - mScrollX),
                (float) (mWebTextView.getTop() - mScrollY));
        boolean result = onTouchEvent(event);
        mDragFromTextInput = false;
        return result;
    }

    /**
     * Due a touch up from a WebTextView.  This will be handled by webkit to
     * change the selection.
     * @param event MotionEvent in the WebTextView's coordinates.
     */
    /*package*/ void touchUpOnTextField(MotionEvent event) {
        if (!inEditingMode()) {
            return;
        }
        int x = viewToContentX((int) event.getX() + mWebTextView.getLeft());
        int y = viewToContentY((int) event.getY() + mWebTextView.getTop());
        nativeMotionUp(x, y, mNavSlop);
    }

    /**
     * Called when pressing the center key or trackball on a textfield.
     */
    /*package*/ void centerKeyPressOnTextField() {
        mWebViewCore.sendMessage(EventHub.CLICK, nativeCursorFramePointer(),
                    nativeCursorNodePointer());
    }

    private void doShortPress() {
        if (mNativeClass == 0) {
            return;
        }
        if (mPreventDefault == PREVENT_DEFAULT_YES) {
            return;
        }
        mTouchMode = TOUCH_DONE_MODE;
        switchOutDrawHistory();
        // mLastTouchX and mLastTouchY are the point in the current viewport
        int contentX = viewToContentX((int) mLastTouchX + mScrollX);
        int contentY = viewToContentY((int) mLastTouchY + mScrollY);
        if (getSettings().supportTouchOnly()) {
            removeTouchHighlight(false);
            WebViewCore.TouchUpData touchUpData = new WebViewCore.TouchUpData();
            // use "0" as generation id to inform WebKit to use the same x/y as
            // it used when processing GET_TOUCH_HIGHLIGHT_RECTS
            touchUpData.mMoveGeneration = 0;
            mWebViewCore.sendMessage(EventHub.TOUCH_UP, touchUpData);
        } else if (nativePointInNavCache(contentX, contentY, mNavSlop)) {
            WebViewCore.MotionUpData motionUpData = new WebViewCore
                    .MotionUpData();
            motionUpData.mFrame = nativeCacheHitFramePointer();
            motionUpData.mNode = nativeCacheHitNodePointer();
            motionUpData.mBounds = nativeCacheHitNodeBounds();
            motionUpData.mX = contentX;
            motionUpData.mY = contentY;
            mWebViewCore.sendMessageAtFrontOfQueue(EventHub.VALID_NODE_BOUNDS,
                    motionUpData);
        } else {
            doMotionUp(contentX, contentY);
        }
    }

    private void doMotionUp(int contentX, int contentY) {
        if (mLogEvent && nativeMotionUp(contentX, contentY, mNavSlop)) {
            EventLog.writeEvent(EventLogTags.BROWSER_SNAP_CENTER);
        }
        if (nativeHasCursorNode() && !nativeCursorIsTextInput()) {
            playSoundEffect(SoundEffectConstants.CLICK);
        }
    }

    /*
     * Return true if the view (Plugin) is fully visible and maximized inside
     * the WebView.
     */
    private boolean isPluginFitOnScreen(ViewManager.ChildView view) {
        int viewWidth = getViewWidth();
        int viewHeight = getViewHeightWithTitle();
        float scale = Math.min((float) viewWidth / view.width,
                (float) viewHeight / view.height);
        if (scale < mZoomManager.mMinZoomScale) {
            scale = mZoomManager.mMinZoomScale;
        } else if (scale > mZoomManager.mMaxZoomScale) {
            scale = mZoomManager.mMaxZoomScale;
        }
        if (!mZoomManager.willScaleTriggerZoom(scale)) {
            if (contentToViewX(view.x) >= mScrollX
                    && contentToViewX(view.x + view.width) <= mScrollX
                            + viewWidth
                    && contentToViewY(view.y) >= mScrollY
                    && contentToViewY(view.y + view.height) <= mScrollY
                            + viewHeight) {
                return true;
            }
        }
        return false;
    }

    /*
     * Maximize and center the rectangle, specified in the document coordinate
     * space, inside the WebView. If the zoom doesn't need to be changed, do an
     * animated scroll to center it. If the zoom needs to be changed, find the
     * zoom center and do a smooth zoom transition.
     */
    private void centerFitRect(int docX, int docY, int docWidth, int docHeight) {
        int viewWidth = getViewWidth();
        int viewHeight = getViewHeightWithTitle();
        float scale = Math.min((float) viewWidth / docWidth, (float) viewHeight
                / docHeight);
        if (scale < mZoomManager.mMinZoomScale) {
            scale = mZoomManager.mMinZoomScale;
        } else if (scale > mZoomManager.mMaxZoomScale) {
            scale = mZoomManager.mMaxZoomScale;
        }
        if (!mZoomManager.willScaleTriggerZoom(scale)) {
            pinScrollTo(contentToViewX(docX + docWidth / 2) - viewWidth / 2,
                    contentToViewY(docY + docHeight / 2) - viewHeight / 2,
                    true, 0);
        } else {
            float actualScale = mZoomManager.mActualScale;
            float oldScreenX = docX * actualScale - mScrollX;
            float rectViewX = docX * scale;
            float rectViewWidth = docWidth * scale;
            float newMaxWidth = mContentWidth * scale;
            float newScreenX = (viewWidth - rectViewWidth) / 2;
            // pin the newX to the WebView
            if (newScreenX > rectViewX) {
                newScreenX = rectViewX;
            } else if (newScreenX > (newMaxWidth - rectViewX - rectViewWidth)) {
                newScreenX = viewWidth - (newMaxWidth - rectViewX);
            }
            float zoomCenterX = (oldScreenX * scale - newScreenX * actualScale)
                    / (scale - actualScale);
            float oldScreenY = docY * actualScale + getTitleHeight()
                    - mScrollY;
            float rectViewY = docY * scale + getTitleHeight();
            float rectViewHeight = docHeight * scale;
            float newMaxHeight = mContentHeight * scale + getTitleHeight();
            float newScreenY = (viewHeight - rectViewHeight) / 2;
            // pin the newY to the WebView
            if (newScreenY > rectViewY) {
                newScreenY = rectViewY;
            } else if (newScreenY > (newMaxHeight - rectViewY - rectViewHeight)) {
                newScreenY = viewHeight - (newMaxHeight - rectViewY);
            }
            float zoomCenterY = (oldScreenY * scale - newScreenY * actualScale)
                    / (scale - actualScale);
            mZoomManager.setZoomCenter(zoomCenterX, zoomCenterY);
            mZoomManager.startZoomAnimation(scale, false);
        }
    }

    // Rule for double tap:
    // 1. if the current scale is not same as the text wrap scale and layout
    //    algorithm is NARROW_COLUMNS, fit to column;
    // 2. if the current state is not overview mode, change to overview mode;
    // 3. if the current state is overview mode, change to default scale.
    private void doDoubleTap() {
        if (mWebViewCore.getSettings().getUseWideViewPort() == false) {
            return;
        }
        mZoomManager.setZoomCenter(mLastTouchX, mLastTouchY);
        mAnchorX = viewToContentX((int) mLastTouchX + mScrollX);
        mAnchorY = viewToContentY((int) mLastTouchX + mScrollY);
        WebSettings settings = getSettings();
        settings.setDoubleTapToastCount(0);
        // remove the zoom control after double tap
        mZoomManager.dismissZoomPicker();
        ViewManager.ChildView plugin = mViewManager.hitTest(mAnchorX, mAnchorY);
        if (plugin != null) {
            if (isPluginFitOnScreen(plugin)) {
                mZoomManager.zoomToOverview();
            } else {
                mZoomManager.mInZoomOverview = false;
                centerFitRect(plugin.x, plugin.y, plugin.width, plugin.height);
            }
            return;
        }
        boolean zoomToDefault = false;
        if ((settings.getLayoutAlgorithm() == WebSettings.LayoutAlgorithm.NARROW_COLUMNS)
                && mZoomManager.willScaleTriggerZoom(mZoomManager.mTextWrapScale)) {
            mZoomManager.refreshZoomScale(true);
            float overviewScale = (float) getViewWidth() / mZoomManager.mZoomOverviewWidth;
            if (!mZoomManager.willScaleTriggerZoom(overviewScale)) {
                mZoomManager.mInZoomOverview = true;
            }
        } else if (!mZoomManager.mInZoomOverview) {
            float newScale = (float) getViewWidth() / mZoomManager.mZoomOverviewWidth;
            if (mZoomManager.willScaleTriggerZoom(newScale)) {
                mZoomManager.zoomToOverview();
            } else if (mZoomManager.willScaleTriggerZoom(mZoomManager.getDefaultScale())) {
                zoomToDefault = true;
            }
        } else {
            zoomToDefault = true;
        }
        if (zoomToDefault) {
            int left = nativeGetBlockLeftEdge(mAnchorX, mAnchorY, mZoomManager.mActualScale);
            if (left != NO_LEFTEDGE) {
                // add a 5pt padding to the left edge.
                int viewLeft = contentToViewX(left < 5 ? 0 : (left - 5))
                        - mScrollX;
                // Re-calculate the zoom center so that the new scroll x will be
                // on the left edge.
                if (viewLeft > 0) {
                    mZoomManager.mZoomCenterX = viewLeft * mZoomManager.getDefaultScale()
                            / (mZoomManager.getDefaultScale() - mZoomManager.mActualScale);
                } else {
                    scrollBy(viewLeft, 0);
                    mZoomManager.mZoomCenterX = 0;
                }
            }
            mZoomManager.zoomToDefaultLevel(true);
        }
    }

    // Called by JNI to handle a touch on a node representing an email address,
    // address, or phone number
    private void overrideLoading(String url) {
        mCallbackProxy.uiOverrideUrlLoading(url);
    }

    @Override
    public boolean requestFocus(int direction, Rect previouslyFocusedRect) {
        // FIXME: If a subwindow is showing find, and the user touches the
        // background window, it can steal focus.
        if (mFindIsUp) return false;
        boolean result = false;
        if (inEditingMode()) {
            result = mWebTextView.requestFocus(direction,
                    previouslyFocusedRect);
        } else {
            result = super.requestFocus(direction, previouslyFocusedRect);
            if (mWebViewCore.getSettings().getNeedInitialFocus()) {
                // For cases such as GMail, where we gain focus from a direction,
                // we want to move to the first available link.
                // FIXME: If there are no visible links, we may not want to
                int fakeKeyDirection = 0;
                switch(direction) {
                    case View.FOCUS_UP:
                        fakeKeyDirection = KeyEvent.KEYCODE_DPAD_UP;
                        break;
                    case View.FOCUS_DOWN:
                        fakeKeyDirection = KeyEvent.KEYCODE_DPAD_DOWN;
                        break;
                    case View.FOCUS_LEFT:
                        fakeKeyDirection = KeyEvent.KEYCODE_DPAD_LEFT;
                        break;
                    case View.FOCUS_RIGHT:
                        fakeKeyDirection = KeyEvent.KEYCODE_DPAD_RIGHT;
                        break;
                    default:
                        return result;
                }
                if (mNativeClass != 0 && !nativeHasCursorNode()) {
                    navHandledKey(fakeKeyDirection, 1, true, 0);
                }
            }
        }
        return result;
    }

    @Override
    protected void onMeasure(int widthMeasureSpec, int heightMeasureSpec) {
        super.onMeasure(widthMeasureSpec, heightMeasureSpec);

        int heightMode = MeasureSpec.getMode(heightMeasureSpec);
        int heightSize = MeasureSpec.getSize(heightMeasureSpec);
        int widthMode = MeasureSpec.getMode(widthMeasureSpec);
        int widthSize = MeasureSpec.getSize(widthMeasureSpec);

        int measuredHeight = heightSize;
        int measuredWidth = widthSize;

        // Grab the content size from WebViewCore.
        int contentHeight = contentToViewDimension(mContentHeight);
        int contentWidth = contentToViewDimension(mContentWidth);

//        Log.d(LOGTAG, "------- measure " + heightMode);

        if (heightMode != MeasureSpec.EXACTLY) {
            mHeightCanMeasure = true;
            measuredHeight = contentHeight;
            if (heightMode == MeasureSpec.AT_MOST) {
                // If we are larger than the AT_MOST height, then our height can
                // no longer be measured and we should scroll internally.
                if (measuredHeight > heightSize) {
                    measuredHeight = heightSize;
                    mHeightCanMeasure = false;
                }
            }
        } else {
            mHeightCanMeasure = false;
        }
        if (mNativeClass != 0) {
            nativeSetHeightCanMeasure(mHeightCanMeasure);
        }
        // For the width, always use the given size unless unspecified.
        if (widthMode == MeasureSpec.UNSPECIFIED) {
            mWidthCanMeasure = true;
            measuredWidth = contentWidth;
        } else {
            mWidthCanMeasure = false;
        }

        synchronized (this) {
            setMeasuredDimension(measuredWidth, measuredHeight);
        }
    }

    @Override
    public boolean requestChildRectangleOnScreen(View child,
                                                 Rect rect,
                                                 boolean immediate) {
        // don't scroll while in zoom animation. When it is done, we will adjust
        // the necessary components (e.g., WebTextView if it is in editing mode)
        if(mZoomManager.isZoomAnimating()) {
            return false;
        }

        rect.offset(child.getLeft() - child.getScrollX(),
                child.getTop() - child.getScrollY());

        Rect content = new Rect(viewToContentX(mScrollX),
                viewToContentY(mScrollY),
                viewToContentX(mScrollX + getWidth()
                - getVerticalScrollbarWidth()),
                viewToContentY(mScrollY + getViewHeightWithTitle()));
        content = nativeSubtractLayers(content);
        int screenTop = contentToViewY(content.top);
        int screenBottom = contentToViewY(content.bottom);
        int height = screenBottom - screenTop;
        int scrollYDelta = 0;

        if (rect.bottom > screenBottom) {
            int oneThirdOfScreenHeight = height / 3;
            if (rect.height() > 2 * oneThirdOfScreenHeight) {
                // If the rectangle is too tall to fit in the bottom two thirds
                // of the screen, place it at the top.
                scrollYDelta = rect.top - screenTop;
            } else {
                // If the rectangle will still fit on screen, we want its
                // top to be in the top third of the screen.
                scrollYDelta = rect.top - (screenTop + oneThirdOfScreenHeight);
            }
        } else if (rect.top < screenTop) {
            scrollYDelta = rect.top - screenTop;
        }

        int screenLeft = contentToViewX(content.left);
        int screenRight = contentToViewX(content.right);
        int width = screenRight - screenLeft;
        int scrollXDelta = 0;

        if (rect.right > screenRight && rect.left > screenLeft) {
            if (rect.width() > width) {
                scrollXDelta += (rect.left - screenLeft);
            } else {
                scrollXDelta += (rect.right - screenRight);
            }
        } else if (rect.left < screenLeft) {
            scrollXDelta -= (screenLeft - rect.left);
        }

        if ((scrollYDelta | scrollXDelta) != 0) {
            return pinScrollBy(scrollXDelta, scrollYDelta, !immediate, 0);
        }

        return false;
    }

    /* package */ void replaceTextfieldText(int oldStart, int oldEnd,
            String replace, int newStart, int newEnd) {
        WebViewCore.ReplaceTextData arg = new WebViewCore.ReplaceTextData();
        arg.mReplace = replace;
        arg.mNewStart = newStart;
        arg.mNewEnd = newEnd;
        mTextGeneration++;
        arg.mTextGeneration = mTextGeneration;
        mWebViewCore.sendMessage(EventHub.REPLACE_TEXT, oldStart, oldEnd, arg);
    }

    /* package */ void passToJavaScript(String currentText, KeyEvent event) {
        WebViewCore.JSKeyData arg = new WebViewCore.JSKeyData();
        arg.mEvent = event;
        arg.mCurrentText = currentText;
        // Increase our text generation number, and pass it to webcore thread
        mTextGeneration++;
        mWebViewCore.sendMessage(EventHub.PASS_TO_JS, mTextGeneration, 0, arg);
        // WebKit's document state is not saved until about to leave the page.
        // To make sure the host application, like Browser, has the up to date
        // document state when it goes to background, we force to save the
        // document state.
        mWebViewCore.removeMessages(EventHub.SAVE_DOCUMENT_STATE);
        mWebViewCore.sendMessageDelayed(EventHub.SAVE_DOCUMENT_STATE,
                cursorData(), 1000);
    }

    /* package */ synchronized WebViewCore getWebViewCore() {
        return mWebViewCore;
    }

    //-------------------------------------------------------------------------
    // Methods can be called from a separate thread, like WebViewCore
    // If it needs to call the View system, it has to send message.
    //-------------------------------------------------------------------------

    /**
     * General handler to receive message coming from webkit thread
     */
    class PrivateHandler extends Handler {
        @Override
        public void handleMessage(Message msg) {
            // exclude INVAL_RECT_MSG_ID since it is frequently output
            if (DebugFlags.WEB_VIEW && msg.what != INVAL_RECT_MSG_ID) {
                if (msg.what >= FIRST_PRIVATE_MSG_ID
                        && msg.what <= LAST_PRIVATE_MSG_ID) {
                    Log.v(LOGTAG, HandlerPrivateDebugString[msg.what
                            - FIRST_PRIVATE_MSG_ID]);
                } else if (msg.what >= FIRST_PACKAGE_MSG_ID
                        && msg.what <= LAST_PACKAGE_MSG_ID) {
                    Log.v(LOGTAG, HandlerPackageDebugString[msg.what
                            - FIRST_PACKAGE_MSG_ID]);
                } else {
                    Log.v(LOGTAG, Integer.toString(msg.what));
                }
            }
            if (mWebViewCore == null) {
                // after WebView's destroy() is called, skip handling messages.
                return;
            }
            switch (msg.what) {
                case REMEMBER_PASSWORD: {
                    mDatabase.setUsernamePassword(
                            msg.getData().getString("host"),
                            msg.getData().getString("username"),
                            msg.getData().getString("password"));
                    ((Message) msg.obj).sendToTarget();
                    break;
                }
                case NEVER_REMEMBER_PASSWORD: {
                    mDatabase.setUsernamePassword(
                            msg.getData().getString("host"), null, null);
                    ((Message) msg.obj).sendToTarget();
                    break;
                }
                case PREVENT_DEFAULT_TIMEOUT: {
                    // if timeout happens, cancel it so that it won't block UI
                    // to continue handling touch events
                    if ((msg.arg1 == MotionEvent.ACTION_DOWN
                            && mPreventDefault == PREVENT_DEFAULT_MAYBE_YES)
                            || (msg.arg1 == MotionEvent.ACTION_MOVE
                            && mPreventDefault == PREVENT_DEFAULT_NO_FROM_TOUCH_DOWN)) {
                        cancelWebCoreTouchEvent(
                                viewToContentX((int) mLastTouchX + mScrollX),
                                viewToContentY((int) mLastTouchY + mScrollY),
                                true);
                    }
                    break;
                }
                case SWITCH_TO_SHORTPRESS: {
                    if (mTouchMode == TOUCH_INIT_MODE) {
                        if (!getSettings().supportTouchOnly()
                                && mPreventDefault != PREVENT_DEFAULT_YES) {
                            mTouchMode = TOUCH_SHORTPRESS_START_MODE;
                            updateSelection();
                        } else {
                            // set to TOUCH_SHORTPRESS_MODE so that it won't
                            // trigger double tap any more
                            mTouchMode = TOUCH_SHORTPRESS_MODE;
                        }
                    } else if (mTouchMode == TOUCH_DOUBLE_TAP_MODE) {
                        mTouchMode = TOUCH_DONE_MODE;
                    }
                    break;
                }
                case SWITCH_TO_LONGPRESS: {
                    if (getSettings().supportTouchOnly()) {
                        removeTouchHighlight(false);
                    }
                    if (inFullScreenMode() || mDeferTouchProcess) {
                        TouchEventData ted = new TouchEventData();
                        ted.mAction = WebViewCore.ACTION_LONGPRESS;
                        ted.mX = viewToContentX((int) mLastTouchX + mScrollX);
                        ted.mY = viewToContentY((int) mLastTouchY + mScrollY);
                        // metaState for long press is tricky. Should it be the
                        // state when the press started or when the press was
                        // released? Or some intermediary key state? For
                        // simplicity for now, we don't set it.
                        ted.mMetaState = 0;
                        ted.mReprocess = mDeferTouchProcess;
                        if (mDeferTouchProcess) {
                            ted.mViewX = mLastTouchX;
                            ted.mViewY = mLastTouchY;
                        }
                        mWebViewCore.sendMessage(EventHub.TOUCH_EVENT, ted);
                    } else if (mPreventDefault != PREVENT_DEFAULT_YES) {
                        mTouchMode = TOUCH_DONE_MODE;
                        performLongClick();
                    }
                    break;
                }
                case RELEASE_SINGLE_TAP: {
                    doShortPress();
                    break;
                }
                case SCROLL_BY_MSG_ID:
                    setContentScrollBy(msg.arg1, msg.arg2, (Boolean) msg.obj);
                    break;
                case SYNC_SCROLL_TO_MSG_ID:
                    if (mUserScroll) {
                        // if user has scrolled explicitly, don't sync the
                        // scroll position any more
                        mUserScroll = false;
                        break;
                    }
                    // fall through
                case SCROLL_TO_MSG_ID:
                    if (setContentScrollTo(msg.arg1, msg.arg2)) {
                        // if we can't scroll to the exact position due to pin,
                        // send a message to WebCore to re-scroll when we get a
                        // new picture
                        mUserScroll = false;
                        mWebViewCore.sendMessage(EventHub.SYNC_SCROLL,
                                msg.arg1, msg.arg2);
                    }
                    break;
                case SPAWN_SCROLL_TO_MSG_ID:
                    spawnContentScrollTo(msg.arg1, msg.arg2);
                    break;
                case UPDATE_ZOOM_RANGE: {
                    WebViewCore.RestoreState restoreState
                            = (WebViewCore.RestoreState) msg.obj;
                    // mScrollX contains the new minPrefWidth
                    mZoomManager.updateZoomRange(restoreState, getViewWidth(),
                            restoreState.mScrollX, false);
                    break;
                }
                case NEW_PICTURE_MSG_ID: {
                    // If we've previously delayed deleting a root
                    // layer, do it now.
                    if (mDelayedDeleteRootLayer) {
                        mDelayedDeleteRootLayer = false;
                        nativeSetRootLayer(0);
                    }
                    // called for new content
                    final WebViewCore.DrawData draw = (WebViewCore.DrawData) msg.obj;

                    final Point viewSize = draw.mViewPoint;
                    WebViewCore.RestoreState restoreState = draw.mRestoreState;
                    boolean hasRestoreState = restoreState != null;
                    if (hasRestoreState) {
                        mZoomManager.restoreZoomState(draw);
                        if (!mDrawHistory) {
                            setContentScrollTo(restoreState.mScrollX, restoreState.mScrollY);
                            // As we are on a new page, remove the WebTextView. This
                            // is necessary for page loads driven by webkit, and in
                            // particular when the user was on a password field, so
                            // the WebTextView was visible.
                            clearTextEntry(false);
                        }
                    }

                    // We update the layout (i.e. request a layout from the
                    // view system) if the last view size that we sent to
                    // WebCore matches the view size of the picture we just
                    // received in the fixed dimension.
                    final boolean updateLayout = viewSize.x == mLastWidthSent
                            && viewSize.y == mLastHeightSent;
                    recordNewContentSize(draw.mWidthHeight.x,
                            draw.mWidthHeight.y, updateLayout);
                    if (DebugFlags.WEB_VIEW) {
                        Rect b = draw.mInvalRegion.getBounds();
                        Log.v(LOGTAG, "NEW_PICTURE_MSG_ID {" +
                                b.left+","+b.top+","+b.right+","+b.bottom+"}");
                    }
                    invalidateContentRect(draw.mInvalRegion.getBounds());

                    if (mPictureListener != null) {
                        mPictureListener.onNewPicture(WebView.this, capturePicture());
                    }

                    // update the zoom information based on the new picture
                    mZoomManager.onNewPicture(draw);

                    if (draw.mFocusSizeChanged && inEditingMode()) {
                        mFocusSizeChanged = true;
                    }
                    if (hasRestoreState) {
                        mViewManager.postReadyToDrawAll();
                    }
                    break;
                }
                case WEBCORE_INITIALIZED_MSG_ID:
                    // nativeCreate sets mNativeClass to a non-zero value
                    nativeCreate(msg.arg1);
                    break;
                case UPDATE_TEXTFIELD_TEXT_MSG_ID:
                    // Make sure that the textfield is currently focused
                    // and representing the same node as the pointer.
                    if (inEditingMode() &&
                            mWebTextView.isSameTextField(msg.arg1)) {
                        if (msg.getData().getBoolean("password")) {
                            Spannable text = (Spannable) mWebTextView.getText();
                            int start = Selection.getSelectionStart(text);
                            int end = Selection.getSelectionEnd(text);
                            mWebTextView.setInPassword(true);
                            // Restore the selection, which may have been
                            // ruined by setInPassword.
                            Spannable pword =
                                    (Spannable) mWebTextView.getText();
                            Selection.setSelection(pword, start, end);
                        // If the text entry has created more events, ignore
                        // this one.
                        } else if (msg.arg2 == mTextGeneration) {
                            mWebTextView.setTextAndKeepSelection(
                                    (String) msg.obj);
                        }
                    }
                    break;
                case REQUEST_KEYBOARD_WITH_SELECTION_MSG_ID:
                    displaySoftKeyboard(true);
                    // fall through to UPDATE_TEXT_SELECTION_MSG_ID
                case UPDATE_TEXT_SELECTION_MSG_ID:
                    updateTextSelectionFromMessage(msg.arg1, msg.arg2,
                            (WebViewCore.TextSelectionData) msg.obj);
                    break;
                case RETURN_LABEL:
                    if (inEditingMode()
                            && mWebTextView.isSameTextField(msg.arg1)) {
                        mWebTextView.setHint((String) msg.obj);
                        InputMethodManager imm
                                = InputMethodManager.peekInstance();
                        // The hint is propagated to the IME in
                        // onCreateInputConnection.  If the IME is already
                        // active, restart it so that its hint text is updated.
                        if (imm != null && imm.isActive(mWebTextView)) {
                            imm.restartInput(mWebTextView);
                        }
                    }
                    break;
                case UNHANDLED_NAV_KEY:
                    navHandledKey(msg.arg1, 1, false, 0);
                    break;
                case UPDATE_TEXT_ENTRY_MSG_ID:
                    // this is sent after finishing resize in WebViewCore. Make
                    // sure the text edit box is still on the  screen.
                    selectionDone();
                    if (inEditingMode() && nativeCursorIsTextInput()) {
                        mWebTextView.bringIntoView();
                        rebuildWebTextView();
                    }
                    break;
                case CLEAR_TEXT_ENTRY:
                    clearTextEntry(false);
                    break;
                case INVAL_RECT_MSG_ID: {
                    Rect r = (Rect)msg.obj;
                    if (r == null) {
                        invalidate();
                    } else {
                        // we need to scale r from content into view coords,
                        // which viewInvalidate() does for us
                        viewInvalidate(r.left, r.top, r.right, r.bottom);
                    }
                    break;
                }
                case IMMEDIATE_REPAINT_MSG_ID: {
                    invalidate();
                    break;
                }
                case SET_ROOT_LAYER_MSG_ID: {
                    if (0 == msg.arg1) {
                        // Null indicates deleting the old layer, but
                        // don't actually do so until we've got the
                        // new page to display.
                        mDelayedDeleteRootLayer = true;
                    } else {
                        mDelayedDeleteRootLayer = false;
                        nativeSetRootLayer(msg.arg1);
                        invalidate();
                    }
                    break;
                }
                case REQUEST_FORM_DATA:
                    AutoCompleteAdapter adapter = (AutoCompleteAdapter) msg.obj;
                    if (mWebTextView.isSameTextField(msg.arg1)) {
                        mWebTextView.setAdapterCustom(adapter);
                    }
                    break;
                case RESUME_WEBCORE_PRIORITY:
                    WebViewCore.resumePriority();
                    WebViewCore.resumeUpdatePicture(mWebViewCore);
                    break;

                case LONG_PRESS_CENTER:
                    // as this is shared by keydown and trackballdown, reset all
                    // the states
                    mGotCenterDown = false;
                    mTrackballDown = false;
                    performLongClick();
                    break;

                case WEBCORE_NEED_TOUCH_EVENTS:
                    mForwardTouchEvents = (msg.arg1 != 0);
                    break;

                case PREVENT_TOUCH_ID:
                    if (inFullScreenMode()) {
                        break;
                    }
                    if (msg.obj == null) {
                        if (msg.arg1 == MotionEvent.ACTION_DOWN
                                && mPreventDefault == PREVENT_DEFAULT_MAYBE_YES) {
                            // if prevent default is called from WebCore, UI
                            // will not handle the rest of the touch events any
                            // more.
                            mPreventDefault = msg.arg2 == 1 ? PREVENT_DEFAULT_YES
                                    : PREVENT_DEFAULT_NO_FROM_TOUCH_DOWN;
                        } else if (msg.arg1 == MotionEvent.ACTION_MOVE
                                && mPreventDefault == PREVENT_DEFAULT_NO_FROM_TOUCH_DOWN) {
                            // the return for the first ACTION_MOVE will decide
                            // whether UI will handle touch or not. Currently no
                            // support for alternating prevent default
                            mPreventDefault = msg.arg2 == 1 ? PREVENT_DEFAULT_YES
                                    : PREVENT_DEFAULT_NO;
                        }
                        if (mPreventDefault == PREVENT_DEFAULT_YES) {
                            mTouchHighlightRegion.setEmpty();
                        }
                    } else if (msg.arg2 == 0) {
                        // prevent default is not called in WebCore, so the
                        // message needs to be reprocessed in UI
                        TouchEventData ted = (TouchEventData) msg.obj;
                        switch (ted.mAction) {
                            case MotionEvent.ACTION_DOWN:
                                mLastDeferTouchX = ted.mViewX;
                                mLastDeferTouchY = ted.mViewY;
                                mDeferTouchMode = TOUCH_INIT_MODE;
                                break;
                            case MotionEvent.ACTION_MOVE: {
                                // no snapping in defer process
                                if (mDeferTouchMode != TOUCH_DRAG_MODE) {
                                    mDeferTouchMode = TOUCH_DRAG_MODE;
                                    mLastDeferTouchX = ted.mViewX;
                                    mLastDeferTouchY = ted.mViewY;
                                    startDrag();
                                }
                                int deltaX = pinLocX((int) (mScrollX
                                        + mLastDeferTouchX - ted.mViewX))
                                        - mScrollX;
                                int deltaY = pinLocY((int) (mScrollY
                                        + mLastDeferTouchY - ted.mViewY))
                                        - mScrollY;
                                doDrag(deltaX, deltaY);
                                if (deltaX != 0) mLastDeferTouchX = ted.mViewX;
                                if (deltaY != 0) mLastDeferTouchY = ted.mViewY;
                                break;
                            }
                            case MotionEvent.ACTION_UP:
                            case MotionEvent.ACTION_CANCEL:
                                if (mDeferTouchMode == TOUCH_DRAG_MODE) {
                                    // no fling in defer process
                                    mScroller.springBack(mScrollX, mScrollY, 0,
                                            computeMaxScrollX(), 0,
                                            computeMaxScrollY());
                                    invalidate();
                                    WebViewCore.resumePriority();
                                    WebViewCore.resumeUpdatePicture(mWebViewCore);
                                }
                                mDeferTouchMode = TOUCH_DONE_MODE;
                                break;
                            case WebViewCore.ACTION_DOUBLETAP:
                                // doDoubleTap() needs mLastTouchX/Y as anchor
                                mLastTouchX = ted.mViewX;
                                mLastTouchY = ted.mViewY;
                                doDoubleTap();
                                mDeferTouchMode = TOUCH_DONE_MODE;
                                break;
                            case WebViewCore.ACTION_LONGPRESS:
                                HitTestResult hitTest = getHitTestResult();
                                if (hitTest != null && hitTest.mType
                                        != HitTestResult.UNKNOWN_TYPE) {
                                    performLongClick();
                                }
                                mDeferTouchMode = TOUCH_DONE_MODE;
                                break;
                        }
                    }
                    break;

                case REQUEST_KEYBOARD:
                    if (msg.arg1 == 0) {
                        hideSoftKeyboard();
                    } else {
                        displaySoftKeyboard(false);
                    }
                    break;

                case FIND_AGAIN:
                    // Ignore if find has been dismissed.
                    if (mFindIsUp) {
                        findAll(mLastFind);
                    }
                    break;

                case DRAG_HELD_MOTIONLESS:
                    mHeldMotionless = MOTIONLESS_TRUE;
                    invalidate();
                    // fall through to keep scrollbars awake

                case AWAKEN_SCROLL_BARS:
                    if (mTouchMode == TOUCH_DRAG_MODE
                            && mHeldMotionless == MOTIONLESS_TRUE) {
                        awakenScrollBars(ViewConfiguration
                                .getScrollDefaultDelay(), false);
                        mPrivateHandler.sendMessageDelayed(mPrivateHandler
                                .obtainMessage(AWAKEN_SCROLL_BARS),
                                ViewConfiguration.getScrollDefaultDelay());
                    }
                    break;

                case DO_MOTION_UP:
                    doMotionUp(msg.arg1, msg.arg2);
                    break;

                case SHOW_FULLSCREEN: {
                    View view = (View) msg.obj;
                    int npp = msg.arg1;

                    if (mFullScreenHolder != null) {
                        Log.w(LOGTAG, "Should not have another full screen.");
                        mFullScreenHolder.dismiss();
                    }
                    mFullScreenHolder = new PluginFullScreenHolder(WebView.this, npp);
                    mFullScreenHolder.setContentView(view);
                    mFullScreenHolder.setCancelable(false);
                    mFullScreenHolder.setCanceledOnTouchOutside(false);
                    mFullScreenHolder.show();

                    break;
                }
                case HIDE_FULLSCREEN:
                    if (inFullScreenMode()) {
                        mFullScreenHolder.dismiss();
                        mFullScreenHolder = null;
                    }
                    break;

                case DOM_FOCUS_CHANGED:
                    if (inEditingMode()) {
                        nativeClearCursor();
                        rebuildWebTextView();
                    }
                    break;

                case SHOW_RECT_MSG_ID: {
                    WebViewCore.ShowRectData data = (WebViewCore.ShowRectData) msg.obj;
                    int x = mScrollX;
                    int left = contentToViewX(data.mLeft);
                    int width = contentToViewDimension(data.mWidth);
                    int maxWidth = contentToViewDimension(data.mContentWidth);
                    int viewWidth = getViewWidth();
                    if (width < viewWidth) {
                        // center align
                        x += left + width / 2 - mScrollX - viewWidth / 2;
                    } else {
                        x += (int) (left + data.mXPercentInDoc * width
                                - mScrollX - data.mXPercentInView * viewWidth);
                    }
                    if (DebugFlags.WEB_VIEW) {
                        Log.v(LOGTAG, "showRectMsg=(left=" + left + ",width=" +
                              width + ",maxWidth=" + maxWidth +
                              ",viewWidth=" + viewWidth + ",x="
                              + x + ",xPercentInDoc=" + data.mXPercentInDoc +
                              ",xPercentInView=" + data.mXPercentInView+ ")");
                    }
                    // use the passing content width to cap x as the current
                    // mContentWidth may not be updated yet
                    x = Math.max(0,
                            (Math.min(maxWidth, x + viewWidth)) - viewWidth);
                    int top = contentToViewY(data.mTop);
                    int height = contentToViewDimension(data.mHeight);
                    int maxHeight = contentToViewDimension(data.mContentHeight);
                    int viewHeight = getViewHeight();
                    int y = (int) (top + data.mYPercentInDoc * height -
                                   data.mYPercentInView * viewHeight);
                    if (DebugFlags.WEB_VIEW) {
                        Log.v(LOGTAG, "showRectMsg=(top=" + top + ",height=" +
                              height + ",maxHeight=" + maxHeight +
                              ",viewHeight=" + viewHeight + ",y="
                              + y + ",yPercentInDoc=" + data.mYPercentInDoc +
                              ",yPercentInView=" + data.mYPercentInView+ ")");
                    }
                    // use the passing content height to cap y as the current
                    // mContentHeight may not be updated yet
                    y = Math.max(0,
                            (Math.min(maxHeight, y + viewHeight) - viewHeight));
                    // We need to take into account the visible title height
                    // when scrolling since y is an absolute view position.
                    y = Math.max(0, y - getVisibleTitleHeight());
                    scrollTo(x, y);
                    }
                    break;

                case CENTER_FIT_RECT:
                    Rect r = (Rect)msg.obj;
                    mZoomManager.mInZoomOverview = false;
                    centerFitRect(r.left, r.top, r.width(), r.height());
                    break;

                case SET_SCROLLBAR_MODES:
                    mHorizontalScrollBarMode = msg.arg1;
                    mVerticalScrollBarMode = msg.arg2;
                    break;

                case SELECTION_STRING_CHANGED:
                    if (mAccessibilityInjector != null) {
                        String selectionString = (String) msg.obj;
                        mAccessibilityInjector.onSelectionStringChange(selectionString);
                    }
                    break;

                case SET_TOUCH_HIGHLIGHT_RECTS:
                    invalidate(mTouchHighlightRegion.getBounds());
                    mTouchHighlightRegion.setEmpty();
                    if (msg.obj != null) {
                        ArrayList<Rect> rects = (ArrayList<Rect>) msg.obj;
                        for (Rect rect : rects) {
                            Rect viewRect = contentToViewRect(rect);
                            // some sites, like stories in nytimes.com, set
                            // mouse event handler in the top div. It is not
                            // user friendly to highlight the div if it covers
                            // more than half of the screen.
                            if (viewRect.width() < getWidth() >> 1
                                    || viewRect.height() < getHeight() >> 1) {
                                mTouchHighlightRegion.union(viewRect);
                                invalidate(viewRect);
                            } else {
                                Log.w(LOGTAG, "Skip the huge selection rect:"
                                        + viewRect);
                            }
                        }
                    }
                    break;

                default:
                    super.handleMessage(msg);
                    break;
            }
        }
    }

    /**
     * Used when receiving messages for REQUEST_KEYBOARD_WITH_SELECTION_MSG_ID
     * and UPDATE_TEXT_SELECTION_MSG_ID.  Update the selection of WebTextView.
     */
    private void updateTextSelectionFromMessage(int nodePointer,
            int textGeneration, WebViewCore.TextSelectionData data) {
        if (inEditingMode()
                && mWebTextView.isSameTextField(nodePointer)
                && textGeneration == mTextGeneration) {
            mWebTextView.setSelectionFromWebKit(data.mStart, data.mEnd);
        }
    }

    // Class used to use a dropdown for a <select> element
    private class InvokeListBox implements Runnable {
        // Whether the listbox allows multiple selection.
        private boolean     mMultiple;
        // Passed in to a list with multiple selection to tell
        // which items are selected.
        private int[]       mSelectedArray;
        // Passed in to a list with single selection to tell
        // where the initial selection is.
        private int         mSelection;

        private Container[] mContainers;

        // Need these to provide stable ids to my ArrayAdapter,
        // which normally does not have stable ids. (Bug 1250098)
        private class Container extends Object {
            /**
             * Possible values for mEnabled.  Keep in sync with OptionStatus in
             * WebViewCore.cpp
             */
            final static int OPTGROUP = -1;
            final static int OPTION_DISABLED = 0;
            final static int OPTION_ENABLED = 1;

            String  mString;
            int     mEnabled;
            int     mId;

            public String toString() {
                return mString;
            }
        }

        /**
         *  Subclass ArrayAdapter so we can disable OptionGroupLabels,
         *  and allow filtering.
         */
        private class MyArrayListAdapter extends ArrayAdapter<Container> {
            public MyArrayListAdapter(Context context, Container[] objects, boolean multiple) {
                super(context,
                            multiple ? com.android.internal.R.layout.select_dialog_multichoice :
                            com.android.internal.R.layout.select_dialog_singlechoice,
                            objects);
            }

            @Override
            public View getView(int position, View convertView,
                    ViewGroup parent) {
                // Always pass in null so that we will get a new CheckedTextView
                // Otherwise, an item which was previously used as an <optgroup>
                // element (i.e. has no check), could get used as an <option>
                // element, which needs a checkbox/radio, but it would not have
                // one.
                convertView = super.getView(position, null, parent);
                Container c = item(position);
                if (c != null && Container.OPTION_ENABLED != c.mEnabled) {
                    // ListView does not draw dividers between disabled and
                    // enabled elements.  Use a LinearLayout to provide dividers
                    LinearLayout layout = new LinearLayout(mContext);
                    layout.setOrientation(LinearLayout.VERTICAL);
                    if (position > 0) {
                        View dividerTop = new View(mContext);
                        dividerTop.setBackgroundResource(
                                android.R.drawable.divider_horizontal_bright);
                        layout.addView(dividerTop);
                    }

                    if (Container.OPTGROUP == c.mEnabled) {
                        // Currently select_dialog_multichoice and
                        // select_dialog_singlechoice are CheckedTextViews.  If
                        // that changes, the class cast will no longer be valid.
                        Assert.assertTrue(
                                convertView instanceof CheckedTextView);
                        ((CheckedTextView) convertView).setCheckMarkDrawable(
                                null);
                    } else {
                        // c.mEnabled == Container.OPTION_DISABLED
                        // Draw the disabled element in a disabled state.
                        convertView.setEnabled(false);
                    }

                    layout.addView(convertView);
                    if (position < getCount() - 1) {
                        View dividerBottom = new View(mContext);
                        dividerBottom.setBackgroundResource(
                                android.R.drawable.divider_horizontal_bright);
                        layout.addView(dividerBottom);
                    }
                    return layout;
                }
                return convertView;
            }

            @Override
            public boolean hasStableIds() {
                // AdapterView's onChanged method uses this to determine whether
                // to restore the old state.  Return false so that the old (out
                // of date) state does not replace the new, valid state.
                return false;
            }

            private Container item(int position) {
                if (position < 0 || position >= getCount()) {
                    return null;
                }
                return (Container) getItem(position);
            }

            @Override
            public long getItemId(int position) {
                Container item = item(position);
                if (item == null) {
                    return -1;
                }
                return item.mId;
            }

            @Override
            public boolean areAllItemsEnabled() {
                return false;
            }

            @Override
            public boolean isEnabled(int position) {
                Container item = item(position);
                if (item == null) {
                    return false;
                }
                return Container.OPTION_ENABLED == item.mEnabled;
            }
        }

        private InvokeListBox(String[] array, int[] enabled, int[] selected) {
            mMultiple = true;
            mSelectedArray = selected;

            int length = array.length;
            mContainers = new Container[length];
            for (int i = 0; i < length; i++) {
                mContainers[i] = new Container();
                mContainers[i].mString = array[i];
                mContainers[i].mEnabled = enabled[i];
                mContainers[i].mId = i;
            }
        }

        private InvokeListBox(String[] array, int[] enabled, int selection) {
            mSelection = selection;
            mMultiple = false;

            int length = array.length;
            mContainers = new Container[length];
            for (int i = 0; i < length; i++) {
                mContainers[i] = new Container();
                mContainers[i].mString = array[i];
                mContainers[i].mEnabled = enabled[i];
                mContainers[i].mId = i;
            }
        }

        /*
         * Whenever the data set changes due to filtering, this class ensures
         * that the checked item remains checked.
         */
        private class SingleDataSetObserver extends DataSetObserver {
            private long        mCheckedId;
            private ListView    mListView;
            private Adapter     mAdapter;

            /*
             * Create a new observer.
             * @param id The ID of the item to keep checked.
             * @param l ListView for getting and clearing the checked states
             * @param a Adapter for getting the IDs
             */
            public SingleDataSetObserver(long id, ListView l, Adapter a) {
                mCheckedId = id;
                mListView = l;
                mAdapter = a;
            }

            public void onChanged() {
                // The filter may have changed which item is checked.  Find the
                // item that the ListView thinks is checked.
                int position = mListView.getCheckedItemPosition();
                long id = mAdapter.getItemId(position);
                if (mCheckedId != id) {
                    // Clear the ListView's idea of the checked item, since
                    // it is incorrect
                    mListView.clearChoices();
                    // Search for mCheckedId.  If it is in the filtered list,
                    // mark it as checked
                    int count = mAdapter.getCount();
                    for (int i = 0; i < count; i++) {
                        if (mAdapter.getItemId(i) == mCheckedId) {
                            mListView.setItemChecked(i, true);
                            break;
                        }
                    }
                }
            }

            public void onInvalidate() {}
        }

        public void run() {
            final ListView listView = (ListView) LayoutInflater.from(mContext)
                    .inflate(com.android.internal.R.layout.select_dialog, null);
            final MyArrayListAdapter adapter = new
                    MyArrayListAdapter(mContext, mContainers, mMultiple);
            AlertDialog.Builder b = new AlertDialog.Builder(mContext)
                    .setView(listView).setCancelable(true)
                    .setInverseBackgroundForced(true);

            if (mMultiple) {
                b.setPositiveButton(android.R.string.ok, new DialogInterface.OnClickListener() {
                    public void onClick(DialogInterface dialog, int which) {
                        mWebViewCore.sendMessage(
                                EventHub.LISTBOX_CHOICES,
                                adapter.getCount(), 0,
                                listView.getCheckedItemPositions());
                    }});
                b.setNegativeButton(android.R.string.cancel,
                        new DialogInterface.OnClickListener() {
                    public void onClick(DialogInterface dialog, int which) {
                        mWebViewCore.sendMessage(
                                EventHub.SINGLE_LISTBOX_CHOICE, -2, 0);
                }});
            }
            final AlertDialog dialog = b.create();
            listView.setAdapter(adapter);
            listView.setFocusableInTouchMode(true);
            // There is a bug (1250103) where the checks in a ListView with
            // multiple items selected are associated with the positions, not
            // the ids, so the items do not properly retain their checks when
            // filtered.  Do not allow filtering on multiple lists until
            // that bug is fixed.

            listView.setTextFilterEnabled(!mMultiple);
            if (mMultiple) {
                listView.setChoiceMode(ListView.CHOICE_MODE_MULTIPLE);
                int length = mSelectedArray.length;
                for (int i = 0; i < length; i++) {
                    listView.setItemChecked(mSelectedArray[i], true);
                }
            } else {
                listView.setOnItemClickListener(new OnItemClickListener() {
                    public void onItemClick(AdapterView parent, View v,
                            int position, long id) {
                        mWebViewCore.sendMessage(
                                EventHub.SINGLE_LISTBOX_CHOICE, (int)id, 0);
                        dialog.dismiss();
                    }
                });
                if (mSelection != -1) {
                    listView.setSelection(mSelection);
                    listView.setChoiceMode(ListView.CHOICE_MODE_SINGLE);
                    listView.setItemChecked(mSelection, true);
                    DataSetObserver observer = new SingleDataSetObserver(
                            adapter.getItemId(mSelection), listView, adapter);
                    adapter.registerDataSetObserver(observer);
                }
            }
            dialog.setOnCancelListener(new DialogInterface.OnCancelListener() {
                public void onCancel(DialogInterface dialog) {
                    mWebViewCore.sendMessage(
                                EventHub.SINGLE_LISTBOX_CHOICE, -2, 0);
                }
            });
            dialog.show();
        }
    }

    /*
     * Request a dropdown menu for a listbox with multiple selection.
     *
     * @param array Labels for the listbox.
     * @param enabledArray  State for each element in the list.  See static
     *      integers in Container class.
     * @param selectedArray Which positions are initally selected.
     */
    void requestListBox(String[] array, int[] enabledArray, int[]
            selectedArray) {
        mPrivateHandler.post(
                new InvokeListBox(array, enabledArray, selectedArray));
    }

    /*
     * Request a dropdown menu for a listbox with single selection or a single
     * <select> element.
     *
     * @param array Labels for the listbox.
     * @param enabledArray  State for each element in the list.  See static
     *      integers in Container class.
     * @param selection Which position is initally selected.
     */
    void requestListBox(String[] array, int[] enabledArray, int selection) {
        mPrivateHandler.post(
                new InvokeListBox(array, enabledArray, selection));
    }

    // called by JNI
    private void sendMoveFocus(int frame, int node) {
        mWebViewCore.sendMessage(EventHub.SET_MOVE_FOCUS,
                new WebViewCore.CursorData(frame, node, 0, 0));
    }

    // called by JNI
    private void sendMoveMouse(int frame, int node, int x, int y) {
        mWebViewCore.sendMessage(EventHub.SET_MOVE_MOUSE,
                new WebViewCore.CursorData(frame, node, x, y));
    }

    /*
     * Send a mouse move event to the webcore thread.
     *
     * @param removeFocus Pass true if the "mouse" cursor is now over a node
     *                    which wants key events, but it is not the focus. This
     *                    will make the visual appear as though nothing is in
     *                    focus.  Remove the WebTextView, if present, and stop
     *                    drawing the blinking caret.
     * called by JNI
     */
    private void sendMoveMouseIfLatest(boolean removeFocus) {
        if (removeFocus) {
            clearTextEntry(true);
        }
        mWebViewCore.sendMessage(EventHub.SET_MOVE_MOUSE_IF_LATEST,
                cursorData());
    }

    // called by JNI
    private void sendMotionUp(int touchGeneration,
            int frame, int node, int x, int y) {
        WebViewCore.TouchUpData touchUpData = new WebViewCore.TouchUpData();
        touchUpData.mMoveGeneration = touchGeneration;
        touchUpData.mFrame = frame;
        touchUpData.mNode = node;
        touchUpData.mX = x;
        touchUpData.mY = y;
        mWebViewCore.sendMessage(EventHub.TOUCH_UP, touchUpData);
    }


    private int getScaledMaxXScroll() {
        int width;
        if (mHeightCanMeasure == false) {
            width = getViewWidth() / 4;
        } else {
            Rect visRect = new Rect();
            calcOurVisibleRect(visRect);
            width = visRect.width() / 2;
        }
        // FIXME the divisor should be retrieved from somewhere
        return viewToContentX(width);
    }

    private int getScaledMaxYScroll() {
        int height;
        if (mHeightCanMeasure == false) {
            height = getViewHeight() / 4;
        } else {
            Rect visRect = new Rect();
            calcOurVisibleRect(visRect);
            height = visRect.height() / 2;
        }
        // FIXME the divisor should be retrieved from somewhere
        // the closest thing today is hard-coded into ScrollView.java
        // (from ScrollView.java, line 363)   int maxJump = height/2;
        return Math.round(height * mZoomManager.mInvActualScale);
    }

    /**
     * Called by JNI to invalidate view
     */
    private void viewInvalidate() {
        invalidate();
    }

    /**
     * Pass the key directly to the page.  This assumes that
     * nativePageShouldHandleShiftAndArrows() returned true.
     */
    private void letPageHandleNavKey(int keyCode, long time, boolean down) {
        int keyEventAction;
        int eventHubAction;
        if (down) {
            keyEventAction = KeyEvent.ACTION_DOWN;
            eventHubAction = EventHub.KEY_DOWN;
            playSoundEffect(keyCodeToSoundsEffect(keyCode));
        } else {
            keyEventAction = KeyEvent.ACTION_UP;
            eventHubAction = EventHub.KEY_UP;
        }
        KeyEvent event = new KeyEvent(time, time, keyEventAction, keyCode,
                1, (mShiftIsPressed ? KeyEvent.META_SHIFT_ON : 0)
                | (false ? KeyEvent.META_ALT_ON : 0) // FIXME
                | (false ? KeyEvent.META_SYM_ON : 0) // FIXME
                , 0, 0, 0);
        mWebViewCore.sendMessage(eventHubAction, event);
    }

    // return true if the key was handled
    private boolean navHandledKey(int keyCode, int count, boolean noScroll,
            long time) {
        if (mNativeClass == 0) {
            return false;
        }
        mLastCursorTime = time;
        mLastCursorBounds = nativeGetCursorRingBounds();
        boolean keyHandled
                = nativeMoveCursor(keyCode, count, noScroll) == false;
        if (DebugFlags.WEB_VIEW) {
            Log.v(LOGTAG, "navHandledKey mLastCursorBounds=" + mLastCursorBounds
                    + " mLastCursorTime=" + mLastCursorTime
                    + " handled=" + keyHandled);
        }
        if (keyHandled == false || mHeightCanMeasure == false) {
            return keyHandled;
        }
        Rect contentCursorRingBounds = nativeGetCursorRingBounds();
        if (contentCursorRingBounds.isEmpty()) return keyHandled;
        Rect viewCursorRingBounds = contentToViewRect(contentCursorRingBounds);
        Rect visRect = new Rect();
        calcOurVisibleRect(visRect);
        Rect outset = new Rect(visRect);
        int maxXScroll = visRect.width() / 2;
        int maxYScroll = visRect.height() / 2;
        outset.inset(-maxXScroll, -maxYScroll);
        if (Rect.intersects(outset, viewCursorRingBounds) == false) {
            return keyHandled;
        }
        // FIXME: Necessary because ScrollView/ListView do not scroll left/right
        int maxH = Math.min(viewCursorRingBounds.right - visRect.right,
                maxXScroll);
        if (maxH > 0) {
            pinScrollBy(maxH, 0, true, 0);
        } else {
            maxH = Math.max(viewCursorRingBounds.left - visRect.left,
                    -maxXScroll);
            if (maxH < 0) {
                pinScrollBy(maxH, 0, true, 0);
            }
        }
        if (mLastCursorBounds.isEmpty()) return keyHandled;
        if (mLastCursorBounds.equals(contentCursorRingBounds)) {
            return keyHandled;
        }
        if (DebugFlags.WEB_VIEW) {
            Log.v(LOGTAG, "navHandledKey contentCursorRingBounds="
                    + contentCursorRingBounds);
        }
        requestRectangleOnScreen(viewCursorRingBounds);
        mUserScroll = true;
        return keyHandled;
    }

    /**
     * Set the background color. It's white by default. Pass
     * zero to make the view transparent.
     * @param color   the ARGB color described by Color.java
     */
    public void setBackgroundColor(int color) {
        mBackgroundColor = color;
        mWebViewCore.sendMessage(EventHub.SET_BACKGROUND_COLOR, color);
    }

    public void debugDump() {
        nativeDebugDump();
        mWebViewCore.sendMessage(EventHub.DUMP_NAVTREE);
    }

    /**
     * Draw the HTML page into the specified canvas. This call ignores any
     * view-specific zoom, scroll offset, or other changes. It does not draw
     * any view-specific chrome, such as progress or URL bars.
     *
     * @hide only needs to be accessible to Browser and testing
     */
    public void drawPage(Canvas canvas) {
        mWebViewCore.drawContentPicture(canvas, 0, false, false);
    }

    /**
     * Set the time to wait between passing touches to WebCore. See also the
     * TOUCH_SENT_INTERVAL member for further discussion.
     *
     * @hide This is only used by the DRT test application.
     */
    public void setTouchInterval(int interval) {
        mCurrentTouchInterval = interval;
    }

    /**
     *  Update our cache with updatedText.
     *  @param updatedText  The new text to put in our cache.
     */
    /* package */ void updateCachedTextfield(String updatedText) {
        // Also place our generation number so that when we look at the cache
        // we recognize that it is up to date.
        nativeUpdateCachedTextfield(updatedText, mTextGeneration);
    }

    /* package */ ViewManager getViewManager() {
        return mViewManager;
    }

    private native int nativeCacheHitFramePointer();
    private native Rect nativeCacheHitNodeBounds();
    private native int nativeCacheHitNodePointer();
    /* package */ native void nativeClearCursor();
    private native void     nativeCreate(int ptr);
    private native int      nativeCursorFramePointer();
    private native Rect     nativeCursorNodeBounds();
    private native int nativeCursorNodePointer();
    /* package */ native boolean nativeCursorMatchesFocus();
    private native boolean  nativeCursorIntersects(Rect visibleRect);
    private native boolean  nativeCursorIsAnchor();
    private native boolean  nativeCursorIsTextInput();
    private native Point    nativeCursorPosition();
    private native String   nativeCursorText();
    /**
     * Returns true if the native cursor node says it wants to handle key events
     * (ala plugins). This can only be called if mNativeClass is non-zero!
     */
    private native boolean  nativeCursorWantsKeyEvents();
    private native void     nativeDebugDump();
    private native void     nativeDestroy();
    private native boolean  nativeEvaluateLayersAnimations();
    private native void     nativeExtendSelection(int x, int y);
    private native void     nativeDrawExtras(Canvas canvas, int extra);
    private native void     nativeDumpDisplayTree(String urlOrNull);
    private native int      nativeFindAll(String findLower, String findUpper);
    private native void     nativeFindNext(boolean forward);
    /* package */ native int      nativeFocusCandidateFramePointer();
    /* package */ native boolean  nativeFocusCandidateHasNextTextfield();
    /* package */ native boolean  nativeFocusCandidateIsPassword();
    private native boolean  nativeFocusCandidateIsRtlText();
    private native boolean  nativeFocusCandidateIsTextInput();
    /* package */ native int      nativeFocusCandidateMaxLength();
    /* package */ native String   nativeFocusCandidateName();
    private native Rect     nativeFocusCandidateNodeBounds();
    /**
     * @return A Rect with left, top, right, bottom set to the corresponding
     * padding values in the focus candidate, if it is a textfield/textarea with
     * a style.  Otherwise return null.  This is not actually a rectangle; Rect
     * is being used to pass four integers.
     */
    private native Rect     nativeFocusCandidatePaddingRect();
    /* package */ native int      nativeFocusCandidatePointer();
    private native String   nativeFocusCandidateText();
    private native int      nativeFocusCandidateTextSize();
    /**
     * Returns an integer corresponding to WebView.cpp::type.
     * See WebTextView.setType()
     */
    private native int      nativeFocusCandidateType();
    private native boolean  nativeFocusIsPlugin();
    private native Rect     nativeFocusNodeBounds();
    /* package */ native int nativeFocusNodePointer();
    private native Rect     nativeGetCursorRingBounds();
    private native String   nativeGetSelection();
    private native boolean  nativeHasCursorNode();
    private native boolean  nativeHasFocusNode();
    private native void     nativeHideCursor();
    private native boolean  nativeHitSelection(int x, int y);
    private native String   nativeImageURI(int x, int y);
    private native void     nativeInstrumentReport();
    /* package */ native boolean nativeMoveCursorToNextTextInput();
    // return true if the page has been scrolled
    private native boolean  nativeMotionUp(int x, int y, int slop);
    // returns false if it handled the key
    private native boolean  nativeMoveCursor(int keyCode, int count,
            boolean noScroll);
    private native int      nativeMoveGeneration();
    private native void     nativeMoveSelection(int x, int y);
    /**
     * @return true if the page should get the shift and arrow keys, rather
     * than select text/navigation.
     *
     * If the focus is a plugin, or if the focus and cursor match and are
     * a contentEditable element, then the page should handle these keys.
     */
    private native boolean  nativePageShouldHandleShiftAndArrows();
    private native boolean  nativePointInNavCache(int x, int y, int slop);
    // Like many other of our native methods, you must make sure that
    // mNativeClass is not null before calling this method.
    private native void     nativeRecordButtons(boolean focused,
            boolean pressed, boolean invalidate);
    private native void     nativeResetSelection();
    private native void     nativeSelectAll();
    private native void     nativeSelectBestAt(Rect rect);
    private native int      nativeSelectionX();
    private native int      nativeSelectionY();
    private native int      nativeFindIndex();
    private native void     nativeSetExtendSelection();
    private native void     nativeSetFindIsEmpty();
    private native void     nativeSetFindIsUp(boolean isUp);
    private native void     nativeSetFollowedLink(boolean followed);
    private native void     nativeSetHeightCanMeasure(boolean measure);
    private native void     nativeSetRootLayer(int layer);
    private native void     nativeSetSelectionPointer(boolean set,
            float scale, int x, int y);
    private native boolean  nativeStartSelection(int x, int y);
    private native void     nativeSetSelectionRegion(boolean set);
    private native Rect     nativeSubtractLayers(Rect content);
    private native int      nativeTextGeneration();
    // Never call this version except by updateCachedTextfield(String) -
    // we always want to pass in our generation number.
    private native void     nativeUpdateCachedTextfield(String updatedText,
            int generation);
    private native boolean  nativeWordSelection(int x, int y);
    // return NO_LEFTEDGE means failure.
    private static final int NO_LEFTEDGE = -1;
    private native int      nativeGetBlockLeftEdge(int x, int y, float scale);
}<|MERGE_RESOLUTION|>--- conflicted
+++ resolved
@@ -1121,14 +1121,9 @@
     /*
      * Return the amount of the titlebarview (if any) that is visible
      */
-<<<<<<< HEAD
-    private int getVisibleTitleHeight() {
+    int getVisibleTitleHeight() {
         // need to restrict mScrollY due to over scroll
         return Math.max(getTitleHeight() - Math.max(0, mScrollY), 0);
-=======
-    int getVisibleTitleHeight() {
-        return Math.max(getTitleHeight() - mScrollY, 0);
->>>>>>> 341e22ff
     }
 
     /*
