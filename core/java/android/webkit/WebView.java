--- conflicted
+++ resolved
@@ -5404,7 +5404,6 @@
                                 break;
                             }
                         } else {
-<<<<<<< HEAD
                             if (mSelectingText) {
                                 if (nativeHitSelection(contentX, contentY)) {
                                     copySelection();
@@ -5412,13 +5411,10 @@
                                 selectionDone();
                                 break;
                             }
-                            if (mTouchMode == TOUCH_INIT_MODE) {
-=======
                             // only trigger double tap if the WebView is
                             // scalable
                             if (mTouchMode == TOUCH_INIT_MODE
                                     && (canZoomIn() || canZoomOut())) {
->>>>>>> ec9a104c
                                 mPrivateHandler.sendEmptyMessageDelayed(
                                         RELEASE_SINGLE_TAP, ViewConfiguration
                                                 .getDoubleTapTimeout());
