--- conflicted
+++ resolved
@@ -29,10 +29,7 @@
 import android.content.IntentFilter;
 import android.content.pm.PackageInfo;
 import android.content.pm.PackageManager;
-<<<<<<< HEAD
-=======
 import android.content.res.Configuration;
->>>>>>> 1318af1a
 import android.content.res.Resources;
 import android.database.DataSetObserver;
 import android.graphics.Bitmap;
@@ -5681,13 +5678,8 @@
             mVelocityTracker = null;
         }
 
-<<<<<<< HEAD
-        if (mTouchMode == TOUCH_DRAG_MODE ||
-                mTouchMode == TOUCH_DRAG_LAYER_MODE) {
-=======
         if ((mTouchMode == TOUCH_DRAG_MODE
                 || mTouchMode == TOUCH_DRAG_LAYER_MODE) && !mSelectingText) {
->>>>>>> 1318af1a
             WebViewCore.resumePriority();
             WebViewCore.resumeUpdatePicture(mWebViewCore);
         }
@@ -6058,13 +6050,9 @@
         }
         if ((maxX == 0 && vy == 0) || (maxY == 0 && vx == 0)) {
             WebViewCore.resumePriority();
-<<<<<<< HEAD
-            WebViewCore.resumeUpdatePicture(mWebViewCore);
-=======
             if (!mSelectingText) {
                 WebViewCore.resumeUpdatePicture(mWebViewCore);
             }
->>>>>>> 1318af1a
             if (mScroller.springBack(mScrollX, mScrollY, 0, computeMaxScrollX(),
                     0, computeMaxScrollY())) {
                 invalidate();
