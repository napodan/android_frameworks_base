/*
 * Copyright (C) 2006 The Android Open Source Project
 *
 * Licensed under the Apache License, Version 2.0 (the "License");
 * you may not use this file except in compliance with the License.
 * You may obtain a copy of the License at
 *
 *      http://www.apache.org/licenses/LICENSE-2.0
 *
 * Unless required by applicable law or agreed to in writing, software
 * distributed under the License is distributed on an "AS IS" BASIS,
 * WITHOUT WARRANTIES OR CONDITIONS OF ANY KIND, either express or implied.
 * See the License for the specific language governing permissions and
 * limitations under the License.
 */

package android.webkit;

import com.android.internal.R;

import android.annotation.Widget;
import android.app.AlertDialog;
import android.content.Context;
import android.content.DialogInterface;
import android.content.DialogInterface.OnCancelListener;
import android.content.Intent;
import android.content.pm.PackageManager;
import android.content.res.Resources;
import android.database.DataSetObserver;
import android.graphics.Bitmap;
import android.graphics.BitmapFactory;
import android.graphics.BitmapShader;
import android.graphics.Canvas;
import android.graphics.Color;
import android.graphics.Interpolator;
import android.graphics.Paint;
import android.graphics.Picture;
import android.graphics.Point;
import android.graphics.Rect;
import android.graphics.RectF;
import android.graphics.Region;
import android.graphics.Shader;
import android.graphics.drawable.Drawable;
import android.net.Uri;
import android.net.http.SslCertificate;
import android.os.Bundle;
import android.os.Handler;
import android.os.Message;
import android.os.ServiceManager;
import android.os.SystemClock;
import android.text.IClipboard;
import android.text.Selection;
import android.text.Spannable;
import android.util.AttributeSet;
import android.util.EventLog;
import android.util.Log;
import android.util.TypedValue;
import android.view.Gravity;
import android.view.KeyEvent;
import android.view.LayoutInflater;
import android.view.MotionEvent;
import android.view.ScaleGestureDetector;
import android.view.SoundEffectConstants;
import android.view.VelocityTracker;
import android.view.View;
import android.view.ViewConfiguration;
import android.view.ViewGroup;
import android.view.ViewTreeObserver;
import android.view.animation.AlphaAnimation;
import android.view.inputmethod.EditorInfo;
import android.view.inputmethod.InputConnection;
import android.view.inputmethod.InputMethodManager;
import android.webkit.WebTextView.AutoCompleteAdapter;
import android.webkit.WebViewCore.EventHub;
import android.webkit.WebViewCore.TouchEventData;
import android.widget.AbsoluteLayout;
import android.widget.Adapter;
import android.widget.AdapterView;
import android.widget.AdapterView.OnItemClickListener;
import android.widget.ArrayAdapter;
import android.widget.CheckedTextView;
import android.widget.EdgeGlow;
import android.widget.FrameLayout;
import android.widget.LinearLayout;
import android.widget.ListView;
import android.widget.OverScroller;
import android.widget.Toast;
import android.widget.ZoomButtonsController;
import android.widget.ZoomControls;

import java.io.File;
import java.io.FileInputStream;
import java.io.FileNotFoundException;
import java.io.FileOutputStream;
import java.net.URLDecoder;
import java.util.ArrayList;
import java.util.HashMap;
import java.util.List;
import java.util.Map;
import java.util.Set;

import junit.framework.Assert;

/**
 * <p>A View that displays web pages. This class is the basis upon which you
 * can roll your own web browser or simply display some online content within your Activity.
 * It uses the WebKit rendering engine to display
 * web pages and includes methods to navigate forward and backward
 * through a history, zoom in and out, perform text searches and more.</p>
 * <p>To enable the built-in zoom, set
 * {@link #getSettings() WebSettings}.{@link WebSettings#setBuiltInZoomControls(boolean)}
 * (introduced in API version 3).
 * <p>Note that, in order for your Activity to access the Internet and load web pages
 * in a WebView, you must add the {@code INTERNET} permissions to your
 * Android Manifest file:</p>
 * <pre>&lt;uses-permission android:name="android.permission.INTERNET" /></pre>
 *
 * <p>This must be a child of the <a
 * href="{@docRoot}guide/topics/manifest/manifest-element.html">{@code &lt;manifest&gt;}</a>
 * element.</p>
 *
 * <p>See the <a href="{@docRoot}resources/tutorials/views/hello-webview.html">Web View
 * tutorial</a>.</p>
 *
 * <h3>Basic usage</h3>
 *
 * <p>By default, a WebView provides no browser-like widgets, does not
 * enable JavaScript and web page errors are ignored. If your goal is only
 * to display some HTML as a part of your UI, this is probably fine;
 * the user won't need to interact with the web page beyond reading
 * it, and the web page won't need to interact with the user. If you
 * actually want a full-blown web browser, then you probably want to
 * invoke the Browser application with a URL Intent rather than show it
 * with a WebView. For example:
 * <pre>
 * Uri uri = Uri.parse("http://www.example.com");
 * Intent intent = new Intent(Intent.ACTION_VIEW, uri);
 * startActivity(intent);
 * </pre>
 * <p>See {@link android.content.Intent} for more information.</p>
 *
 * <p>To provide a WebView in your own Activity, include a {@code &lt;WebView&gt;} in your layout,
 * or set the entire Activity window as a WebView during {@link
 * android.app.Activity#onCreate(Bundle) onCreate()}:</p>
 * <pre class="prettyprint">
 * WebView webview = new WebView(this);
 * setContentView(webview);
 * </pre>
 *
 * <p>Then load the desired web page:</p>
 * <pre>
 * // Simplest usage: note that an exception will NOT be thrown
 * // if there is an error loading this page (see below).
 * webview.loadUrl("http://slashdot.org/");
 *
 * // OR, you can also load from an HTML string:
 * String summary = "&lt;html>&lt;body>You scored &lt;b>192&lt;/b> points.&lt;/body>&lt;/html>";
 * webview.loadData(summary, "text/html", "utf-8");
 * // ... although note that there are restrictions on what this HTML can do.
 * // See the JavaDocs for {@link #loadData(String,String,String) loadData()} and {@link
 * #loadDataWithBaseURL(String,String,String,String,String) loadDataWithBaseURL()} for more info.
 * </pre>
 *
 * <p>A WebView has several customization points where you can add your
 * own behavior. These are:</p>
 *
 * <ul>
 *   <li>Creating and setting a {@link android.webkit.WebChromeClient} subclass.
 *       This class is called when something that might impact a
 *       browser UI happens, for instance, progress updates and
 *       JavaScript alerts are sent here (see <a
 * href="{@docRoot}guide/developing/debug-tasks.html#DebuggingWebPages">Debugging Tasks</a>).
 *   </li>
 *   <li>Creating and setting a {@link android.webkit.WebViewClient} subclass.
 *       It will be called when things happen that impact the
 *       rendering of the content, eg, errors or form submissions. You
 *       can also intercept URL loading here (via {@link
 * android.webkit.WebViewClient#shouldOverrideUrlLoading(WebView,String)
 * shouldOverrideUrlLoading()}).</li>
 *   <li>Modifying the {@link android.webkit.WebSettings}, such as
 * enabling JavaScript with {@link android.webkit.WebSettings#setJavaScriptEnabled(boolean)
 * setJavaScriptEnabled()}. </li>
 *   <li>Adding JavaScript-to-Java interfaces with the {@link
 * android.webkit.WebView#addJavascriptInterface} method.
 *       This lets you bind Java objects into the WebView so they can be
 *       controlled from the web pages JavaScript.</li>
 * </ul>
 *
 * <p>Here's a more complicated example, showing error handling,
 *    settings, and progress notification:</p>
 *
 * <pre class="prettyprint">
 * // Let's display the progress in the activity title bar, like the
 * // browser app does.
 * getWindow().requestFeature(Window.FEATURE_PROGRESS);
 *
 * webview.getSettings().setJavaScriptEnabled(true);
 *
 * final Activity activity = this;
 * webview.setWebChromeClient(new WebChromeClient() {
 *   public void onProgressChanged(WebView view, int progress) {
 *     // Activities and WebViews measure progress with different scales.
 *     // The progress meter will automatically disappear when we reach 100%
 *     activity.setProgress(progress * 1000);
 *   }
 * });
 * webview.setWebViewClient(new WebViewClient() {
 *   public void onReceivedError(WebView view, int errorCode, String description, String failingUrl) {
 *     Toast.makeText(activity, "Oh no! " + description, Toast.LENGTH_SHORT).show();
 *   }
 * });
 *
 * webview.loadUrl("http://slashdot.org/");
 * </pre>
 *
 * <h3>Cookie and window management</h3>
 *
 * <p>For obvious security reasons, your application has its own
 * cache, cookie store etc.&mdash;it does not share the Browser
 * application's data. Cookies are managed on a separate thread, so
 * operations like index building don't block the UI
 * thread. Follow the instructions in {@link android.webkit.CookieSyncManager}
 * if you want to use cookies in your application.
 * </p>
 *
 * <p>By default, requests by the HTML to open new windows are
 * ignored. This is true whether they be opened by JavaScript or by
 * the target attribute on a link. You can customize your
 * {@link WebChromeClient} to provide your own behaviour for opening multiple windows,
 * and render them in whatever manner you want.</p>
 *
 * <p>The standard behavior for an Activity is to be destroyed and
 * recreated when the device orientation or any other configuration changes. This will cause
 * the WebView to reload the current page. If you don't want that, you
 * can set your Activity to handle the {@code orientation} and {@code keyboardHidden}
 * changes, and then just leave the WebView alone. It'll automatically
 * re-orient itself as appropriate. Read <a
 * href="{@docRoot}guide/topics/resources/runtime-changes.html">Handling Runtime Changes</a> for
 * more information about how to handle configuration changes during runtime.</p>
 *
 *
 * <h3>Building web pages to support different screen densities</h3>
 *
 * <p>The screen density of a device is based on the screen resolution. A screen with low density
 * has fewer available pixels per inch, where a screen with high density
 * has more &mdash; sometimes significantly more &mdash; pixels per inch. The density of a
 * screen is important because, other things being equal, a UI element (such as a button) whose
 * height and width are defined in terms of screen pixels will appear larger on the lower density
 * screen and smaller on the higher density screen.
 * For simplicity, Android collapses all actual screen densities into three generalized densities:
 * high, medium, and low.</p>
 * <p>By default, WebView scales a web page so that it is drawn at a size that matches the default
 * appearance on a medium density screen. So, it applies 1.5x scaling on a high density screen
 * (because its pixels are smaller) and 0.75x scaling on a low density screen (because its pixels
 * are bigger).
 * Starting with API Level 5 (Android 2.0), WebView supports DOM, CSS, and meta tag features to help
 * you (as a web developer) target screens with different screen densities.</p>
 * <p>Here's a summary of the features you can use to handle different screen densities:</p>
 * <ul>
 * <li>The {@code window.devicePixelRatio} DOM property. The value of this property specifies the
 * default scaling factor used for the current device. For example, if the value of {@code
 * window.devicePixelRatio} is "1.0", then the device is considered a medium density (mdpi) device
 * and default scaling is not applied to the web page; if the value is "1.5", then the device is
 * considered a high density device (hdpi) and the page content is scaled 1.5x; if the
 * value is "0.75", then the device is considered a low density device (ldpi) and the content is
 * scaled 0.75x. However, if you specify the {@code "target-densitydpi"} meta property
 * (discussed below), then you can stop this default scaling behavior.</li>
 * <li>The {@code -webkit-device-pixel-ratio} CSS media query. Use this to specify the screen
 * densities for which this style sheet is to be used. The corresponding value should be either
 * "0.75", "1", or "1.5", to indicate that the styles are for devices with low density, medium
 * density, or high density screens, respectively. For example:
 * <pre>
 * &lt;link rel="stylesheet" media="screen and (-webkit-device-pixel-ratio:1.5)" href="hdpi.css" /&gt;</pre>
 * <p>The {@code hdpi.css} stylesheet is only used for devices with a screen pixel ration of 1.5,
 * which is the high density pixel ratio.</p>
 * </li>
 * <li>The {@code target-densitydpi} property for the {@code viewport} meta tag. You can use
 * this to specify the target density for which the web page is designed, using the following
 * values:
 * <ul>
 * <li>{@code device-dpi} - Use the device's native dpi as the target dpi. Default scaling never
 * occurs.</li>
 * <li>{@code high-dpi} - Use hdpi as the target dpi. Medium and low density screens scale down
 * as appropriate.</li>
 * <li>{@code medium-dpi} - Use mdpi as the target dpi. High density screens scale up and
 * low density screens scale down. This is also the default behavior.</li>
 * <li>{@code low-dpi} - Use ldpi as the target dpi. Medium and high density screens scale up
 * as appropriate.</li>
 * <li><em>{@code &lt;value&gt;}</em> - Specify a dpi value to use as the target dpi (accepted
 * values are 70-400).</li>
 * </ul>
 * <p>Here's an example meta tag to specify the target density:</p>
 * <pre>&lt;meta name="viewport" content="target-densitydpi=device-dpi" /&gt;</pre></li>
 * </ul>
 * <p>If you want to modify your web page for different densities, by using the {@code
 * -webkit-device-pixel-ratio} CSS media query and/or the {@code
 * window.devicePixelRatio} DOM property, then you should set the {@code target-densitydpi} meta
 * property to {@code device-dpi}. This stops Android from performing scaling in your web page and
 * allows you to make the necessary adjustments for each density via CSS and JavaScript.</p>
 *
 * 
 */
@Widget
public class WebView extends AbsoluteLayout
        implements ViewTreeObserver.OnGlobalFocusChangeListener,
        ViewGroup.OnHierarchyChangeListener {

    // enable debug output for drag trackers
    private static final boolean DEBUG_DRAG_TRACKER = false;
    // if AUTO_REDRAW_HACK is true, then the CALL key will toggle redrawing
    // the screen all-the-time. Good for profiling our drawing code
    static private final boolean AUTO_REDRAW_HACK = false;
    // true means redraw the screen all-the-time. Only with AUTO_REDRAW_HACK
    private boolean mAutoRedraw;

    static final String LOGTAG = "webview";

    private static class ExtendedZoomControls extends FrameLayout {
        public ExtendedZoomControls(Context context, AttributeSet attrs) {
            super(context, attrs);
            LayoutInflater inflater = (LayoutInflater)
                    context.getSystemService(Context.LAYOUT_INFLATER_SERVICE);
            inflater.inflate(com.android.internal.R.layout.zoom_magnify, this, true);
            mPlusMinusZoomControls = (ZoomControls) findViewById(
                    com.android.internal.R.id.zoomControls);
            findViewById(com.android.internal.R.id.zoomMagnify).setVisibility(
                    View.GONE);
        }

        public void show(boolean showZoom, boolean canZoomOut) {
            mPlusMinusZoomControls.setVisibility(
                    showZoom ? View.VISIBLE : View.GONE);
            fade(View.VISIBLE, 0.0f, 1.0f);
        }

        public void hide() {
            fade(View.GONE, 1.0f, 0.0f);
        }

        private void fade(int visibility, float startAlpha, float endAlpha) {
            AlphaAnimation anim = new AlphaAnimation(startAlpha, endAlpha);
            anim.setDuration(500);
            startAnimation(anim);
            setVisibility(visibility);
        }

        public boolean hasFocus() {
            return mPlusMinusZoomControls.hasFocus();
        }

        public void setOnZoomInClickListener(OnClickListener listener) {
            mPlusMinusZoomControls.setOnZoomInClickListener(listener);
        }

        public void setOnZoomOutClickListener(OnClickListener listener) {
            mPlusMinusZoomControls.setOnZoomOutClickListener(listener);
        }

        ZoomControls    mPlusMinusZoomControls;
    }

    /**
     *  Transportation object for returning WebView across thread boundaries.
     */
    public class WebViewTransport {
        private WebView mWebview;

        /**
         * Set the WebView to the transportation object.
         * @param webview The WebView to transport.
         */
        public synchronized void setWebView(WebView webview) {
            mWebview = webview;
        }

        /**
         * Return the WebView object.
         * @return WebView The transported WebView object.
         */
        public synchronized WebView getWebView() {
            return mWebview;
        }
    }

    // A final CallbackProxy shared by WebViewCore and BrowserFrame.
    private final CallbackProxy mCallbackProxy;

    private final WebViewDatabase mDatabase;

    // SSL certificate for the main top-level page (if secure)
    private SslCertificate mCertificate;

    // Native WebView pointer that is 0 until the native object has been
    // created.
    private int mNativeClass;
    // This would be final but it needs to be set to null when the WebView is
    // destroyed.
    private WebViewCore mWebViewCore;
    // Handler for dispatching UI messages.
    /* package */ final Handler mPrivateHandler = new PrivateHandler();
    private WebTextView mWebTextView;
    // Used to ignore changes to webkit text that arrives to the UI side after
    // more key events.
    private int mTextGeneration;

    // Used by WebViewCore to create child views.
    /* package */ final ViewManager mViewManager;

    // Used to display in full screen mode
    PluginFullScreenHolder mFullScreenHolder;

    /**
     * Position of the last touch event.
     */
    private float mLastTouchX;
    private float mLastTouchY;

    /**
     * Time of the last touch event.
     */
    private long mLastTouchTime;

    /**
     * Time of the last time sending touch event to WebViewCore
     */
    private long mLastSentTouchTime;

    /**
     * The minimum elapsed time before sending another ACTION_MOVE event to
     * WebViewCore. This really should be tuned for each type of the devices.
     * For example in Google Map api test case, it takes Dream device at least
     * 150ms to do a full cycle in the WebViewCore by processing a touch event,
     * triggering the layout and drawing the picture. While the same process
     * takes 60+ms on the current high speed device. If we make
     * TOUCH_SENT_INTERVAL too small, there will be multiple touch events sent
     * to WebViewCore queue and the real layout and draw events will be pushed
     * to further, which slows down the refresh rate. Choose 50 to favor the
     * current high speed devices. For Dream like devices, 100 is a better
     * choice. Maybe make this in the buildspec later.
     */
    private static final int TOUCH_SENT_INTERVAL = 50;
    private int mCurrentTouchInterval = TOUCH_SENT_INTERVAL;

    /**
     * Helper class to get velocity for fling
     */
    VelocityTracker mVelocityTracker;
    private int mMaximumFling;
    private float mLastVelocity;
    private float mLastVelX;
    private float mLastVelY;

    /**
     * Touch mode
     */
    private int mTouchMode = TOUCH_DONE_MODE;
    private static final int TOUCH_INIT_MODE = 1;
    private static final int TOUCH_DRAG_START_MODE = 2;
    private static final int TOUCH_DRAG_MODE = 3;
    private static final int TOUCH_SHORTPRESS_START_MODE = 4;
    private static final int TOUCH_SHORTPRESS_MODE = 5;
    private static final int TOUCH_DOUBLE_TAP_MODE = 6;
    private static final int TOUCH_DONE_MODE = 7;
    private static final int TOUCH_PINCH_DRAG = 8;

    /**
     * True if we have a touch panel capable of detecting smooth pan/scale at the same time
     */
    private boolean mAllowPanAndScale;

    // Whether to forward the touch events to WebCore
    private boolean mForwardTouchEvents = false;

    // Whether to prevent default during touch. The initial value depends on
    // mForwardTouchEvents. If WebCore wants all the touch events, it says yes
    // for touch down. Otherwise UI will wait for the answer of the first
    // confirmed move before taking over the control.
    private static final int PREVENT_DEFAULT_NO = 0;
    private static final int PREVENT_DEFAULT_MAYBE_YES = 1;
    private static final int PREVENT_DEFAULT_NO_FROM_TOUCH_DOWN = 2;
    private static final int PREVENT_DEFAULT_YES = 3;
    private static final int PREVENT_DEFAULT_IGNORE = 4;
    private int mPreventDefault = PREVENT_DEFAULT_IGNORE;

    // true when the touch movement exceeds the slop
    private boolean mConfirmMove;

    // if true, touch events will be first processed by WebCore, if prevent
    // default is not set, the UI will continue handle them.
    private boolean mDeferTouchProcess;

    // to avoid interfering with the current touch events, track them
    // separately. Currently no snapping or fling in the deferred process mode
    private int mDeferTouchMode = TOUCH_DONE_MODE;
    private float mLastDeferTouchX;
    private float mLastDeferTouchY;

    // To keep track of whether the current drag was initiated by a WebTextView,
    // so that we know not to hide the cursor
    boolean mDragFromTextInput;

    // Whether or not to draw the cursor ring.
    private boolean mDrawCursorRing = true;

    // true if onPause has been called (and not onResume)
    private boolean mIsPaused;

    // true if, during a transition to a new page, we're delaying
    // deleting a root layer until there's something to draw of the new page.
    private boolean mDelayedDeleteRootLayer;

    /**
     * Customizable constant
     */
    // pre-computed square of ViewConfiguration.getScaledTouchSlop()
    private int mTouchSlopSquare;
    // pre-computed square of ViewConfiguration.getScaledDoubleTapSlop()
    private int mDoubleTapSlopSquare;
    // pre-computed density adjusted navigation slop
    private int mNavSlop;
    // This should be ViewConfiguration.getTapTimeout()
    // But system time out is 100ms, which is too short for the browser.
    // In the browser, if it switches out of tap too soon, jump tap won't work.
    private static final int TAP_TIMEOUT = 200;
    // This should be ViewConfiguration.getLongPressTimeout()
    // But system time out is 500ms, which is too short for the browser.
    // With a short timeout, it's difficult to treat trigger a short press.
    private static final int LONG_PRESS_TIMEOUT = 1000;
    // needed to avoid flinging after a pause of no movement
    private static final int MIN_FLING_TIME = 250;
    // draw unfiltered after drag is held without movement
    private static final int MOTIONLESS_TIME = 100;
    // The time that the Zoom Controls are visible before fading away
    private static final long ZOOM_CONTROLS_TIMEOUT =
            ViewConfiguration.getZoomControlsTimeout();
    // The amount of content to overlap between two screens when going through
    // pages with the space bar, in pixels.
    private static final int PAGE_SCROLL_OVERLAP = 24;

    /**
     * These prevent calling requestLayout if either dimension is fixed. This
     * depends on the layout parameters and the measure specs.
     */
    boolean mWidthCanMeasure;
    boolean mHeightCanMeasure;

    // Remember the last dimensions we sent to the native side so we can avoid
    // sending the same dimensions more than once.
    int mLastWidthSent;
    int mLastHeightSent;

    private int mContentWidth;   // cache of value from WebViewCore
    private int mContentHeight;  // cache of value from WebViewCore

    // Need to have the separate control for horizontal and vertical scrollbar
    // style than the View's single scrollbar style
    private boolean mOverlayHorizontalScrollbar = true;
    private boolean mOverlayVerticalScrollbar = false;

    // our standard speed. this way small distances will be traversed in less
    // time than large distances, but we cap the duration, so that very large
    // distances won't take too long to get there.
    private static final int STD_SPEED = 480;  // pixels per second
    // time for the longest scroll animation
    private static final int MAX_DURATION = 750;   // milliseconds
    private static final int SLIDE_TITLE_DURATION = 500;   // milliseconds
    private OverScroller mScroller;
    private boolean mInOverScrollMode = false;
    private static Paint mOverScrollBackground;
    private static Paint mOverScrollBorder;

    private boolean mWrapContent;
    private static final int MOTIONLESS_FALSE           = 0;
    private static final int MOTIONLESS_PENDING         = 1;
    private static final int MOTIONLESS_TRUE            = 2;
    private static final int MOTIONLESS_IGNORE          = 3;
    private int mHeldMotionless;

    // whether support multi-touch
    private boolean mSupportMultiTouch;
    // use the framework's ScaleGestureDetector to handle multi-touch
    private ScaleGestureDetector mScaleDetector;

    // the anchor point in the document space where VIEW_SIZE_CHANGED should
    // apply to
    private int mAnchorX;
    private int mAnchorY;

    /*
     * Private message ids
     */
    private static final int REMEMBER_PASSWORD          = 1;
    private static final int NEVER_REMEMBER_PASSWORD    = 2;
    private static final int SWITCH_TO_SHORTPRESS       = 3;
    private static final int SWITCH_TO_LONGPRESS        = 4;
    private static final int RELEASE_SINGLE_TAP         = 5;
    private static final int REQUEST_FORM_DATA          = 6;
    private static final int RESUME_WEBCORE_PRIORITY    = 7;
    private static final int DRAG_HELD_MOTIONLESS       = 8;
    private static final int AWAKEN_SCROLL_BARS         = 9;
    private static final int PREVENT_DEFAULT_TIMEOUT    = 10;

    private static final int FIRST_PRIVATE_MSG_ID = REMEMBER_PASSWORD;
    private static final int LAST_PRIVATE_MSG_ID = PREVENT_DEFAULT_TIMEOUT;

    /*
     * Package message ids
     */
    //! arg1=x, arg2=y
    static final int SCROLL_TO_MSG_ID                   = 101;
    static final int SCROLL_BY_MSG_ID                   = 102;
    //! arg1=x, arg2=y
    static final int SPAWN_SCROLL_TO_MSG_ID             = 103;
    //! arg1=x, arg2=y
    static final int SYNC_SCROLL_TO_MSG_ID              = 104;
    static final int NEW_PICTURE_MSG_ID                 = 105;
    static final int UPDATE_TEXT_ENTRY_MSG_ID           = 106;
    static final int WEBCORE_INITIALIZED_MSG_ID         = 107;
    static final int UPDATE_TEXTFIELD_TEXT_MSG_ID       = 108;
    static final int UPDATE_ZOOM_RANGE                  = 109;
    static final int MOVE_OUT_OF_PLUGIN                 = 110;
    static final int CLEAR_TEXT_ENTRY                   = 111;
    static final int UPDATE_TEXT_SELECTION_MSG_ID       = 112;
    static final int SHOW_RECT_MSG_ID                   = 113;
    static final int LONG_PRESS_CENTER                  = 114;
    static final int PREVENT_TOUCH_ID                   = 115;
    static final int WEBCORE_NEED_TOUCH_EVENTS          = 116;
    // obj=Rect in doc coordinates
    static final int INVAL_RECT_MSG_ID                  = 117;
    static final int REQUEST_KEYBOARD                   = 118;
    static final int DO_MOTION_UP                       = 119;
    static final int SHOW_FULLSCREEN                    = 120;
    static final int HIDE_FULLSCREEN                    = 121;
    static final int DOM_FOCUS_CHANGED                  = 122;
    static final int IMMEDIATE_REPAINT_MSG_ID           = 123;
    static final int SET_ROOT_LAYER_MSG_ID              = 124;
    static final int RETURN_LABEL                       = 125;
    static final int FIND_AGAIN                         = 126;
    static final int CENTER_FIT_RECT                    = 127;
    static final int REQUEST_KEYBOARD_WITH_SELECTION_MSG_ID = 128;
    static final int SET_SCROLLBAR_MODES                = 129;

    private static final int FIRST_PACKAGE_MSG_ID = SCROLL_TO_MSG_ID;
    private static final int LAST_PACKAGE_MSG_ID = SET_SCROLLBAR_MODES;

    static final String[] HandlerPrivateDebugString = {
        "REMEMBER_PASSWORD", //              = 1;
        "NEVER_REMEMBER_PASSWORD", //        = 2;
        "SWITCH_TO_SHORTPRESS", //           = 3;
        "SWITCH_TO_LONGPRESS", //            = 4;
        "RELEASE_SINGLE_TAP", //             = 5;
        "REQUEST_FORM_DATA", //              = 6;
        "RESUME_WEBCORE_PRIORITY", //        = 7;
        "DRAG_HELD_MOTIONLESS", //           = 8;
        "AWAKEN_SCROLL_BARS", //             = 9;
        "PREVENT_DEFAULT_TIMEOUT" //         = 10;
    };

    static final String[] HandlerPackageDebugString = {
        "SCROLL_TO_MSG_ID", //               = 101;
        "SCROLL_BY_MSG_ID", //               = 102;
        "SPAWN_SCROLL_TO_MSG_ID", //         = 103;
        "SYNC_SCROLL_TO_MSG_ID", //          = 104;
        "NEW_PICTURE_MSG_ID", //             = 105;
        "UPDATE_TEXT_ENTRY_MSG_ID", //       = 106;
        "WEBCORE_INITIALIZED_MSG_ID", //     = 107;
        "UPDATE_TEXTFIELD_TEXT_MSG_ID", //   = 108;
        "UPDATE_ZOOM_RANGE", //              = 109;
        "MOVE_OUT_OF_PLUGIN", //             = 110;
        "CLEAR_TEXT_ENTRY", //               = 111;
        "UPDATE_TEXT_SELECTION_MSG_ID", //   = 112;
        "SHOW_RECT_MSG_ID", //               = 113;
        "LONG_PRESS_CENTER", //              = 114;
        "PREVENT_TOUCH_ID", //               = 115;
        "WEBCORE_NEED_TOUCH_EVENTS", //      = 116;
        "INVAL_RECT_MSG_ID", //              = 117;
        "REQUEST_KEYBOARD", //               = 118;
        "DO_MOTION_UP", //                   = 119;
        "SHOW_FULLSCREEN", //                = 120;
        "HIDE_FULLSCREEN", //                = 121;
        "DOM_FOCUS_CHANGED", //              = 122;
        "IMMEDIATE_REPAINT_MSG_ID", //       = 123;
        "SET_ROOT_LAYER_MSG_ID", //          = 124;
        "RETURN_LABEL", //                   = 125;
        "FIND_AGAIN", //                     = 126;
        "CENTER_FIT_RECT", //                = 127;
        "REQUEST_KEYBOARD_WITH_SELECTION_MSG_ID", // = 128;
        "SET_SCROLLBAR_MODES" //             = 129;
    };

    // If the site doesn't use the viewport meta tag to specify the viewport,
    // use DEFAULT_VIEWPORT_WIDTH as the default viewport width
    static final int DEFAULT_VIEWPORT_WIDTH = 800;

    // normally we try to fit the content to the minimum preferred width
    // calculated by the Webkit. To avoid the bad behavior when some site's
    // minimum preferred width keeps growing when changing the viewport width or
    // the minimum preferred width is huge, an upper limit is needed.
    static int sMaxViewportWidth = DEFAULT_VIEWPORT_WIDTH;

    // default scale limit. Depending on the display density
    private static float DEFAULT_MAX_ZOOM_SCALE;
    private static float DEFAULT_MIN_ZOOM_SCALE;
    // scale limit, which can be set through viewport meta tag in the web page
    private float mMaxZoomScale;
    private float mMinZoomScale;
    private boolean mMinZoomScaleFixed = true;

    // initial scale in percent. 0 means using default.
    private int mInitialScaleInPercent = 0;

    // while in the zoom overview mode, the page's width is fully fit to the
    // current window. The page is alive, in another words, you can click to
    // follow the links. Double tap will toggle between zoom overview mode and
    // the last zoom scale.
    boolean mInZoomOverview = false;

    // ideally mZoomOverviewWidth should be mContentWidth. But sites like espn,
    // engadget always have wider mContentWidth no matter what viewport size is.
    int mZoomOverviewWidth = DEFAULT_VIEWPORT_WIDTH;
    float mTextWrapScale;

    // default scale. Depending on the display density.
    static int DEFAULT_SCALE_PERCENT;
    private float mDefaultScale;

    private static float MINIMUM_SCALE_INCREMENT = 0.01f;

    // set to true temporarily during ScaleGesture triggered zoom
    private boolean mPreviewZoomOnly = false;

    // computed scale and inverse, from mZoomWidth.
    private float mActualScale;
    private float mInvActualScale;
    // if this is non-zero, it is used on drawing rather than mActualScale
    private float mZoomScale;
    private float mInvInitialZoomScale;
    private float mInvFinalZoomScale;
    private int mInitialScrollX;
    private int mInitialScrollY;
    private long mZoomStart;
    private static final int ZOOM_ANIMATION_LENGTH = 500;

    private boolean mUserScroll = false;

    private int mSnapScrollMode = SNAP_NONE;
    private static final int SNAP_NONE = 0;
    private static final int SNAP_LOCK = 1; // not a separate state
    private static final int SNAP_X = 2; // may be combined with SNAP_LOCK
    private static final int SNAP_Y = 4; // may be combined with SNAP_LOCK
    private boolean mSnapPositive;

    // keep these in sync with their counterparts in WebView.cpp
    private static final int DRAW_EXTRAS_NONE = 0;
    private static final int DRAW_EXTRAS_FIND = 1;
    private static final int DRAW_EXTRAS_SELECTION = 2;
    private static final int DRAW_EXTRAS_CURSOR_RING = 3;

    // keep this in sync with WebCore:ScrollbarMode in WebKit
    private static final int SCROLLBAR_AUTO = 0;
    private static final int SCROLLBAR_ALWAYSOFF = 1;
    // as we auto fade scrollbar, this is ignored.
    private static final int SCROLLBAR_ALWAYSON = 2;
    private int mHorizontalScrollBarMode = SCROLLBAR_AUTO;
    private int mVerticalScrollBarMode = SCROLLBAR_AUTO;

    /**
     * Max distance to overscroll by in pixels.
     * This how far content can be pulled beyond its normal bounds by the user.
     */
    private int mOverscrollDistance;

    /**
     * Max distance to overfling by in pixels.
     * This is how far flinged content can move beyond the end of its normal bounds.
     */
    private int mOverflingDistance;

    /*
     * These manage the edge glow effect when flung or pulled beyond the edges.
     * If one is not null, all are not null. Checking one for null is as good as checking each.
     */
    private EdgeGlow mEdgeGlowTop;
    private EdgeGlow mEdgeGlowBottom;
    private EdgeGlow mEdgeGlowLeft;
    private EdgeGlow mEdgeGlowRight;
    /*
     * These manage the delta the user has pulled beyond the edges.
     */
    private int mOverscrollDeltaX;
    private int mOverscrollDeltaY;

    // Used to match key downs and key ups
    private boolean mGotKeyDown;

    /* package */ static boolean mLogEvent = true;

    // for event log
    private long mLastTouchUpTime = 0;

    /**
     * URI scheme for telephone number
     */
    public static final String SCHEME_TEL = "tel:";
    /**
     * URI scheme for email address
     */
    public static final String SCHEME_MAILTO = "mailto:";
    /**
     * URI scheme for map address
     */
    public static final String SCHEME_GEO = "geo:0,0?q=";

    private int mBackgroundColor = Color.WHITE;

    // Used to notify listeners of a new picture.
    private PictureListener mPictureListener;
    /**
     * Interface to listen for new pictures as they change.
     */
    public interface PictureListener {
        /**
         * Notify the listener that the picture has changed.
         * @param view The WebView that owns the picture.
         * @param picture The new picture.
         */
        public void onNewPicture(WebView view, Picture picture);
    }

    // FIXME: Want to make this public, but need to change the API file.
    public /*static*/ class HitTestResult {
        /**
         * Default HitTestResult, where the target is unknown
         */
        public static final int UNKNOWN_TYPE = 0;
        /**
         * HitTestResult for hitting a HTML::a tag
         */
        public static final int ANCHOR_TYPE = 1;
        /**
         * HitTestResult for hitting a phone number
         */
        public static final int PHONE_TYPE = 2;
        /**
         * HitTestResult for hitting a map address
         */
        public static final int GEO_TYPE = 3;
        /**
         * HitTestResult for hitting an email address
         */
        public static final int EMAIL_TYPE = 4;
        /**
         * HitTestResult for hitting an HTML::img tag
         */
        public static final int IMAGE_TYPE = 5;
        /**
         * HitTestResult for hitting a HTML::a tag which contains HTML::img
         */
        public static final int IMAGE_ANCHOR_TYPE = 6;
        /**
         * HitTestResult for hitting a HTML::a tag with src=http
         */
        public static final int SRC_ANCHOR_TYPE = 7;
        /**
         * HitTestResult for hitting a HTML::a tag with src=http + HTML::img
         */
        public static final int SRC_IMAGE_ANCHOR_TYPE = 8;
        /**
         * HitTestResult for hitting an edit text area
         */
        public static final int EDIT_TEXT_TYPE = 9;

        private int mType;
        private String mExtra;

        HitTestResult() {
            mType = UNKNOWN_TYPE;
        }

        private void setType(int type) {
            mType = type;
        }

        private void setExtra(String extra) {
            mExtra = extra;
        }

        public int getType() {
            return mType;
        }

        public String getExtra() {
            return mExtra;
        }
    }

    // The View containing the zoom controls
    private ExtendedZoomControls mZoomControls;
    private Runnable mZoomControlRunnable;

    // mZoomButtonsController will be lazy initialized in
    // getZoomButtonsController() to get better performance.
    private ZoomButtonsController mZoomButtonsController;

    // These keep track of the center point of the zoom.  They are used to
    // determine the point around which we should zoom.
    private float mZoomCenterX;
    private float mZoomCenterY;

    private ZoomButtonsController.OnZoomListener mZoomListener =
            new ZoomButtonsController.OnZoomListener() {

        public void onVisibilityChanged(boolean visible) {
            if (visible) {
                switchOutDrawHistory();
                // Bring back the hidden zoom controls.
                mZoomButtonsController.getZoomControls().setVisibility(
                        View.VISIBLE);
                updateZoomButtonsEnabled();
            }
        }

        public void onZoom(boolean zoomIn) {
            if (zoomIn) {
                zoomIn();
            } else {
                zoomOut();
            }

            updateZoomButtonsEnabled();
        }
    };

    /**
     * Construct a new WebView with a Context object.
     * @param context A Context object used to access application assets.
     */
    public WebView(Context context) {
        this(context, null);
    }

    /**
     * Construct a new WebView with layout parameters.
     * @param context A Context object used to access application assets.
     * @param attrs An AttributeSet passed to our parent.
     */
    public WebView(Context context, AttributeSet attrs) {
        this(context, attrs, com.android.internal.R.attr.webViewStyle);
    }

    /**
     * Construct a new WebView with layout parameters and a default style.
     * @param context A Context object used to access application assets.
     * @param attrs An AttributeSet passed to our parent.
     * @param defStyle The default style resource ID.
     */
    public WebView(Context context, AttributeSet attrs, int defStyle) {
        this(context, attrs, defStyle, null);
    }

    /**
     * Construct a new WebView with layout parameters, a default style and a set
     * of custom Javscript interfaces to be added to the WebView at initialization
     * time. This guarantees that these interfaces will be available when the JS
     * context is initialized.
     * @param context A Context object used to access application assets.
     * @param attrs An AttributeSet passed to our parent.
     * @param defStyle The default style resource ID.
     * @param javascriptInterfaces is a Map of intareface names, as keys, and
     * object implementing those interfaces, as values.
     * @hide pending API council approval.
     */
    protected WebView(Context context, AttributeSet attrs, int defStyle,
            Map<String, Object> javascriptInterfaces) {
        super(context, attrs, defStyle);
        init();

        mCallbackProxy = new CallbackProxy(context, this);
        mViewManager = new ViewManager(this);
        mWebViewCore = new WebViewCore(context, this, mCallbackProxy, javascriptInterfaces);
        mDatabase = WebViewDatabase.getInstance(context);
        mScroller = new OverScroller(context);

        updateMultiTouchSupport(context);
    }

    void updateMultiTouchSupport(Context context) {
        WebSettings settings = getSettings();
        final PackageManager pm = context.getPackageManager();
        mSupportMultiTouch = pm.hasSystemFeature(PackageManager.FEATURE_TOUCHSCREEN_MULTITOUCH)
                && settings.supportZoom() && settings.getBuiltInZoomControls();
        mAllowPanAndScale = pm.hasSystemFeature(
                PackageManager.FEATURE_TOUCHSCREEN_MULTITOUCH_DISTINCT);
        if (mSupportMultiTouch && (mScaleDetector == null)) {
            mScaleDetector = new ScaleGestureDetector(context,
                    new ScaleDetectorListener());
        } else if (!mSupportMultiTouch && (mScaleDetector != null)) {
            mScaleDetector = null;
        }
    }

    private void updateZoomButtonsEnabled() {
        if (mZoomButtonsController == null) return;
        boolean canZoomIn = mActualScale < mMaxZoomScale;
        boolean canZoomOut = mActualScale > mMinZoomScale && !mInZoomOverview;
        if (!canZoomIn && !canZoomOut) {
            // Hide the zoom in and out buttons, as well as the fit to page
            // button, if the page cannot zoom
            mZoomButtonsController.getZoomControls().setVisibility(View.GONE);
        } else {
            // Set each one individually, as a page may be able to zoom in
            // or out.
            mZoomButtonsController.setZoomInEnabled(canZoomIn);
            mZoomButtonsController.setZoomOutEnabled(canZoomOut);
        }
    }

    private void init() {
        setWillNotDraw(false);
        setFocusable(true);
        setFocusableInTouchMode(true);
        setClickable(true);
        setLongClickable(true);

        final ViewConfiguration configuration = ViewConfiguration.get(getContext());
        int slop = configuration.getScaledTouchSlop();
        mTouchSlopSquare = slop * slop;
        mMinLockSnapReverseDistance = slop;
        slop = configuration.getScaledDoubleTapSlop();
        mDoubleTapSlopSquare = slop * slop;
        final float density = getContext().getResources().getDisplayMetrics().density;
        // use one line height, 16 based on our current default font, for how
        // far we allow a touch be away from the edge of a link
        mNavSlop = (int) (16 * density);
        // density adjusted scale factors
        DEFAULT_SCALE_PERCENT = (int) (100 * density);
        mDefaultScale = density;
        mActualScale = density;
        mInvActualScale = 1 / density;
        mTextWrapScale = density;
        DEFAULT_MAX_ZOOM_SCALE = 4.0f * density;
        DEFAULT_MIN_ZOOM_SCALE = 0.25f * density;
        mMaxZoomScale = DEFAULT_MAX_ZOOM_SCALE;
        mMinZoomScale = DEFAULT_MIN_ZOOM_SCALE;
        mMaximumFling = configuration.getScaledMaximumFlingVelocity();
        mOverscrollDistance = configuration.getScaledOverscrollDistance();
        mOverflingDistance = configuration.getScaledOverflingDistance();
    }

    @Override
    public void setOverScrollMode(int mode) {
        super.setOverScrollMode(mode);
        if (mode != OVER_SCROLL_NEVER) {
            if (mEdgeGlowTop == null) {
                final Resources res = getContext().getResources();
                final Drawable edge = res.getDrawable(R.drawable.overscroll_edge);
                final Drawable glow = res.getDrawable(R.drawable.overscroll_glow);
                mEdgeGlowTop = new EdgeGlow(edge, glow);
                mEdgeGlowBottom = new EdgeGlow(edge, glow);
                mEdgeGlowLeft = new EdgeGlow(edge, glow);
                mEdgeGlowRight = new EdgeGlow(edge, glow);
            }
        } else {
            mEdgeGlowTop = null;
            mEdgeGlowBottom = null;
            mEdgeGlowLeft = null;
            mEdgeGlowRight = null;
        }
    }

    /* package */void updateDefaultZoomDensity(int zoomDensity) {
        final float density = getContext().getResources().getDisplayMetrics().density
                * 100 / zoomDensity;
        if (Math.abs(density - mDefaultScale) > 0.01) {
            float scaleFactor = density / mDefaultScale;
            // adjust the limits
            mNavSlop = (int) (16 * density);
            DEFAULT_SCALE_PERCENT = (int) (100 * density);
            DEFAULT_MAX_ZOOM_SCALE = 4.0f * density;
            DEFAULT_MIN_ZOOM_SCALE = 0.25f * density;
            mDefaultScale = density;
            mMaxZoomScale *= scaleFactor;
            mMinZoomScale *= scaleFactor;
            setNewZoomScale(mActualScale * scaleFactor, true, false);
        }
    }

    /* package */ boolean onSavePassword(String schemePlusHost, String username,
            String password, final Message resumeMsg) {
       boolean rVal = false;
       if (resumeMsg == null) {
           // null resumeMsg implies saving password silently
           mDatabase.setUsernamePassword(schemePlusHost, username, password);
       } else {
            final Message remember = mPrivateHandler.obtainMessage(
                    REMEMBER_PASSWORD);
            remember.getData().putString("host", schemePlusHost);
            remember.getData().putString("username", username);
            remember.getData().putString("password", password);
            remember.obj = resumeMsg;

            final Message neverRemember = mPrivateHandler.obtainMessage(
                    NEVER_REMEMBER_PASSWORD);
            neverRemember.getData().putString("host", schemePlusHost);
            neverRemember.getData().putString("username", username);
            neverRemember.getData().putString("password", password);
            neverRemember.obj = resumeMsg;

            new AlertDialog.Builder(getContext())
                    .setTitle(com.android.internal.R.string.save_password_label)
                    .setMessage(com.android.internal.R.string.save_password_message)
                    .setPositiveButton(com.android.internal.R.string.save_password_notnow,
                    new DialogInterface.OnClickListener() {
                        public void onClick(DialogInterface dialog, int which) {
                            resumeMsg.sendToTarget();
                        }
                    })
                    .setNeutralButton(com.android.internal.R.string.save_password_remember,
                    new DialogInterface.OnClickListener() {
                        public void onClick(DialogInterface dialog, int which) {
                            remember.sendToTarget();
                        }
                    })
                    .setNegativeButton(com.android.internal.R.string.save_password_never,
                    new DialogInterface.OnClickListener() {
                        public void onClick(DialogInterface dialog, int which) {
                            neverRemember.sendToTarget();
                        }
                    })
                    .setOnCancelListener(new OnCancelListener() {
                        public void onCancel(DialogInterface dialog) {
                            resumeMsg.sendToTarget();
                        }
                    }).show();
            // Return true so that WebViewCore will pause while the dialog is
            // up.
            rVal = true;
        }
       return rVal;
    }

    @Override
    public void setScrollBarStyle(int style) {
        if (style == View.SCROLLBARS_INSIDE_INSET
                || style == View.SCROLLBARS_OUTSIDE_INSET) {
            mOverlayHorizontalScrollbar = mOverlayVerticalScrollbar = false;
        } else {
            mOverlayHorizontalScrollbar = mOverlayVerticalScrollbar = true;
        }
        super.setScrollBarStyle(style);
    }

    /**
     * Specify whether the horizontal scrollbar has overlay style.
     * @param overlay TRUE if horizontal scrollbar should have overlay style.
     */
    public void setHorizontalScrollbarOverlay(boolean overlay) {
        mOverlayHorizontalScrollbar = overlay;
    }

    /**
     * Specify whether the vertical scrollbar has overlay style.
     * @param overlay TRUE if vertical scrollbar should have overlay style.
     */
    public void setVerticalScrollbarOverlay(boolean overlay) {
        mOverlayVerticalScrollbar = overlay;
    }

    /**
     * Return whether horizontal scrollbar has overlay style
     * @return TRUE if horizontal scrollbar has overlay style.
     */
    public boolean overlayHorizontalScrollbar() {
        return mOverlayHorizontalScrollbar;
    }

    /**
     * Return whether vertical scrollbar has overlay style
     * @return TRUE if vertical scrollbar has overlay style.
     */
    public boolean overlayVerticalScrollbar() {
        return mOverlayVerticalScrollbar;
    }

    /*
     * Return the width of the view where the content of WebView should render
     * to.
     * Note: this can be called from WebCoreThread.
     */
    /* package */ int getViewWidth() {
        if (!isVerticalScrollBarEnabled() || mOverlayVerticalScrollbar) {
            return getWidth();
        } else {
            return getWidth() - getVerticalScrollbarWidth();
        }
    }

    /*
     * returns the height of the titlebarview (if any). Does not care about
     * scrolling
     */
    private int getTitleHeight() {
        return mTitleBar != null ? mTitleBar.getHeight() : 0;
    }

    /*
     * Return the amount of the titlebarview (if any) that is visible
     */
    private int getVisibleTitleHeight() {
        // need to restrict mScrollY due to over scroll
        return Math.max(getTitleHeight() - Math.max(0, mScrollY), 0);
    }

    /*
     * Return the height of the view where the content of WebView should render
     * to.  Note that this excludes mTitleBar, if there is one.
     * Note: this can be called from WebCoreThread.
     */
    /* package */ int getViewHeight() {
        return getViewHeightWithTitle() - getVisibleTitleHeight();
    }

    private int getViewHeightWithTitle() {
        int height = getHeight();
        if (isHorizontalScrollBarEnabled() && !mOverlayHorizontalScrollbar) {
            height -= getHorizontalScrollbarHeight();
        }
        return height;
    }

    /**
     * @return The SSL certificate for the main top-level page or null if
     * there is no certificate (the site is not secure).
     */
    public SslCertificate getCertificate() {
        return mCertificate;
    }

    /**
     * Sets the SSL certificate for the main top-level page.
     */
    public void setCertificate(SslCertificate certificate) {
        if (DebugFlags.WEB_VIEW) {
            Log.v(LOGTAG, "setCertificate=" + certificate);
        }
        // here, the certificate can be null (if the site is not secure)
        mCertificate = certificate;
    }

    //-------------------------------------------------------------------------
    // Methods called by activity
    //-------------------------------------------------------------------------

    /**
     * Save the username and password for a particular host in the WebView's
     * internal database.
     * @param host The host that required the credentials.
     * @param username The username for the given host.
     * @param password The password for the given host.
     */
    public void savePassword(String host, String username, String password) {
        mDatabase.setUsernamePassword(host, username, password);
    }

    /**
     * Set the HTTP authentication credentials for a given host and realm.
     *
     * @param host The host for the credentials.
     * @param realm The realm for the credentials.
     * @param username The username for the password. If it is null, it means
     *                 password can't be saved.
     * @param password The password
     */
    public void setHttpAuthUsernamePassword(String host, String realm,
            String username, String password) {
        mDatabase.setHttpAuthUsernamePassword(host, realm, username, password);
    }

    /**
     * Retrieve the HTTP authentication username and password for a given
     * host & realm pair
     *
     * @param host The host for which the credentials apply.
     * @param realm The realm for which the credentials apply.
     * @return String[] if found, String[0] is username, which can be null and
     *         String[1] is password. Return null if it can't find anything.
     */
    public String[] getHttpAuthUsernamePassword(String host, String realm) {
        return mDatabase.getHttpAuthUsernamePassword(host, realm);
    }

    private void clearHelpers() {
        clearTextEntry(false);
        selectionDone();
    }

    /**
     * Destroy the internal state of the WebView. This method should be called
     * after the WebView has been removed from the view system. No other
     * methods may be called on a WebView after destroy.
     */
    public void destroy() {
        clearHelpers();
        if (mWebViewCore != null) {
            // Set the handlers to null before destroying WebViewCore so no
            // more messages will be posted.
            mCallbackProxy.setWebViewClient(null);
            mCallbackProxy.setWebChromeClient(null);
            // Tell WebViewCore to destroy itself
            synchronized (this) {
                WebViewCore webViewCore = mWebViewCore;
                mWebViewCore = null; // prevent using partial webViewCore
                webViewCore.destroy();
            }
            // Remove any pending messages that might not be serviced yet.
            mPrivateHandler.removeCallbacksAndMessages(null);
            mCallbackProxy.removeCallbacksAndMessages(null);
            // Wake up the WebCore thread just in case it is waiting for a
            // javascript dialog.
            synchronized (mCallbackProxy) {
                mCallbackProxy.notify();
            }
        }
        if (mNativeClass != 0) {
            nativeDestroy();
            mNativeClass = 0;
        }
    }

    /**
     * Enables platform notifications of data state and proxy changes.
     */
    public static void enablePlatformNotifications() {
        Network.enablePlatformNotifications();
    }

    /**
     * If platform notifications are enabled, this should be called
     * from the Activity's onPause() or onStop().
     */
    public static void disablePlatformNotifications() {
        Network.disablePlatformNotifications();
    }

    /**
     * Sets JavaScript engine flags.
     *
     * @param flags JS engine flags in a String
     *
     * @hide pending API solidification
     */
    public void setJsFlags(String flags) {
        mWebViewCore.sendMessage(EventHub.SET_JS_FLAGS, flags);
    }

    /**
     * Inform WebView of the network state. This is used to set
     * the javascript property window.navigator.isOnline and
     * generates the online/offline event as specified in HTML5, sec. 5.7.7
     * @param networkUp boolean indicating if network is available
     */
    public void setNetworkAvailable(boolean networkUp) {
        mWebViewCore.sendMessage(EventHub.SET_NETWORK_STATE,
                networkUp ? 1 : 0, 0);
    }

    /**
     * Inform WebView about the current network type.
     * {@hide}
     */
    public void setNetworkType(String type, String subtype) {
        Map<String, String> map = new HashMap<String, String>();
        map.put("type", type);
        map.put("subtype", subtype);
        mWebViewCore.sendMessage(EventHub.SET_NETWORK_TYPE, map);
    }
    /**
     * Save the state of this WebView used in
     * {@link android.app.Activity#onSaveInstanceState}. Please note that this
     * method no longer stores the display data for this WebView. The previous
     * behavior could potentially leak files if {@link #restoreState} was never
     * called. See {@link #savePicture} and {@link #restorePicture} for saving
     * and restoring the display data.
     * @param outState The Bundle to store the WebView state.
     * @return The same copy of the back/forward list used to save the state. If
     *         saveState fails, the returned list will be null.
     * @see #savePicture
     * @see #restorePicture
     */
    public WebBackForwardList saveState(Bundle outState) {
        if (outState == null) {
            return null;
        }
        // We grab a copy of the back/forward list because a client of WebView
        // may have invalidated the history list by calling clearHistory.
        WebBackForwardList list = copyBackForwardList();
        final int currentIndex = list.getCurrentIndex();
        final int size = list.getSize();
        // We should fail saving the state if the list is empty or the index is
        // not in a valid range.
        if (currentIndex < 0 || currentIndex >= size || size == 0) {
            return null;
        }
        outState.putInt("index", currentIndex);
        // FIXME: This should just be a byte[][] instead of ArrayList but
        // Parcel.java does not have the code to handle multi-dimensional
        // arrays.
        ArrayList<byte[]> history = new ArrayList<byte[]>(size);
        for (int i = 0; i < size; i++) {
            WebHistoryItem item = list.getItemAtIndex(i);
            if (null == item) {
                // FIXME: this shouldn't happen
                // need to determine how item got set to null
                Log.w(LOGTAG, "saveState: Unexpected null history item.");
                return null;
            }
            byte[] data = item.getFlattenedData();
            if (data == null) {
                // It would be very odd to not have any data for a given history
                // item. And we will fail to rebuild the history list without
                // flattened data.
                return null;
            }
            history.add(data);
        }
        outState.putSerializable("history", history);
        if (mCertificate != null) {
            outState.putBundle("certificate",
                               SslCertificate.saveState(mCertificate));
        }
        return list;
    }

    /**
     * Save the current display data to the Bundle given. Used in conjunction
     * with {@link #saveState}.
     * @param b A Bundle to store the display data.
     * @param dest The file to store the serialized picture data. Will be
     *             overwritten with this WebView's picture data.
     * @return True if the picture was successfully saved.
     */
    public boolean savePicture(Bundle b, final File dest) {
        if (dest == null || b == null) {
            return false;
        }
        final Picture p = capturePicture();
        // Use a temporary file while writing to ensure the destination file
        // contains valid data.
        final File temp = new File(dest.getPath() + ".writing");
        new Thread(new Runnable() {
            public void run() {
                FileOutputStream out = null;
                try {
                    out = new FileOutputStream(temp);
                    p.writeToStream(out);
                    // Writing the picture succeeded, rename the temporary file
                    // to the destination.
                    temp.renameTo(dest);
                } catch (Exception e) {
                    // too late to do anything about it.
                } finally {
                    if (out != null) {
                        try {
                            out.close();
                        } catch (Exception e) {
                            // Can't do anything about that
                        }
                    }
                    temp.delete();
                }
            }
        }).start();
        // now update the bundle
        b.putInt("scrollX", mScrollX);
        b.putInt("scrollY", mScrollY);
        b.putFloat("scale", mActualScale);
        b.putFloat("textwrapScale", mTextWrapScale);
        b.putBoolean("overview", mInZoomOverview);
        return true;
    }

    private void restoreHistoryPictureFields(Picture p, Bundle b) {
        int sx = b.getInt("scrollX", 0);
        int sy = b.getInt("scrollY", 0);
        float scale = b.getFloat("scale", 1.0f);
        mDrawHistory = true;
        mHistoryPicture = p;
        mScrollX = sx;
        mScrollY = sy;
        mHistoryWidth = Math.round(p.getWidth() * scale);
        mHistoryHeight = Math.round(p.getHeight() * scale);
        // as getWidth() / getHeight() of the view are not available yet, set up
        // mActualScale, so that when onSizeChanged() is called, the rest will
        // be set correctly
        mActualScale = scale;
        mInvActualScale = 1 / scale;
        mTextWrapScale = b.getFloat("textwrapScale", scale);
        mInZoomOverview = b.getBoolean("overview");
        invalidate();
    }

    /**
     * Restore the display data that was save in {@link #savePicture}. Used in
     * conjunction with {@link #restoreState}.
     * @param b A Bundle containing the saved display data.
     * @param src The file where the picture data was stored.
     * @return True if the picture was successfully restored.
     */
    public boolean restorePicture(Bundle b, File src) {
        if (src == null || b == null) {
            return false;
        }
        if (!src.exists()) {
            return false;
        }
        try {
            final FileInputStream in = new FileInputStream(src);
            final Bundle copy = new Bundle(b);
            new Thread(new Runnable() {
                public void run() {
                    try {
                        final Picture p = Picture.createFromStream(in);
                        if (p != null) {
                            // Post a runnable on the main thread to update the
                            // history picture fields.
                            mPrivateHandler.post(new Runnable() {
                                public void run() {
                                    restoreHistoryPictureFields(p, copy);
                                }
                            });
                        }
                    } finally {
                        try {
                            in.close();
                        } catch (Exception e) {
                            // Nothing we can do now.
                        }
                    }
                }
            }).start();
        } catch (FileNotFoundException e){
            e.printStackTrace();
        }
        return true;
    }

    /**
     * Restore the state of this WebView from the given map used in
     * {@link android.app.Activity#onRestoreInstanceState}. This method should
     * be called to restore the state of the WebView before using the object. If
     * it is called after the WebView has had a chance to build state (load
     * pages, create a back/forward list, etc.) there may be undesirable
     * side-effects. Please note that this method no longer restores the
     * display data for this WebView. See {@link #savePicture} and {@link
     * #restorePicture} for saving and restoring the display data.
     * @param inState The incoming Bundle of state.
     * @return The restored back/forward list or null if restoreState failed.
     * @see #savePicture
     * @see #restorePicture
     */
    public WebBackForwardList restoreState(Bundle inState) {
        WebBackForwardList returnList = null;
        if (inState == null) {
            return returnList;
        }
        if (inState.containsKey("index") && inState.containsKey("history")) {
            mCertificate = SslCertificate.restoreState(
                inState.getBundle("certificate"));

            final WebBackForwardList list = mCallbackProxy.getBackForwardList();
            final int index = inState.getInt("index");
            // We can't use a clone of the list because we need to modify the
            // shared copy, so synchronize instead to prevent concurrent
            // modifications.
            synchronized (list) {
                final List<byte[]> history =
                        (List<byte[]>) inState.getSerializable("history");
                final int size = history.size();
                // Check the index bounds so we don't crash in native code while
                // restoring the history index.
                if (index < 0 || index >= size) {
                    return null;
                }
                for (int i = 0; i < size; i++) {
                    byte[] data = history.remove(0);
                    if (data == null) {
                        // If we somehow have null data, we cannot reconstruct
                        // the item and thus our history list cannot be rebuilt.
                        return null;
                    }
                    WebHistoryItem item = new WebHistoryItem(data);
                    list.addHistoryItem(item);
                }
                // Grab the most recent copy to return to the caller.
                returnList = copyBackForwardList();
                // Update the copy to have the correct index.
                returnList.setCurrentIndex(index);
            }
            // Remove all pending messages because we are restoring previous
            // state.
            mWebViewCore.removeMessages();
            // Send a restore state message.
            mWebViewCore.sendMessage(EventHub.RESTORE_STATE, index);
        }
        return returnList;
    }

    /**
     * Load the given url with the extra headers.
     * @param url The url of the resource to load.
     * @param extraHeaders The extra headers sent with this url. This should not
     *            include the common headers like "user-agent". If it does, it
     *            will be replaced by the intrinsic value of the WebView.
     */
    public void loadUrl(String url, Map<String, String> extraHeaders) {
        switchOutDrawHistory();
        WebViewCore.GetUrlData arg = new WebViewCore.GetUrlData();
        arg.mUrl = url;
        arg.mExtraHeaders = extraHeaders;
        mWebViewCore.sendMessage(EventHub.LOAD_URL, arg);
        clearHelpers();
    }

    /**
     * Load the given url.
     * @param url The url of the resource to load.
     */
    public void loadUrl(String url) {
        if (url == null) {
            return;
        }
        loadUrl(url, null);
    }

    /**
     * Load the url with postData using "POST" method into the WebView. If url
     * is not a network url, it will be loaded with {link
     * {@link #loadUrl(String)} instead.
     *
     * @param url The url of the resource to load.
     * @param postData The data will be passed to "POST" request.
     */
    public void postUrl(String url, byte[] postData) {
        if (URLUtil.isNetworkUrl(url)) {
            switchOutDrawHistory();
            WebViewCore.PostUrlData arg = new WebViewCore.PostUrlData();
            arg.mUrl = url;
            arg.mPostData = postData;
            mWebViewCore.sendMessage(EventHub.POST_URL, arg);
            clearHelpers();
        } else {
            loadUrl(url);
        }
    }

    /**
     * Load the given data into the WebView. This will load the data into
     * WebView using the data: scheme. Content loaded through this mechanism
     * does not have the ability to load content from the network.
     * @param data A String of data in the given encoding. The date must
     * be URI-escaped -- '#', '%', '\', '?' should be replaced by %23, %25,
     * %27, %3f respectively.
     * @param mimeType The MIMEType of the data. i.e. text/html, image/jpeg
     * @param encoding The encoding of the data. i.e. utf-8, base64
     */
    public void loadData(String data, String mimeType, String encoding) {
        loadUrl("data:" + mimeType + ";" + encoding + "," + data);
    }

    /**
     * Load the given data into the WebView, use the provided URL as the base
     * URL for the content. The base URL is the URL that represents the page
     * that is loaded through this interface. As such, it is used to resolve any
     * relative URLs. The historyUrl is used for the history entry.
     * <p>
     * Note for post 1.0. Due to the change in the WebKit, the access to asset
     * files through "file:///android_asset/" for the sub resources is more
     * restricted. If you provide null or empty string as baseUrl, you won't be
     * able to access asset files. If the baseUrl is anything other than
     * http(s)/ftp(s)/about/javascript as scheme, you can access asset files for
     * sub resources.
     *
     * @param baseUrl Url to resolve relative paths with, if null defaults to
     *            "about:blank"
     * @param data A String of data in the given encoding.
     * @param mimeType The MIMEType of the data. i.e. text/html. If null,
     *            defaults to "text/html"
     * @param encoding The encoding of the data. i.e. utf-8, us-ascii
     * @param historyUrl URL to use as the history entry.  Can be null.
     */
    public void loadDataWithBaseURL(String baseUrl, String data,
            String mimeType, String encoding, String historyUrl) {

        if (baseUrl != null && baseUrl.toLowerCase().startsWith("data:")) {
            loadData(data, mimeType, encoding);
            return;
        }
        switchOutDrawHistory();
        WebViewCore.BaseUrlData arg = new WebViewCore.BaseUrlData();
        arg.mBaseUrl = baseUrl;
        arg.mData = data;
        arg.mMimeType = mimeType;
        arg.mEncoding = encoding;
        arg.mHistoryUrl = historyUrl;
        mWebViewCore.sendMessage(EventHub.LOAD_DATA, arg);
        clearHelpers();
    }

    /**
     * Stop the current load.
     */
    public void stopLoading() {
        // TODO: should we clear all the messages in the queue before sending
        // STOP_LOADING?
        switchOutDrawHistory();
        mWebViewCore.sendMessage(EventHub.STOP_LOADING);
    }

    /**
     * Reload the current url.
     */
    public void reload() {
        clearHelpers();
        switchOutDrawHistory();
        mWebViewCore.sendMessage(EventHub.RELOAD);
    }

    /**
     * Return true if this WebView has a back history item.
     * @return True iff this WebView has a back history item.
     */
    public boolean canGoBack() {
        WebBackForwardList l = mCallbackProxy.getBackForwardList();
        synchronized (l) {
            if (l.getClearPending()) {
                return false;
            } else {
                return l.getCurrentIndex() > 0;
            }
        }
    }

    /**
     * Go back in the history of this WebView.
     */
    public void goBack() {
        goBackOrForward(-1);
    }

    /**
     * Return true if this WebView has a forward history item.
     * @return True iff this Webview has a forward history item.
     */
    public boolean canGoForward() {
        WebBackForwardList l = mCallbackProxy.getBackForwardList();
        synchronized (l) {
            if (l.getClearPending()) {
                return false;
            } else {
                return l.getCurrentIndex() < l.getSize() - 1;
            }
        }
    }

    /**
     * Go forward in the history of this WebView.
     */
    public void goForward() {
        goBackOrForward(1);
    }

    /**
     * Return true if the page can go back or forward the given
     * number of steps.
     * @param steps The negative or positive number of steps to move the
     *              history.
     */
    public boolean canGoBackOrForward(int steps) {
        WebBackForwardList l = mCallbackProxy.getBackForwardList();
        synchronized (l) {
            if (l.getClearPending()) {
                return false;
            } else {
                int newIndex = l.getCurrentIndex() + steps;
                return newIndex >= 0 && newIndex < l.getSize();
            }
        }
    }

    /**
     * Go to the history item that is the number of steps away from
     * the current item. Steps is negative if backward and positive
     * if forward.
     * @param steps The number of steps to take back or forward in the back
     *              forward list.
     */
    public void goBackOrForward(int steps) {
        goBackOrForward(steps, false);
    }

    private void goBackOrForward(int steps, boolean ignoreSnapshot) {
        if (steps != 0) {
            clearHelpers();
            mWebViewCore.sendMessage(EventHub.GO_BACK_FORWARD, steps,
                    ignoreSnapshot ? 1 : 0);
        }
    }

    private boolean extendScroll(int y) {
        int finalY = mScroller.getFinalY();
        int newY = pinLocY(finalY + y);
        if (newY == finalY) return false;
        mScroller.setFinalY(newY);
        mScroller.extendDuration(computeDuration(0, y));
        return true;
    }

    /**
     * Scroll the contents of the view up by half the view size
     * @param top true to jump to the top of the page
     * @return true if the page was scrolled
     */
    public boolean pageUp(boolean top) {
        if (mNativeClass == 0) {
            return false;
        }
        nativeClearCursor(); // start next trackball movement from page edge
        if (top) {
            // go to the top of the document
            return pinScrollTo(mScrollX, 0, true, 0);
        }
        // Page up
        int h = getHeight();
        int y;
        if (h > 2 * PAGE_SCROLL_OVERLAP) {
            y = -h + PAGE_SCROLL_OVERLAP;
        } else {
            y = -h / 2;
        }
        mUserScroll = true;
        return mScroller.isFinished() ? pinScrollBy(0, y, true, 0)
                : extendScroll(y);
    }

    /**
     * Scroll the contents of the view down by half the page size
     * @param bottom true to jump to bottom of page
     * @return true if the page was scrolled
     */
    public boolean pageDown(boolean bottom) {
        if (mNativeClass == 0) {
            return false;
        }
        nativeClearCursor(); // start next trackball movement from page edge
        if (bottom) {
            return pinScrollTo(mScrollX, computeRealVerticalScrollRange(), true, 0);
        }
        // Page down.
        int h = getHeight();
        int y;
        if (h > 2 * PAGE_SCROLL_OVERLAP) {
            y = h - PAGE_SCROLL_OVERLAP;
        } else {
            y = h / 2;
        }
        mUserScroll = true;
        return mScroller.isFinished() ? pinScrollBy(0, y, true, 0)
                : extendScroll(y);
    }

    /**
     * Clear the view so that onDraw() will draw nothing but white background,
     * and onMeasure() will return 0 if MeasureSpec is not MeasureSpec.EXACTLY
     */
    public void clearView() {
        mContentWidth = 0;
        mContentHeight = 0;
        mWebViewCore.sendMessage(EventHub.CLEAR_CONTENT);
    }

    /**
     * Return a new picture that captures the current display of the webview.
     * This is a copy of the display, and will be unaffected if the webview
     * later loads a different URL.
     *
     * @return a picture containing the current contents of the view. Note this
     *         picture is of the entire document, and is not restricted to the
     *         bounds of the view.
     */
    public Picture capturePicture() {
        if (null == mWebViewCore) return null; // check for out of memory tab
        return mWebViewCore.copyContentPicture();
    }

    /**
     *  Return true if the browser is displaying a TextView for text input.
     */
    private boolean inEditingMode() {
        return mWebTextView != null && mWebTextView.getParent() != null;
    }

    /**
     * Remove the WebTextView.
     * @param disableFocusController If true, send a message to webkit
     *     disabling the focus controller, so the caret stops blinking.
     */
    private void clearTextEntry(boolean disableFocusController) {
        if (inEditingMode()) {
            mWebTextView.remove();
            if (disableFocusController) {
                setFocusControllerInactive();
            }
        }
    }

    /**
     * Return the current scale of the WebView
     * @return The current scale.
     */
    public float getScale() {
        return mActualScale;
    }

    /**
     * Set the initial scale for the WebView. 0 means default. If
     * {@link WebSettings#getUseWideViewPort()} is true, it zooms out all the
     * way. Otherwise it starts with 100%. If initial scale is greater than 0,
     * WebView starts will this value as initial scale.
     *
     * @param scaleInPercent The initial scale in percent.
     */
    public void setInitialScale(int scaleInPercent) {
        mInitialScaleInPercent = scaleInPercent;
    }

    /**
     * Invoke the graphical zoom picker widget for this WebView. This will
     * result in the zoom widget appearing on the screen to control the zoom
     * level of this WebView.
     */
    public void invokeZoomPicker() {
        if (!getSettings().supportZoom()) {
            Log.w(LOGTAG, "This WebView doesn't support zoom.");
            return;
        }
        clearTextEntry(false);
        if (getSettings().getBuiltInZoomControls()) {
            getZoomButtonsController().setVisible(true);
        } else {
            mPrivateHandler.removeCallbacks(mZoomControlRunnable);
            mPrivateHandler.postDelayed(mZoomControlRunnable,
                    ZOOM_CONTROLS_TIMEOUT);
        }
    }

    /**
     * Return a HitTestResult based on the current cursor node. If a HTML::a tag
     * is found and the anchor has a non-javascript url, the HitTestResult type
     * is set to SRC_ANCHOR_TYPE and the url is set in the "extra" field. If the
     * anchor does not have a url or if it is a javascript url, the type will
     * be UNKNOWN_TYPE and the url has to be retrieved through
     * {@link #requestFocusNodeHref} asynchronously. If a HTML::img tag is
     * found, the HitTestResult type is set to IMAGE_TYPE and the url is set in
     * the "extra" field. A type of
     * SRC_IMAGE_ANCHOR_TYPE indicates an anchor with a url that has an image as
     * a child node. If a phone number is found, the HitTestResult type is set
     * to PHONE_TYPE and the phone number is set in the "extra" field of
     * HitTestResult. If a map address is found, the HitTestResult type is set
     * to GEO_TYPE and the address is set in the "extra" field of HitTestResult.
     * If an email address is found, the HitTestResult type is set to EMAIL_TYPE
     * and the email is set in the "extra" field of HitTestResult. Otherwise,
     * HitTestResult type is set to UNKNOWN_TYPE.
     */
    public HitTestResult getHitTestResult() {
        if (mNativeClass == 0) {
            return null;
        }

        HitTestResult result = new HitTestResult();
        if (nativeHasCursorNode()) {
            if (nativeCursorIsTextInput()) {
                result.setType(HitTestResult.EDIT_TEXT_TYPE);
            } else {
                String text = nativeCursorText();
                if (text != null) {
                    if (text.startsWith(SCHEME_TEL)) {
                        result.setType(HitTestResult.PHONE_TYPE);
                        result.setExtra(text.substring(SCHEME_TEL.length()));
                    } else if (text.startsWith(SCHEME_MAILTO)) {
                        result.setType(HitTestResult.EMAIL_TYPE);
                        result.setExtra(text.substring(SCHEME_MAILTO.length()));
                    } else if (text.startsWith(SCHEME_GEO)) {
                        result.setType(HitTestResult.GEO_TYPE);
                        result.setExtra(URLDecoder.decode(text
                                .substring(SCHEME_GEO.length())));
                    } else if (nativeCursorIsAnchor()) {
                        result.setType(HitTestResult.SRC_ANCHOR_TYPE);
                        result.setExtra(text);
                    }
                }
            }
        }
        int type = result.getType();
        if (type == HitTestResult.UNKNOWN_TYPE
                || type == HitTestResult.SRC_ANCHOR_TYPE) {
            // Now check to see if it is an image.
            int contentX = viewToContentX((int) mLastTouchX + mScrollX);
            int contentY = viewToContentY((int) mLastTouchY + mScrollY);
            String text = nativeImageURI(contentX, contentY);
            if (text != null) {
                result.setType(type == HitTestResult.UNKNOWN_TYPE ?
                        HitTestResult.IMAGE_TYPE :
                        HitTestResult.SRC_IMAGE_ANCHOR_TYPE);
                result.setExtra(text);
            }
        }
        return result;
    }

    // Called by JNI when the DOM has changed the focus.  Clear the focus so
    // that new keys will go to the newly focused field
    private void domChangedFocus() {
        if (inEditingMode()) {
            mPrivateHandler.obtainMessage(DOM_FOCUS_CHANGED).sendToTarget();
        }
    }
    /**
     * Request the href of an anchor element due to getFocusNodePath returning
     * "href." If hrefMsg is null, this method returns immediately and does not
     * dispatch hrefMsg to its target.
     *
     * @param hrefMsg This message will be dispatched with the result of the
     *            request as the data member with "url" as key. The result can
     *            be null.
     */
    // FIXME: API change required to change the name of this function.  We now
    // look at the cursor node, and not the focus node.  Also, what is
    // getFocusNodePath?
    public void requestFocusNodeHref(Message hrefMsg) {
        if (hrefMsg == null || mNativeClass == 0) {
            return;
        }
        if (nativeCursorIsAnchor()) {
            mWebViewCore.sendMessage(EventHub.REQUEST_CURSOR_HREF,
                    nativeCursorFramePointer(), nativeCursorNodePointer(),
                    hrefMsg);
        }
    }

    /**
     * Request the url of the image last touched by the user. msg will be sent
     * to its target with a String representing the url as its object.
     *
     * @param msg This message will be dispatched with the result of the request
     *            as the data member with "url" as key. The result can be null.
     */
    public void requestImageRef(Message msg) {
        if (0 == mNativeClass) return; // client isn't initialized
        int contentX = viewToContentX((int) mLastTouchX + mScrollX);
        int contentY = viewToContentY((int) mLastTouchY + mScrollY);
        String ref = nativeImageURI(contentX, contentY);
        Bundle data = msg.getData();
        data.putString("url", ref);
        msg.setData(data);
        msg.sendToTarget();
    }

    private static int pinLoc(int x, int viewMax, int docMax) {
//        Log.d(LOGTAG, "-- pinLoc " + x + " " + viewMax + " " + docMax);
        if (docMax < viewMax) {   // the doc has room on the sides for "blank"
            // pin the short document to the top/left of the screen
            x = 0;
//            Log.d(LOGTAG, "--- center " + x);
        } else if (x < 0) {
            x = 0;
//            Log.d(LOGTAG, "--- zero");
        } else if (x + viewMax > docMax) {
            x = docMax - viewMax;
//            Log.d(LOGTAG, "--- pin " + x);
        }
        return x;
    }

    // Expects x in view coordinates
    private int pinLocX(int x) {
        if (mInOverScrollMode) return x;
        return pinLoc(x, getViewWidth(), computeRealHorizontalScrollRange());
    }

    // Expects y in view coordinates
    private int pinLocY(int y) {
        if (mInOverScrollMode) return y;
        return pinLoc(y, getViewHeightWithTitle(),
                      computeRealVerticalScrollRange() + getTitleHeight());
    }

    /**
     * A title bar which is embedded in this WebView, and scrolls along with it
     * vertically, but not horizontally.
     */
    private View mTitleBar;

    /**
     * Since we draw the title bar ourselves, we removed the shadow from the
     * browser's activity.  We do want a shadow at the bottom of the title bar,
     * or at the top of the screen if the title bar is not visible.  This
     * drawable serves that purpose.
     */
    private Drawable mTitleShadow;

    /**
     * Add or remove a title bar to be embedded into the WebView, and scroll
     * along with it vertically, while remaining in view horizontally. Pass
     * null to remove the title bar from the WebView, and return to drawing
     * the WebView normally without translating to account for the title bar.
     * @hide
     */
    public void setEmbeddedTitleBar(View v) {
        if (mTitleBar == v) return;
        if (mTitleBar != null) {
            removeView(mTitleBar);
        }
        if (null != v) {
            addView(v, new AbsoluteLayout.LayoutParams(
                    ViewGroup.LayoutParams.MATCH_PARENT,
                    ViewGroup.LayoutParams.WRAP_CONTENT, 0, 0));
            if (mTitleShadow == null) {
                mTitleShadow = (Drawable) mContext.getResources().getDrawable(
                        com.android.internal.R.drawable.title_bar_shadow);
            }
        }
        mTitleBar = v;
    }

    /**
     * Given a distance in view space, convert it to content space. Note: this
     * does not reflect translation, just scaling, so this should not be called
     * with coordinates, but should be called for dimensions like width or
     * height.
     */
    private int viewToContentDimension(int d) {
        return Math.round(d * mInvActualScale);
    }

    /**
     * Given an x coordinate in view space, convert it to content space.  Also
     * may be used for absolute heights (such as for the WebTextView's
     * textSize, which is unaffected by the height of the title bar).
     */
    /*package*/ int viewToContentX(int x) {
        return viewToContentDimension(x);
    }

    /**
     * Given a y coordinate in view space, convert it to content space.
     * Takes into account the height of the title bar if there is one
     * embedded into the WebView.
     */
    /*package*/ int viewToContentY(int y) {
        return viewToContentDimension(y - getTitleHeight());
    }

    /**
     * Given a x coordinate in view space, convert it to content space.
     * Returns the result as a float.
     */
    private float viewToContentXf(int x) {
        return x * mInvActualScale;
    }

    /**
     * Given a y coordinate in view space, convert it to content space.
     * Takes into account the height of the title bar if there is one
     * embedded into the WebView. Returns the result as a float.
     */
    private float viewToContentYf(int y) {
        return (y - getTitleHeight()) * mInvActualScale;
    }

    /**
     * Given a distance in content space, convert it to view space. Note: this
     * does not reflect translation, just scaling, so this should not be called
     * with coordinates, but should be called for dimensions like width or
     * height.
     */
    /*package*/ int contentToViewDimension(int d) {
        return Math.round(d * mActualScale);
    }

    /**
     * Given an x coordinate in content space, convert it to view
     * space.
     */
    /*package*/ int contentToViewX(int x) {
        return contentToViewDimension(x);
    }

    /**
     * Given a y coordinate in content space, convert it to view
     * space.  Takes into account the height of the title bar.
     */
    /*package*/ int contentToViewY(int y) {
        return contentToViewDimension(y) + getTitleHeight();
    }

    private Rect contentToViewRect(Rect x) {
        return new Rect(contentToViewX(x.left), contentToViewY(x.top),
                        contentToViewX(x.right), contentToViewY(x.bottom));
    }

    /*  To invalidate a rectangle in content coordinates, we need to transform
        the rect into view coordinates, so we can then call invalidate(...).

        Normally, we would just call contentToView[XY](...), which eventually
        calls Math.round(coordinate * mActualScale). However, for invalidates,
        we need to account for the slop that occurs with antialiasing. To
        address that, we are a little more liberal in the size of the rect that
        we invalidate.

        This liberal calculation calls floor() for the top/left, and ceil() for
        the bottom/right coordinates. This catches the possible extra pixels of
        antialiasing that we might have missed with just round().
     */

    // Called by JNI to invalidate the View, given rectangle coordinates in
    // content space
    private void viewInvalidate(int l, int t, int r, int b) {
        final float scale = mActualScale;
        final int dy = getTitleHeight();
        invalidate((int)Math.floor(l * scale),
                   (int)Math.floor(t * scale) + dy,
                   (int)Math.ceil(r * scale),
                   (int)Math.ceil(b * scale) + dy);
    }

    // Called by JNI to invalidate the View after a delay, given rectangle
    // coordinates in content space
    private void viewInvalidateDelayed(long delay, int l, int t, int r, int b) {
        final float scale = mActualScale;
        final int dy = getTitleHeight();
        postInvalidateDelayed(delay,
                              (int)Math.floor(l * scale),
                              (int)Math.floor(t * scale) + dy,
                              (int)Math.ceil(r * scale),
                              (int)Math.ceil(b * scale) + dy);
    }

    private void invalidateContentRect(Rect r) {
        viewInvalidate(r.left, r.top, r.right, r.bottom);
    }

    // stop the scroll animation, and don't let a subsequent fling add
    // to the existing velocity
    private void abortAnimation() {
        mScroller.abortAnimation();
        mLastVelocity = 0;
    }

    /* call from webcoreview.draw(), so we're still executing in the UI thread
    */
    private void recordNewContentSize(int w, int h, boolean updateLayout) {

        // premature data from webkit, ignore
        if ((w | h) == 0) {
            return;
        }

        // don't abort a scroll animation if we didn't change anything
        if (mContentWidth != w || mContentHeight != h) {
            // record new dimensions
            mContentWidth = w;
            mContentHeight = h;
            // If history Picture is drawn, don't update scroll. They will be
            // updated when we get out of that mode.
            if (!mDrawHistory) {
                // repin our scroll, taking into account the new content size
                int oldX = mScrollX;
                int oldY = mScrollY;
                mScrollX = pinLocX(mScrollX);
                mScrollY = pinLocY(mScrollY);
                if (oldX != mScrollX || oldY != mScrollY) {
                    onScrollChanged(mScrollX, mScrollY, oldX, oldY);
                }
                if (!mScroller.isFinished()) {
                    // We are in the middle of a scroll.  Repin the final scroll
                    // position.
                    mScroller.setFinalX(pinLocX(mScroller.getFinalX()));
                    mScroller.setFinalY(pinLocY(mScroller.getFinalY()));
                }
            }
        }
        contentSizeChanged(updateLayout);
    }

    private void setNewZoomScale(float scale, boolean updateTextWrapScale,
            boolean force) {
        if (scale < mMinZoomScale) {
            scale = mMinZoomScale;
            // set mInZoomOverview for non mobile sites
            if (scale < mDefaultScale) mInZoomOverview = true;
        } else if (scale > mMaxZoomScale) {
            scale = mMaxZoomScale;
        }
        if (updateTextWrapScale) {
            mTextWrapScale = scale;
            // reset mLastHeightSent to force VIEW_SIZE_CHANGED sent to WebKit
            mLastHeightSent = 0;
        }
        if (scale != mActualScale || force) {
            if (mDrawHistory) {
                // If history Picture is drawn, don't update scroll. They will
                // be updated when we get out of that mode.
                if (scale != mActualScale && !mPreviewZoomOnly) {
                    mCallbackProxy.onScaleChanged(mActualScale, scale);
                }
                mActualScale = scale;
                mInvActualScale = 1 / scale;
                sendViewSizeZoom();
            } else {
                // update our scroll so we don't appear to jump
                // i.e. keep the center of the doc in the center of the view

                int oldX = mScrollX;
                int oldY = mScrollY;
                float ratio = scale * mInvActualScale;   // old inverse
                float sx = ratio * oldX + (ratio - 1) * mZoomCenterX;
                float sy = ratio * oldY + (ratio - 1)
                        * (mZoomCenterY - getTitleHeight());

                // now update our new scale and inverse
                if (scale != mActualScale && !mPreviewZoomOnly) {
                    mCallbackProxy.onScaleChanged(mActualScale, scale);
                }
                mActualScale = scale;
                mInvActualScale = 1 / scale;

                // Scale all the child views
                mViewManager.scaleAll();

                // as we don't have animation for scaling, don't do animation
                // for scrolling, as it causes weird intermediate state
                //        pinScrollTo(Math.round(sx), Math.round(sy));
                mScrollX = pinLocX(Math.round(sx));
                mScrollY = pinLocY(Math.round(sy));

                // update webkit
                if (oldX != mScrollX || oldY != mScrollY) {
                    onScrollChanged(mScrollX, mScrollY, oldX, oldY);
                } else {
                    // the scroll position is adjusted at the beginning of the
                    // zoom animation. But we want to update the WebKit at the
                    // end of the zoom animation. See comments in onScaleEnd().
                    sendOurVisibleRect();
                }
                sendViewSizeZoom();
            }
        }
    }

    // Used to avoid sending many visible rect messages.
    private Rect mLastVisibleRectSent;
    private Rect mLastGlobalRect;

    private Rect sendOurVisibleRect() {
        if (mPreviewZoomOnly) return mLastVisibleRectSent;

        Rect rect = new Rect();
        calcOurContentVisibleRect(rect);
        // Rect.equals() checks for null input.
        if (!rect.equals(mLastVisibleRectSent)) {
            Point pos = new Point(rect.left, rect.top);
            mWebViewCore.sendMessage(EventHub.SET_SCROLL_OFFSET,
                    nativeMoveGeneration(), 0, pos);
            mLastVisibleRectSent = rect;
        }
        Rect globalRect = new Rect();
        if (getGlobalVisibleRect(globalRect)
                && !globalRect.equals(mLastGlobalRect)) {
            if (DebugFlags.WEB_VIEW) {
                Log.v(LOGTAG, "sendOurVisibleRect=(" + globalRect.left + ","
                        + globalRect.top + ",r=" + globalRect.right + ",b="
                        + globalRect.bottom);
            }
            // TODO: the global offset is only used by windowRect()
            // in ChromeClientAndroid ; other clients such as touch
            // and mouse events could return view + screen relative points.
            mWebViewCore.sendMessage(EventHub.SET_GLOBAL_BOUNDS, globalRect);
            mLastGlobalRect = globalRect;
        }
        return rect;
    }

    // Sets r to be the visible rectangle of our webview in view coordinates
    private void calcOurVisibleRect(Rect r) {
        Point p = new Point();
        getGlobalVisibleRect(r, p);
        r.offset(-p.x, -p.y);
        if (mFindIsUp) {
            r.bottom -= mFindHeight;
        }
    }

    // Sets r to be our visible rectangle in content coordinates
    private void calcOurContentVisibleRect(Rect r) {
        calcOurVisibleRect(r);
        // since we might overscroll, pin the rect to the bounds of the content
        r.left = Math.max(viewToContentX(r.left), 0);
        // viewToContentY will remove the total height of the title bar.  Add
        // the visible height back in to account for the fact that if the title
        // bar is partially visible, the part of the visible rect which is
        // displaying our content is displaced by that amount.
        r.top = Math.max(viewToContentY(r.top + getVisibleTitleHeight()), 0);
        r.right = Math.min(viewToContentX(r.right), mContentWidth);
        r.bottom = Math.min(viewToContentY(r.bottom), mContentHeight);
    }

    // Sets r to be our visible rectangle in content coordinates. We use this
    // method on the native side to compute the position of the fixed layers.
    // Uses floating coordinates (necessary to correctly place elements when
    // the scale factor is not 1)
    private void calcOurContentVisibleRectF(RectF r) {
        Rect ri = new Rect(0,0,0,0);
        calcOurVisibleRect(ri);
        // pin the rect to the bounds of the content
        r.left = Math.max(viewToContentXf(ri.left), 0.0f);
        // viewToContentY will remove the total height of the title bar.  Add
        // the visible height back in to account for the fact that if the title
        // bar is partially visible, the part of the visible rect which is
        // displaying our content is displaced by that amount.
        r.top = Math.max(viewToContentYf(ri.top + getVisibleTitleHeight()), 0.0f);
        r.right = Math.min(viewToContentXf(ri.right), (float)mContentWidth);
        r.bottom = Math.min(viewToContentYf(ri.bottom), (float)mContentHeight);
    }

    static class ViewSizeData {
        int mWidth;
        int mHeight;
        int mTextWrapWidth;
        int mAnchorX;
        int mAnchorY;
        float mScale;
        boolean mIgnoreHeight;
    }

    /**
     * Compute unzoomed width and height, and if they differ from the last
     * values we sent, send them to webkit (to be used has new viewport)
     *
     * @return true if new values were sent
     */
    private boolean sendViewSizeZoom() {
        if (mPreviewZoomOnly) return false;

        int viewWidth = getViewWidth();
        int newWidth = Math.round(viewWidth * mInvActualScale);
        int newHeight = Math.round(getViewHeight() * mInvActualScale);
        /*
         * Because the native side may have already done a layout before the
         * View system was able to measure us, we have to send a height of 0 to
         * remove excess whitespace when we grow our width. This will trigger a
         * layout and a change in content size. This content size change will
         * mean that contentSizeChanged will either call this method directly or
         * indirectly from onSizeChanged.
         */
        if (newWidth > mLastWidthSent && mWrapContent) {
            newHeight = 0;
        }
        // Avoid sending another message if the dimensions have not changed.
        if (newWidth != mLastWidthSent || newHeight != mLastHeightSent) {
            ViewSizeData data = new ViewSizeData();
            data.mWidth = newWidth;
            data.mHeight = newHeight;
            data.mTextWrapWidth = Math.round(viewWidth / mTextWrapScale);;
            data.mScale = mActualScale;
            data.mIgnoreHeight = mZoomScale != 0 && !mHeightCanMeasure;
            data.mAnchorX = mAnchorX;
            data.mAnchorY = mAnchorY;
            mWebViewCore.sendMessage(EventHub.VIEW_SIZE_CHANGED, data);
            mLastWidthSent = newWidth;
            mLastHeightSent = newHeight;
            mAnchorX = mAnchorY = 0;
            return true;
        }
        return false;
    }

    private int computeRealHorizontalScrollRange() {
        if (mDrawHistory) {
            return mHistoryWidth;
        } else if (mHorizontalScrollBarMode == SCROLLBAR_ALWAYSOFF
                && (mActualScale - mMinZoomScale <= MINIMUM_SCALE_INCREMENT)) {
            // only honor the scrollbar mode when it is at minimum zoom level
            return computeHorizontalScrollExtent();
        } else {
            // to avoid rounding error caused unnecessary scrollbar, use floor
            return (int) Math.floor(mContentWidth * mActualScale);
        }
    }

    @Override
    protected int computeHorizontalScrollRange() {
        int range = computeRealHorizontalScrollRange();

        // Adjust reported range if overscrolled to compress the scroll bars
        final int scrollX = mScrollX;
        final int overscrollRight = computeMaxScrollX();
        if (scrollX < 0) {
            range -= scrollX;
        } else if (scrollX > overscrollRight) {
            range += scrollX - overscrollRight;
        }

        return range;
    }

    @Override
    protected int computeHorizontalScrollOffset() {
        return Math.max(mScrollX, 0);
    }

    private int computeRealVerticalScrollRange() {
        if (mDrawHistory) {
            return mHistoryHeight;
        } else if (mVerticalScrollBarMode == SCROLLBAR_ALWAYSOFF
                && (mActualScale - mMinZoomScale <= MINIMUM_SCALE_INCREMENT)) {
            // only honor the scrollbar mode when it is at minimum zoom level
            return computeVerticalScrollExtent();
        } else {
            // to avoid rounding error caused unnecessary scrollbar, use floor
            return (int) Math.floor(mContentHeight * mActualScale);
        }
    }

    @Override
    protected int computeVerticalScrollRange() {
        int range = computeRealVerticalScrollRange();

        // Adjust reported range if overscrolled to compress the scroll bars
        final int scrollY = mScrollY;
        final int overscrollBottom = computeMaxScrollY();
        if (scrollY < 0) {
            range -= scrollY;
        } else if (scrollY > overscrollBottom) {
            range += scrollY - overscrollBottom;
        }

        return range;
    }

    @Override
    protected int computeVerticalScrollOffset() {
        return Math.max(mScrollY - getTitleHeight(), 0);
    }

    @Override
    protected int computeVerticalScrollExtent() {
        return getViewHeight();
    }

    /** @hide */
    @Override
    protected void onDrawVerticalScrollBar(Canvas canvas,
                                           Drawable scrollBar,
                                           int l, int t, int r, int b) {
        if (mScrollY < 0) {
            t -= mScrollY;
        }
        scrollBar.setBounds(l, t + getVisibleTitleHeight(), r, b);
        scrollBar.draw(canvas);
    }

    @Override
    protected void onOverScrolled(int scrollX, int scrollY, boolean clampedX,
            boolean clampedY) {
        mInOverScrollMode = false;
        int maxX = computeMaxScrollX();
        int maxY = computeMaxScrollY();
        if (maxX == 0) {
            // do not over scroll x if the page just fits the screen
            scrollX = pinLocX(scrollX);
        } else if (scrollX < 0 || scrollX > maxX) {
            mInOverScrollMode = true;
        }
        if (scrollY < 0 || scrollY > maxY) {
            mInOverScrollMode = true;
        }

        int oldX = mScrollX;
        int oldY = mScrollY;

        super.scrollTo(scrollX, scrollY);

        // Only show overscroll bars if there was no movement in any direction
        // as a result of scrolling.
        if (mEdgeGlowTop != null && oldY == mScrollY && oldX == mScrollX) {
            // Don't show left/right glows if we fit the whole content.
            // Also don't show if there was vertical movement.
            if (maxX > 0) {
                final int pulledToX = oldX + mOverscrollDeltaX;
                if (pulledToX < 0) {
                    mEdgeGlowLeft.onPull((float) mOverscrollDeltaX / getWidth());
                    if (!mEdgeGlowRight.isFinished()) {
                        mEdgeGlowRight.onRelease();
                    }
                } else if (pulledToX > maxX) {
                    mEdgeGlowRight.onPull((float) mOverscrollDeltaX / getWidth());
                    if (!mEdgeGlowLeft.isFinished()) {
                        mEdgeGlowLeft.onRelease();
                    }
                }
                mOverscrollDeltaX = 0;
            }

            if (maxY > 0 || getOverScrollMode() == OVER_SCROLL_ALWAYS) {
                final int pulledToY = oldY + mOverscrollDeltaY;
                if (pulledToY < 0) {
                    mEdgeGlowTop.onPull((float) mOverscrollDeltaY / getHeight());
                    if (!mEdgeGlowBottom.isFinished()) {
                        mEdgeGlowBottom.onRelease();
                    }
                } else if (pulledToY > maxY) {
                    mEdgeGlowBottom.onPull((float) mOverscrollDeltaY / getHeight());
                    if (!mEdgeGlowTop.isFinished()) {
                        mEdgeGlowTop.onRelease();
                    }
                }
                mOverscrollDeltaY = 0;
            }
        }
    }

    /**
     * Get the url for the current page. This is not always the same as the url
     * passed to WebViewClient.onPageStarted because although the load for
     * that url has begun, the current page may not have changed.
     * @return The url for the current page.
     */
    public String getUrl() {
        WebHistoryItem h = mCallbackProxy.getBackForwardList().getCurrentItem();
        return h != null ? h.getUrl() : null;
    }

    /**
     * Get the original url for the current page. This is not always the same
     * as the url passed to WebViewClient.onPageStarted because although the
     * load for that url has begun, the current page may not have changed.
     * Also, there may have been redirects resulting in a different url to that
     * originally requested.
     * @return The url that was originally requested for the current page.
     */
    public String getOriginalUrl() {
        WebHistoryItem h = mCallbackProxy.getBackForwardList().getCurrentItem();
        return h != null ? h.getOriginalUrl() : null;
    }

    /**
     * Get the title for the current page. This is the title of the current page
     * until WebViewClient.onReceivedTitle is called.
     * @return The title for the current page.
     */
    public String getTitle() {
        WebHistoryItem h = mCallbackProxy.getBackForwardList().getCurrentItem();
        return h != null ? h.getTitle() : null;
    }

    /**
     * Get the favicon for the current page. This is the favicon of the current
     * page until WebViewClient.onReceivedIcon is called.
     * @return The favicon for the current page.
     */
    public Bitmap getFavicon() {
        WebHistoryItem h = mCallbackProxy.getBackForwardList().getCurrentItem();
        return h != null ? h.getFavicon() : null;
    }

    /**
     * Get the touch icon url for the apple-touch-icon <link> element.
     * @hide
     */
    public String getTouchIconUrl() {
        WebHistoryItem h = mCallbackProxy.getBackForwardList().getCurrentItem();
        return h != null ? h.getTouchIconUrl() : null;
    }

    /**
     * Get the progress for the current page.
     * @return The progress for the current page between 0 and 100.
     */
    public int getProgress() {
        return mCallbackProxy.getProgress();
    }

    /**
     * @return the height of the HTML content.
     */
    public int getContentHeight() {
        return mContentHeight;
    }

    /**
     * @return the width of the HTML content.
     * @hide
     */
    public int getContentWidth() {
        return mContentWidth;
    }

    /**
     * Pause all layout, parsing, and javascript timers for all webviews. This
     * is a global requests, not restricted to just this webview. This can be
     * useful if the application has been paused.
     */
    public void pauseTimers() {
        mWebViewCore.sendMessage(EventHub.PAUSE_TIMERS);
    }

    /**
     * Resume all layout, parsing, and javascript timers for all webviews.
     * This will resume dispatching all timers.
     */
    public void resumeTimers() {
        mWebViewCore.sendMessage(EventHub.RESUME_TIMERS);
    }

    /**
     * Call this to pause any extra processing associated with this view and
     * its associated DOM/plugins/javascript/etc. For example, if the view is
     * taken offscreen, this could be called to reduce unnecessary CPU and/or
     * network traffic. When the view is again "active", call onResume().
     *
     * Note that this differs from pauseTimers(), which affects all views/DOMs
     * @hide
     */
    public void onPause() {
        if (!mIsPaused) {
            mIsPaused = true;
            mWebViewCore.sendMessage(EventHub.ON_PAUSE);
        }
    }

    /**
     * Call this to balanace a previous call to onPause()
     * @hide
     */
    public void onResume() {
        if (mIsPaused) {
            mIsPaused = false;
            mWebViewCore.sendMessage(EventHub.ON_RESUME);
        }
    }

    /**
     * Returns true if the view is paused, meaning onPause() was called. Calling
     * onResume() sets the paused state back to false.
     * @hide
     */
    public boolean isPaused() {
        return mIsPaused;
    }

    /**
     * Call this to inform the view that memory is low so that it can
     * free any available memory.
     */
    public void freeMemory() {
        mWebViewCore.sendMessage(EventHub.FREE_MEMORY);
    }

    /**
     * Clear the resource cache. Note that the cache is per-application, so
     * this will clear the cache for all WebViews used.
     *
     * @param includeDiskFiles If false, only the RAM cache is cleared.
     */
    public void clearCache(boolean includeDiskFiles) {
        // Note: this really needs to be a static method as it clears cache for all
        // WebView. But we need mWebViewCore to send message to WebCore thread, so
        // we can't make this static.
        mWebViewCore.sendMessage(EventHub.CLEAR_CACHE,
                includeDiskFiles ? 1 : 0, 0);
    }

    /**
     * Make sure that clearing the form data removes the adapter from the
     * currently focused textfield if there is one.
     */
    public void clearFormData() {
        if (inEditingMode()) {
            AutoCompleteAdapter adapter = null;
            mWebTextView.setAdapterCustom(adapter);
        }
    }

    /**
     * Tell the WebView to clear its internal back/forward list.
     */
    public void clearHistory() {
        mCallbackProxy.getBackForwardList().setClearPending();
        mWebViewCore.sendMessage(EventHub.CLEAR_HISTORY);
    }

    /**
     * Clear the SSL preferences table stored in response to proceeding with SSL
     * certificate errors.
     */
    public void clearSslPreferences() {
        mWebViewCore.sendMessage(EventHub.CLEAR_SSL_PREF_TABLE);
    }

    /**
     * Return the WebBackForwardList for this WebView. This contains the
     * back/forward list for use in querying each item in the history stack.
     * This is a copy of the private WebBackForwardList so it contains only a
     * snapshot of the current state. Multiple calls to this method may return
     * different objects. The object returned from this method will not be
     * updated to reflect any new state.
     */
    public WebBackForwardList copyBackForwardList() {
        return mCallbackProxy.getBackForwardList().clone();
    }

    /*
     * Highlight and scroll to the next occurance of String in findAll.
     * Wraps the page infinitely, and scrolls.  Must be called after
     * calling findAll.
     *
     * @param forward Direction to search.
     */
    public void findNext(boolean forward) {
        if (0 == mNativeClass) return; // client isn't initialized
        nativeFindNext(forward);
    }

    /*
     * Find all instances of find on the page and highlight them.
     * @param find  String to find.
     * @return int  The number of occurances of the String "find"
     *              that were found.
     */
    public int findAll(String find) {
        if (0 == mNativeClass) return 0; // client isn't initialized
        int result = find != null ? nativeFindAll(find.toLowerCase(),
                find.toUpperCase()) : 0;
        invalidate();
        mLastFind = find;
        return result;
    }

    /**
     * @hide
     */
    public void setFindIsUp(boolean isUp) {
        mFindIsUp = isUp;
        if (isUp) {
            recordNewContentSize(mContentWidth, mContentHeight + mFindHeight,
                    false);
        }
        if (0 == mNativeClass) return; // client isn't initialized
        nativeSetFindIsUp(isUp);
    }

    /**
     * @hide
     */
    public int findIndex() {
        if (0 == mNativeClass) return -1;
        return nativeFindIndex();
    }

    // Used to know whether the find dialog is open.  Affects whether
    // or not we draw the highlights for matches.
    private boolean mFindIsUp;

    private int mFindHeight;
    // Keep track of the last string sent, so we can search again after an
    // orientation change or the dismissal of the soft keyboard.
    private String mLastFind;

    /**
     * Return the first substring consisting of the address of a physical
     * location. Currently, only addresses in the United States are detected,
     * and consist of:
     * - a house number
     * - a street name
     * - a street type (Road, Circle, etc), either spelled out or abbreviated
     * - a city name
     * - a state or territory, either spelled out or two-letter abbr.
     * - an optional 5 digit or 9 digit zip code.
     *
     * All names must be correctly capitalized, and the zip code, if present,
     * must be valid for the state. The street type must be a standard USPS
     * spelling or abbreviation. The state or territory must also be spelled
     * or abbreviated using USPS standards. The house number may not exceed
     * five digits.
     * @param addr The string to search for addresses.
     *
     * @return the address, or if no address is found, return null.
     */
    public static String findAddress(String addr) {
        return findAddress(addr, false);
    }

    /**
     * @hide
     * Return the first substring consisting of the address of a physical
     * location. Currently, only addresses in the United States are detected,
     * and consist of:
     * - a house number
     * - a street name
     * - a street type (Road, Circle, etc), either spelled out or abbreviated
     * - a city name
     * - a state or territory, either spelled out or two-letter abbr.
     * - an optional 5 digit or 9 digit zip code.
     *
     * Names are optionally capitalized, and the zip code, if present,
     * must be valid for the state. The street type must be a standard USPS
     * spelling or abbreviation. The state or territory must also be spelled
     * or abbreviated using USPS standards. The house number may not exceed
     * five digits.
     * @param addr The string to search for addresses.
     * @param caseInsensitive addr Set to true to make search ignore case.
     *
     * @return the address, or if no address is found, return null.
     */
    public static String findAddress(String addr, boolean caseInsensitive) {
        return WebViewCore.nativeFindAddress(addr, caseInsensitive);
    }

    /*
     * Clear the highlighting surrounding text matches created by findAll.
     */
    public void clearMatches() {
        mLastFind = "";
        if (mNativeClass == 0)
            return;
        nativeSetFindIsEmpty();
        invalidate();
    }

    /**
     * @hide
     */
    public void notifyFindDialogDismissed() {
        if (mWebViewCore == null) {
            return;
        }
        clearMatches();
        setFindIsUp(false);
        recordNewContentSize(mContentWidth, mContentHeight - mFindHeight,
                false);
        // Now that the dialog has been removed, ensure that we scroll to a
        // location that is not beyond the end of the page.
        pinScrollTo(mScrollX, mScrollY, false, 0);
        invalidate();
    }

    /**
     * @hide
     */
    public void setFindDialogHeight(int height) {
        if (DebugFlags.WEB_VIEW) {
            Log.v(LOGTAG, "setFindDialogHeight height=" + height);
        }
        mFindHeight = height;
    }

    /**
     * Query the document to see if it contains any image references. The
     * message object will be dispatched with arg1 being set to 1 if images
     * were found and 0 if the document does not reference any images.
     * @param response The message that will be dispatched with the result.
     */
    public void documentHasImages(Message response) {
        if (response == null) {
            return;
        }
        mWebViewCore.sendMessage(EventHub.DOC_HAS_IMAGES, response);
    }

    @Override
    public void computeScroll() {
        if (mScroller.computeScrollOffset()) {
            int oldX = mScrollX;
            int oldY = mScrollY;
            int x = mScroller.getCurrX();
            int y = mScroller.getCurrY();
            invalidate();  // So we draw again

            if (oldX != x || oldY != y) {
                final int rangeX = computeMaxScrollX();
                final int rangeY = computeMaxScrollY();
                overScrollBy(x - oldX, y - oldY, oldX, oldY,
                        rangeX, rangeY,
                        mOverflingDistance, mOverflingDistance, false);

                if (mEdgeGlowTop != null) {
                    if (rangeY > 0 || getOverScrollMode() == OVER_SCROLL_ALWAYS) {
                        if (y < 0 && oldY >= 0) {
                            mEdgeGlowTop.onAbsorb((int) mScroller.getCurrVelocity());
                            if (!mEdgeGlowBottom.isFinished()) {
                                mEdgeGlowBottom.onRelease();
                            }
                        } else if (y > rangeY && oldY <= rangeY) {
                            mEdgeGlowBottom.onAbsorb((int) mScroller.getCurrVelocity());
                            if (!mEdgeGlowTop.isFinished()) {
                                mEdgeGlowTop.onRelease();
                            }
                        }
                    }

                    if (rangeX > 0) {
                        if (x < 0 && oldX >= 0) {
                            mEdgeGlowLeft.onAbsorb((int) mScroller.getCurrVelocity());
                            if (!mEdgeGlowRight.isFinished()) {
                                mEdgeGlowRight.onRelease();
                            }
                        } else if (x > rangeX && oldX <= rangeX) {
                            mEdgeGlowRight.onAbsorb((int) mScroller.getCurrVelocity());
                            if (!mEdgeGlowLeft.isFinished()) {
                                mEdgeGlowLeft.onRelease();
                            }
                        }
                    }
                }
            }
            if (mScroller.isFinished()) {
                mPrivateHandler.sendEmptyMessage(RESUME_WEBCORE_PRIORITY);
            }
        } else {
            super.computeScroll();
        }
    }

    private static int computeDuration(int dx, int dy) {
        int distance = Math.max(Math.abs(dx), Math.abs(dy));
        int duration = distance * 1000 / STD_SPEED;
        return Math.min(duration, MAX_DURATION);
    }

    // helper to pin the scrollBy parameters (already in view coordinates)
    // returns true if the scroll was changed
    private boolean pinScrollBy(int dx, int dy, boolean animate, int animationDuration) {
        return pinScrollTo(mScrollX + dx, mScrollY + dy, animate, animationDuration);
    }
    // helper to pin the scrollTo parameters (already in view coordinates)
    // returns true if the scroll was changed
    private boolean pinScrollTo(int x, int y, boolean animate, int animationDuration) {
        x = pinLocX(x);
        y = pinLocY(y);
        int dx = x - mScrollX;
        int dy = y - mScrollY;

        if ((dx | dy) == 0) {
            return false;
        }
        if (animate) {
            //        Log.d(LOGTAG, "startScroll: " + dx + " " + dy);
            mScroller.startScroll(mScrollX, mScrollY, dx, dy,
                    animationDuration > 0 ? animationDuration : computeDuration(dx, dy));
            awakenScrollBars(mScroller.getDuration());
            invalidate();
        } else {
            abortAnimation(); // just in case
            scrollTo(x, y);
        }
        return true;
    }

    // Scale from content to view coordinates, and pin.
    // Also called by jni webview.cpp
    private boolean setContentScrollBy(int cx, int cy, boolean animate) {
        if (mDrawHistory) {
            // disallow WebView to change the scroll position as History Picture
            // is used in the view system.
            // TODO: as we switchOutDrawHistory when trackball or navigation
            // keys are hit, this should be safe. Right?
            return false;
        }
        cx = contentToViewDimension(cx);
        cy = contentToViewDimension(cy);
        if (mHeightCanMeasure) {
            // move our visible rect according to scroll request
            if (cy != 0) {
                Rect tempRect = new Rect();
                calcOurVisibleRect(tempRect);
                tempRect.offset(cx, cy);
                requestRectangleOnScreen(tempRect);
            }
            // FIXME: We scroll horizontally no matter what because currently
            // ScrollView and ListView will not scroll horizontally.
            // FIXME: Why do we only scroll horizontally if there is no
            // vertical scroll?
//                Log.d(LOGTAG, "setContentScrollBy cy=" + cy);
            return cy == 0 && cx != 0 && pinScrollBy(cx, 0, animate, 0);
        } else {
            return pinScrollBy(cx, cy, animate, 0);
        }
    }

    /**
     * Called by CallbackProxy when the page finishes loading.
     * @param url The URL of the page which has finished loading.
     */
    /* package */ void onPageFinished(String url) {
        if (mPageThatNeedsToSlideTitleBarOffScreen != null) {
            // If the user is now on a different page, or has scrolled the page
            // past the point where the title bar is offscreen, ignore the
            // scroll request.
            if (mPageThatNeedsToSlideTitleBarOffScreen.equals(url)
                    && mScrollX == 0 && mScrollY == 0) {
                pinScrollTo(0, mYDistanceToSlideTitleOffScreen, true,
                        SLIDE_TITLE_DURATION);
            }
            mPageThatNeedsToSlideTitleBarOffScreen = null;
        }
    }

    /**
     * The URL of a page that sent a message to scroll the title bar off screen.
     *
     * Many mobile sites tell the page to scroll to (0,1) in order to scroll the
     * title bar off the screen.  Sometimes, the scroll position is set before
     * the page finishes loading.  Rather than scrolling while the page is still
     * loading, keep track of the URL and new scroll position so we can perform
     * the scroll once the page finishes loading.
     */
    private String mPageThatNeedsToSlideTitleBarOffScreen;

    /**
     * The destination Y scroll position to be used when the page finishes
     * loading.  See mPageThatNeedsToSlideTitleBarOffScreen.
     */
    private int mYDistanceToSlideTitleOffScreen;

    // scale from content to view coordinates, and pin
    // return true if pin caused the final x/y different than the request cx/cy,
    // and a future scroll may reach the request cx/cy after our size has
    // changed
    // return false if the view scroll to the exact position as it is requested,
    // where negative numbers are taken to mean 0
    private boolean setContentScrollTo(int cx, int cy) {
        if (mDrawHistory) {
            // disallow WebView to change the scroll position as History Picture
            // is used in the view system.
            // One known case where this is called is that WebCore tries to
            // restore the scroll position. As history Picture already uses the
            // saved scroll position, it is ok to skip this.
            return false;
        }
        int vx;
        int vy;
        if ((cx | cy) == 0) {
            // If the page is being scrolled to (0,0), do not add in the title
            // bar's height, and simply scroll to (0,0). (The only other work
            // in contentToView_ is to multiply, so this would not change 0.)
            vx = 0;
            vy = 0;
        } else {
            vx = contentToViewX(cx);
            vy = contentToViewY(cy);
        }
//        Log.d(LOGTAG, "content scrollTo [" + cx + " " + cy + "] view=[" +
//                      vx + " " + vy + "]");
        // Some mobile sites attempt to scroll the title bar off the page by
        // scrolling to (0,1).  If we are at the top left corner of the
        // page, assume this is an attempt to scroll off the title bar, and
        // animate the title bar off screen slowly enough that the user can see
        // it.
        if (cx == 0 && cy == 1 && mScrollX == 0 && mScrollY == 0
                && mTitleBar != null) {
            // FIXME: 100 should be defined somewhere as our max progress.
            if (getProgress() < 100) {
                // Wait to scroll the title bar off screen until the page has
                // finished loading.  Keep track of the URL and the destination
                // Y position
                mPageThatNeedsToSlideTitleBarOffScreen = getUrl();
                mYDistanceToSlideTitleOffScreen = vy;
            } else {
                pinScrollTo(vx, vy, true, SLIDE_TITLE_DURATION);
            }
            // Since we are animating, we have not yet reached the desired
            // scroll position.  Do not return true to request another attempt
            return false;
        }
        pinScrollTo(vx, vy, false, 0);
        // If the request was to scroll to a negative coordinate, treat it as if
        // it was a request to scroll to 0
        if ((mScrollX != vx && cx >= 0) || (mScrollY != vy && cy >= 0)) {
            return true;
        } else {
            return false;
        }
    }

    // scale from content to view coordinates, and pin
    private void spawnContentScrollTo(int cx, int cy) {
        if (mDrawHistory) {
            // disallow WebView to change the scroll position as History Picture
            // is used in the view system.
            return;
        }
        int vx = contentToViewX(cx);
        int vy = contentToViewY(cy);
        pinScrollTo(vx, vy, true, 0);
    }

    /**
     * These are from webkit, and are in content coordinate system (unzoomed)
     */
    private void contentSizeChanged(boolean updateLayout) {
        // suppress 0,0 since we usually see real dimensions soon after
        // this avoids drawing the prev content in a funny place. If we find a
        // way to consolidate these notifications, this check may become
        // obsolete
        if ((mContentWidth | mContentHeight) == 0) {
            return;
        }

        if (mHeightCanMeasure) {
            if (getMeasuredHeight() != contentToViewDimension(mContentHeight)
                    || updateLayout) {
                requestLayout();
            }
        } else if (mWidthCanMeasure) {
            if (getMeasuredWidth() != contentToViewDimension(mContentWidth)
                    || updateLayout) {
                requestLayout();
            }
        } else {
            // If we don't request a layout, try to send our view size to the
            // native side to ensure that WebCore has the correct dimensions.
            sendViewSizeZoom();
        }
    }

    /**
     * Set the WebViewClient that will receive various notifications and
     * requests. This will replace the current handler.
     * @param client An implementation of WebViewClient.
     */
    public void setWebViewClient(WebViewClient client) {
        mCallbackProxy.setWebViewClient(client);
    }

    /**
     * Gets the WebViewClient
     * @return the current WebViewClient instance.
     *
     *@hide pending API council approval.
     */
    public WebViewClient getWebViewClient() {
        return mCallbackProxy.getWebViewClient();
    }

    /**
     * Register the interface to be used when content can not be handled by
     * the rendering engine, and should be downloaded instead. This will replace
     * the current handler.
     * @param listener An implementation of DownloadListener.
     */
    public void setDownloadListener(DownloadListener listener) {
        mCallbackProxy.setDownloadListener(listener);
    }

    /**
     * Set the chrome handler. This is an implementation of WebChromeClient for
     * use in handling Javascript dialogs, favicons, titles, and the progress.
     * This will replace the current handler.
     * @param client An implementation of WebChromeClient.
     */
    public void setWebChromeClient(WebChromeClient client) {
        mCallbackProxy.setWebChromeClient(client);
    }

    /**
     * Gets the chrome handler.
     * @return the current WebChromeClient instance.
     *
     * @hide API council approval.
     */
    public WebChromeClient getWebChromeClient() {
        return mCallbackProxy.getWebChromeClient();
    }

    /**
     * Set the back/forward list client. This is an implementation of
     * WebBackForwardListClient for handling new items and changes in the
     * history index.
     * @param client An implementation of WebBackForwardListClient.
     * {@hide}
     */
    public void setWebBackForwardListClient(WebBackForwardListClient client) {
        mCallbackProxy.setWebBackForwardListClient(client);
    }

    /**
     * Gets the WebBackForwardListClient.
     * {@hide}
     */
    public WebBackForwardListClient getWebBackForwardListClient() {
        return mCallbackProxy.getWebBackForwardListClient();
    }

    /**
     * Set the Picture listener. This is an interface used to receive
     * notifications of a new Picture.
     * @param listener An implementation of WebView.PictureListener.
     */
    public void setPictureListener(PictureListener listener) {
        mPictureListener = listener;
    }

    /**
     * {@hide}
     */
    /* FIXME: Debug only! Remove for SDK! */
    public void externalRepresentation(Message callback) {
        mWebViewCore.sendMessage(EventHub.REQUEST_EXT_REPRESENTATION, callback);
    }

    /**
     * {@hide}
     */
    /* FIXME: Debug only! Remove for SDK! */
    public void documentAsText(Message callback) {
        mWebViewCore.sendMessage(EventHub.REQUEST_DOC_AS_TEXT, callback);
    }

    /**
     * Use this function to bind an object to Javascript so that the
     * methods can be accessed from Javascript.
     * <p><strong>IMPORTANT:</strong>
     * <ul>
     * <li> Using addJavascriptInterface() allows JavaScript to control your
     * application. This can be a very useful feature or a dangerous security
     * issue. When the HTML in the WebView is untrustworthy (for example, part
     * or all of the HTML is provided by some person or process), then an
     * attacker could inject HTML that will execute your code and possibly any
     * code of the attacker's choosing.<br>
     * Do not use addJavascriptInterface() unless all of the HTML in this
     * WebView was written by you.</li>
     * <li> The Java object that is bound runs in another thread and not in
     * the thread that it was constructed in.</li>
     * </ul></p>
     * @param obj The class instance to bind to Javascript
     * @param interfaceName The name to used to expose the class in Javascript
     */
    public void addJavascriptInterface(Object obj, String interfaceName) {
        WebViewCore.JSInterfaceData arg = new WebViewCore.JSInterfaceData();
        arg.mObject = obj;
        arg.mInterfaceName = interfaceName;
        mWebViewCore.sendMessage(EventHub.ADD_JS_INTERFACE, arg);
    }

    /**
     * Return the WebSettings object used to control the settings for this
     * WebView.
     * @return A WebSettings object that can be used to control this WebView's
     *         settings.
     */
    public WebSettings getSettings() {
        return mWebViewCore.getSettings();
    }

    /**
     * Use this method to inform the webview about packages that are installed
     * in the system. This information will be used by the
     * navigator.isApplicationInstalled() API.
     * @param packageNames is a set of package names that are known to be
     * installed in the system.
     *
     * @hide not a public API
     */
    public void addPackageNames(Set<String> packageNames) {
        mWebViewCore.sendMessage(EventHub.ADD_PACKAGE_NAMES, packageNames);
    }

    /**
     * Use this method to inform the webview about single packages that are
     * installed in the system. This information will be used by the
     * navigator.isApplicationInstalled() API.
     * @param packageName is the name of a package that is known to be
     * installed in the system.
     *
     * @hide not a public API
     */
    public void addPackageName(String packageName) {
        mWebViewCore.sendMessage(EventHub.ADD_PACKAGE_NAME, packageName);
    }

    /**
     * Use this method to inform the webview about packages that are uninstalled
     * in the system. This information will be used by the
     * navigator.isApplicationInstalled() API.
     * @param packageName is the name of a package that has been uninstalled in
     * the system.
     *
     * @hide not a public API
     */
    public void removePackageName(String packageName) {
        mWebViewCore.sendMessage(EventHub.REMOVE_PACKAGE_NAME, packageName);
    }

   /**
    * Return the list of currently loaded plugins.
    * @return The list of currently loaded plugins.
    *
    * @deprecated This was used for Gears, which has been deprecated.
    */
    @Deprecated
    public static synchronized PluginList getPluginList() {
        return new PluginList();
    }

   /**
    * @deprecated This was used for Gears, which has been deprecated.
    */
    @Deprecated
    public void refreshPlugins(boolean reloadOpenPages) { }

    //-------------------------------------------------------------------------
    // Override View methods
    //-------------------------------------------------------------------------

    @Override
    protected void finalize() throws Throwable {
        try {
            destroy();
        } finally {
            super.finalize();
        }
    }

    @Override
    protected boolean drawChild(Canvas canvas, View child, long drawingTime) {
        if (child == mTitleBar) {
            // When drawing the title bar, move it horizontally to always show
            // at the top of the WebView.
            mTitleBar.offsetLeftAndRight(mScrollX - mTitleBar.getLeft());
        }
        return super.drawChild(canvas, child, drawingTime);
    }

    private void drawContent(Canvas canvas) {
        // Update the buttons in the picture, so when we draw the picture
        // to the screen, they are in the correct state.
        // Tell the native side if user is a) touching the screen,
        // b) pressing the trackball down, or c) pressing the enter key
        // If the cursor is on a button, we need to draw it in the pressed
        // state.
        // If mNativeClass is 0, we should not reach here, so we do not
        // need to check it again.
        nativeRecordButtons(hasFocus() && hasWindowFocus(),
                            mTouchMode == TOUCH_SHORTPRESS_START_MODE
                            || mTrackballDown || mGotCenterDown, false);
        drawCoreAndCursorRing(canvas, mBackgroundColor, mDrawCursorRing);
    }

    @Override
    protected void onDraw(Canvas canvas) {
        // if mNativeClass is 0, the WebView has been destroyed. Do nothing.
        if (mNativeClass == 0) {
            return;
        }

        // if both mContentWidth and mContentHeight are 0, it means there is no
        // valid Picture passed to WebView yet. This can happen when WebView
        // just starts. Draw the background and return.
        if ((mContentWidth | mContentHeight) == 0 && mHistoryPicture == null) {
            canvas.drawColor(mBackgroundColor);
            return;
        }

        int saveCount = canvas.save();
        if (mInOverScrollMode && !getSettings()
                .getUseWebViewBackgroundForOverscrollBackground()) {
            if (mOverScrollBackground == null) {
                mOverScrollBackground = new Paint();
                Bitmap bm = BitmapFactory.decodeResource(
                        mContext.getResources(),
                        com.android.internal.R.drawable.status_bar_background);
                mOverScrollBackground.setShader(new BitmapShader(bm,
                        Shader.TileMode.REPEAT, Shader.TileMode.REPEAT));
                mOverScrollBorder = new Paint();
                mOverScrollBorder.setStyle(Paint.Style.STROKE);
                mOverScrollBorder.setStrokeWidth(0);
                mOverScrollBorder.setColor(0xffbbbbbb);
            }

            int top = 0;
            int right = computeRealHorizontalScrollRange();
            int bottom = top + computeRealVerticalScrollRange();
            // first draw the background and anchor to the top of the view
            canvas.save();
            canvas.translate(mScrollX, mScrollY);
            canvas.clipRect(-mScrollX, top - mScrollY, right - mScrollX, bottom
                    - mScrollY, Region.Op.DIFFERENCE);
            canvas.drawPaint(mOverScrollBackground);
            canvas.restore();
            // then draw the border
            canvas.drawRect(-1, top - 1, right, bottom, mOverScrollBorder);
            // next clip the region for the content
            canvas.clipRect(0, top, right, bottom);
        }
        if (mTitleBar != null) {
            canvas.translate(0, (int) mTitleBar.getHeight());
        }
        if (mDragTrackerHandler == null) {
            drawContent(canvas);
        } else {
            if (!mDragTrackerHandler.draw(canvas)) {
                // sometimes the tracker doesn't draw, even though its active
                drawContent(canvas);
            }
            if (mDragTrackerHandler.isFinished()) {
                mDragTrackerHandler = null;
            }
        }
        canvas.restoreToCount(saveCount);

        // Now draw the shadow.
        int titleH = getVisibleTitleHeight();
        if (mTitleBar != null && titleH == 0) {
            int height = (int) (5f * getContext().getResources()
                    .getDisplayMetrics().density);
            mTitleShadow.setBounds(mScrollX, mScrollY, mScrollX + getWidth(),
                    mScrollY + height);
            mTitleShadow.draw(canvas);
        }

        if (AUTO_REDRAW_HACK && mAutoRedraw) {
            invalidate();
        }
<<<<<<< HEAD
        if (inEditingMode()) {
            mWebTextView.onDrawSubstitute();
        }
=======
        if (inEditingMode()) mWebTextView.onDrawSubstitute();
>>>>>>> ae9f8e4a
        mWebViewCore.signalRepaintDone();
    }

    @Override
    public void draw(Canvas canvas) {
        super.draw(canvas);
        if (mEdgeGlowTop != null && drawEdgeGlows(canvas)) {
            invalidate();
        }
    }

    /**
     * Draw the glow effect along the sides of the widget. mEdgeGlow* must be non-null.
     *
     * @param canvas Canvas to draw into, transformed into view coordinates.
     * @return true if glow effects are still animating and the view should invalidate again.
     */
    private boolean drawEdgeGlows(Canvas canvas) {
        final int scrollX = mScrollX;
        final int scrollY = mScrollY;
        final int width = getWidth();
        int height = getHeight();

        boolean invalidateForGlow = false;
        if (!mEdgeGlowTop.isFinished()) {
            final int restoreCount = canvas.save();

            canvas.translate(-width / 2 + scrollX, Math.min(0, scrollY));
            mEdgeGlowTop.setSize(width * 2, height);
            invalidateForGlow |= mEdgeGlowTop.draw(canvas);
            canvas.restoreToCount(restoreCount);
        }
        if (!mEdgeGlowBottom.isFinished()) {
            final int restoreCount = canvas.save();

            canvas.translate(-width / 2 + scrollX, Math.max(computeMaxScrollY(), scrollY) + height);
            canvas.rotate(180, width, 0);
            mEdgeGlowBottom.setSize(width * 2, height);
            invalidateForGlow |= mEdgeGlowBottom.draw(canvas);
            canvas.restoreToCount(restoreCount);
        }
        if (!mEdgeGlowLeft.isFinished()) {
            final int restoreCount = canvas.save();

            canvas.rotate(270);
            canvas.translate(-height * 1.5f - scrollY, Math.min(0, scrollX));
            mEdgeGlowLeft.setSize(height * 2, width);
            invalidateForGlow |= mEdgeGlowLeft.draw(canvas);
            canvas.restoreToCount(restoreCount);
        }
        if (!mEdgeGlowRight.isFinished()) {
            final int restoreCount = canvas.save();

            canvas.rotate(90);
            canvas.translate(-height / 2 + scrollY,
                    -(Math.max(computeMaxScrollX(), scrollX) + width));
            mEdgeGlowRight.setSize(height * 2, width);
            invalidateForGlow |= mEdgeGlowRight.draw(canvas);
            canvas.restoreToCount(restoreCount);
        }
        return invalidateForGlow;
    }

    @Override
    public void setLayoutParams(ViewGroup.LayoutParams params) {
        if (params.height == LayoutParams.WRAP_CONTENT) {
            mWrapContent = true;
        }
        super.setLayoutParams(params);
    }

    @Override
    public boolean performLongClick() {
        // performLongClick() is the result of a delayed message. If we switch
        // to windows overview, the WebView will be temporarily removed from the
        // view system. In that case, do nothing.
        if (getParent() == null) return false;
        if (mNativeClass != 0 && nativeCursorIsTextInput()) {
            // Send the click so that the textfield is in focus
            centerKeyPressOnTextField();
            rebuildWebTextView();
        } else {
            clearTextEntry(true);
        }
        if (inEditingMode()) {
            return mWebTextView.performLongClick();
        }
        /* if long click brings up a context menu, the super function
         * returns true and we're done. Otherwise, nothing happened when
         * the user clicked. */
        if (super.performLongClick()) {
            return true;
        }
        /* In the case where the application hasn't already handled the long
         * click action, look for a word under the  click. If one is found,
         * animate the text selection into view.
         * FIXME: no animation code yet */
        if (mSelectingText) return false; // long click does nothing on selection
        int x = viewToContentX((int) mLastTouchX + mScrollX);
        int y = viewToContentY((int) mLastTouchY + mScrollY);
        setUpSelect();
        if (mNativeClass != 0 && nativeWordSelection(x, y)) {
            nativeSetExtendSelection();
            WebChromeClient client = getWebChromeClient();
            if (client != null) client.onSelectionStart(this);
            return true;
        }
        notifySelectDialogDismissed();
        return false;
    }

    boolean inAnimateZoom() {
        return mZoomScale != 0;
    }

    /**
     * Need to adjust the WebTextView after a change in zoom, since mActualScale
     * has changed.  This is especially important for password fields, which are
     * drawn by the WebTextView, since it conveys more information than what
     * webkit draws.  Thus we need to reposition it to show in the correct
     * place.
     */
    private boolean mNeedToAdjustWebTextView;

    private boolean didUpdateTextViewBounds(boolean allowIntersect) {
        Rect contentBounds = nativeFocusCandidateNodeBounds();
        Rect vBox = contentToViewRect(contentBounds);
        Rect visibleRect = new Rect();
        calcOurVisibleRect(visibleRect);
        // If the textfield is on screen, place the WebTextView in
        // its new place, accounting for our new scroll/zoom values,
        // and adjust its textsize.
        if (allowIntersect ? Rect.intersects(visibleRect, vBox)
                : visibleRect.contains(vBox)) {
            mWebTextView.setRect(vBox.left, vBox.top, vBox.width(),
                    vBox.height());
            mWebTextView.setTextSize(TypedValue.COMPLEX_UNIT_PX,
                    contentToViewDimension(
                    nativeFocusCandidateTextSize()));
            return true;
        } else {
            // The textfield is now off screen.  The user probably
            // was not zooming to see the textfield better.  Remove
            // the WebTextView.  If the user types a key, and the
            // textfield is still in focus, we will reconstruct
            // the WebTextView and scroll it back on screen.
            mWebTextView.remove();
            return false;
        }
    }

    private void drawExtras(Canvas canvas, int extras, boolean animationsRunning) {
        // If mNativeClass is 0, we should not reach here, so we do not
        // need to check it again.
        if (animationsRunning) {
            canvas.setDrawFilter(mWebViewCore.mZoomFilter);
        }
        nativeDrawExtras(canvas, extras);
        canvas.setDrawFilter(null);
    }

    private void drawCoreAndCursorRing(Canvas canvas, int color,
        boolean drawCursorRing) {
        if (mDrawHistory) {
            canvas.scale(mActualScale, mActualScale);
            canvas.drawPicture(mHistoryPicture);
            return;
        }

        boolean animateZoom = mZoomScale != 0;
        boolean animateScroll = ((!mScroller.isFinished()
                || mVelocityTracker != null)
                && (mTouchMode != TOUCH_DRAG_MODE ||
                mHeldMotionless != MOTIONLESS_TRUE))
                || mDeferTouchMode == TOUCH_DRAG_MODE;
        if (mTouchMode == TOUCH_DRAG_MODE) {
            if (mHeldMotionless == MOTIONLESS_PENDING) {
                mPrivateHandler.removeMessages(DRAG_HELD_MOTIONLESS);
                mPrivateHandler.removeMessages(AWAKEN_SCROLL_BARS);
                mHeldMotionless = MOTIONLESS_FALSE;
            }
            if (mHeldMotionless == MOTIONLESS_FALSE) {
                mPrivateHandler.sendMessageDelayed(mPrivateHandler
                        .obtainMessage(DRAG_HELD_MOTIONLESS), MOTIONLESS_TIME);
                mHeldMotionless = MOTIONLESS_PENDING;
            }
        }
        if (animateZoom) {
            float zoomScale;
            int interval = (int) (SystemClock.uptimeMillis() - mZoomStart);
            if (interval < ZOOM_ANIMATION_LENGTH) {
                float ratio = (float) interval / ZOOM_ANIMATION_LENGTH;
                zoomScale = 1.0f / (mInvInitialZoomScale
                        + (mInvFinalZoomScale - mInvInitialZoomScale) * ratio);
                invalidate();
            } else {
                zoomScale = mZoomScale;
                // set mZoomScale to be 0 as we have done animation
                mZoomScale = 0;
                WebViewCore.resumeUpdatePicture(mWebViewCore);
                // call invalidate() again to draw with the final filters
                invalidate();
                if (mNeedToAdjustWebTextView) {
                    mNeedToAdjustWebTextView = false;
                    if (didUpdateTextViewBounds(false)
                            && nativeFocusCandidateIsPassword()) {
                        // If it is a password field, start drawing the
                        // WebTextView once again.
                        mWebTextView.setInPassword(true);
                    }
                }
            }
            // calculate the intermediate scroll position. As we need to use
            // zoomScale, we can't use pinLocX/Y directly. Copy the logic here.
            float scale = zoomScale * mInvInitialZoomScale;
            int tx = Math.round(scale * (mInitialScrollX + mZoomCenterX)
                    - mZoomCenterX);
            tx = -pinLoc(tx, getViewWidth(), Math.round(mContentWidth
                    * zoomScale)) + mScrollX;
            int titleHeight = getTitleHeight();
            int ty = Math.round(scale
                    * (mInitialScrollY + mZoomCenterY - titleHeight)
                    - (mZoomCenterY - titleHeight));
            ty = -(ty <= titleHeight ? Math.max(ty, 0) : pinLoc(ty
                    - titleHeight, getViewHeight(), Math.round(mContentHeight
                    * zoomScale)) + titleHeight) + mScrollY;
            canvas.translate(tx, ty);
            canvas.scale(zoomScale, zoomScale);
            if (inEditingMode() && !mNeedToAdjustWebTextView
                    && mZoomScale != 0) {
                // The WebTextView is up.  Keep track of this so we can adjust
                // its size and placement when we finish zooming
                mNeedToAdjustWebTextView = true;
                // If it is in password mode, turn it off so it does not draw
                // misplaced.
                if (nativeFocusCandidateIsPassword()) {
                    mWebTextView.setInPassword(false);
                }
            }
        } else {
            canvas.scale(mActualScale, mActualScale);
        }

        boolean UIAnimationsRunning = false;
        // Currently for each draw we compute the animation values;
        // We may in the future decide to do that independently.
        if (mNativeClass != 0 && nativeEvaluateLayersAnimations()) {
            UIAnimationsRunning = true;
            // If we have unfinished (or unstarted) animations,
            // we ask for a repaint.
            invalidate();
        }
        mWebViewCore.drawContentPicture(canvas, color,
                (animateZoom || mPreviewZoomOnly || UIAnimationsRunning),
                animateScroll);
        if (mNativeClass == 0) return;
        // decide which adornments to draw
        int extras = DRAW_EXTRAS_NONE;
        if (mFindIsUp) {
                extras = DRAW_EXTRAS_FIND;
        } else if (mSelectingText) {
            extras = DRAW_EXTRAS_SELECTION;
            nativeSetSelectionPointer(mDrawSelectionPointer,
                    mInvActualScale,
                    mSelectX, mSelectY - getTitleHeight());
        } else if (drawCursorRing) {
            extras = DRAW_EXTRAS_CURSOR_RING;
        }
        drawExtras(canvas, extras, UIAnimationsRunning);

        if (extras == DRAW_EXTRAS_CURSOR_RING) {
            if (mTouchMode == TOUCH_SHORTPRESS_START_MODE) {
                mTouchMode = TOUCH_SHORTPRESS_MODE;
            }
        }
        if (mFocusSizeChanged) {
            mFocusSizeChanged = false;
            // If we are zooming, this will get handled above, when the zoom
            // finishes.  We also do not need to do this unless the WebTextView
            // is showing.
            if (!animateZoom && inEditingMode()) {
                didUpdateTextViewBounds(true);
            }
        }
    }

    // draw history
    private boolean mDrawHistory = false;
    private Picture mHistoryPicture = null;
    private int mHistoryWidth = 0;
    private int mHistoryHeight = 0;

    // Only check the flag, can be called from WebCore thread
    boolean drawHistory() {
        return mDrawHistory;
    }

    // Should only be called in UI thread
    void switchOutDrawHistory() {
        if (null == mWebViewCore) return; // CallbackProxy may trigger this
        if (mDrawHistory && mWebViewCore.pictureReady()) {
            mDrawHistory = false;
            mHistoryPicture = null;
            invalidate();
            int oldScrollX = mScrollX;
            int oldScrollY = mScrollY;
            mScrollX = pinLocX(mScrollX);
            mScrollY = pinLocY(mScrollY);
            if (oldScrollX != mScrollX || oldScrollY != mScrollY) {
                mUserScroll = false;
                mWebViewCore.sendMessage(EventHub.SYNC_SCROLL, oldScrollX,
                        oldScrollY);
                onScrollChanged(mScrollX, mScrollY, oldScrollX, oldScrollY);
            } else {
                sendOurVisibleRect();
            }
        }
    }

    WebViewCore.CursorData cursorData() {
        WebViewCore.CursorData result = new WebViewCore.CursorData();
        result.mMoveGeneration = nativeMoveGeneration();
        result.mFrame = nativeCursorFramePointer();
        Point position = nativeCursorPosition();
        result.mX = position.x;
        result.mY = position.y;
        return result;
    }

    /**
     *  Delete text from start to end in the focused textfield. If there is no
     *  focus, or if start == end, silently fail.  If start and end are out of
     *  order, swap them.
     *  @param  start   Beginning of selection to delete.
     *  @param  end     End of selection to delete.
     */
    /* package */ void deleteSelection(int start, int end) {
        mTextGeneration++;
        WebViewCore.TextSelectionData data
                = new WebViewCore.TextSelectionData(start, end);
        mWebViewCore.sendMessage(EventHub.DELETE_SELECTION, mTextGeneration, 0,
                data);
    }

    /**
     *  Set the selection to (start, end) in the focused textfield. If start and
     *  end are out of order, swap them.
     *  @param  start   Beginning of selection.
     *  @param  end     End of selection.
     */
    /* package */ void setSelection(int start, int end) {
        mWebViewCore.sendMessage(EventHub.SET_SELECTION, start, end);
    }

    @Override
    public InputConnection onCreateInputConnection(EditorInfo outAttrs) {
      InputConnection connection = super.onCreateInputConnection(outAttrs);
      outAttrs.imeOptions |= EditorInfo.IME_FLAG_NO_FULLSCREEN;
      return connection;
    }

    /**
     * Called in response to a message from webkit telling us that the soft
     * keyboard should be launched.
     */
    private void displaySoftKeyboard(boolean isTextView) {
        InputMethodManager imm = (InputMethodManager)
                getContext().getSystemService(Context.INPUT_METHOD_SERVICE);

        // bring it back to the default scale so that user can enter text
        boolean zoom = mActualScale < mDefaultScale;
        if (zoom) {
            mInZoomOverview = false;
            mZoomCenterX = mLastTouchX;
            mZoomCenterY = mLastTouchY;
            // do not change text wrap scale so that there is no reflow
            setNewZoomScale(mDefaultScale, false, false);
        }
        if (isTextView) {
            rebuildWebTextView();
            if (inEditingMode()) {
                imm.showSoftInput(mWebTextView, 0);
                if (zoom) {
                    didUpdateTextViewBounds(true);
                }
                return;
            }
        }
        // Used by plugins.
        // Also used if the navigation cache is out of date, and
        // does not recognize that a textfield is in focus.  In that
        // case, use WebView as the targeted view.
        // see http://b/issue?id=2457459
        imm.showSoftInput(this, 0);
    }

    // Called by WebKit to instruct the UI to hide the keyboard
    private void hideSoftKeyboard() {
        InputMethodManager imm = (InputMethodManager)
                getContext().getSystemService(Context.INPUT_METHOD_SERVICE);

        imm.hideSoftInputFromWindow(this.getWindowToken(), 0);
    }

    /*
     * This method checks the current focus and cursor and potentially rebuilds
     * mWebTextView to have the appropriate properties, such as password,
     * multiline, and what text it contains.  It also removes it if necessary.
     */
    /* package */ void rebuildWebTextView() {
        // If the WebView does not have focus, do nothing until it gains focus.
        if (!hasFocus() && (null == mWebTextView || !mWebTextView.hasFocus())) {
            return;
        }
        boolean alreadyThere = inEditingMode();
        // inEditingMode can only return true if mWebTextView is non-null,
        // so we can safely call remove() if (alreadyThere)
        if (0 == mNativeClass || !nativeFocusCandidateIsTextInput()) {
            if (alreadyThere) {
                mWebTextView.remove();
            }
            return;
        }
        // At this point, we know we have found an input field, so go ahead
        // and create the WebTextView if necessary.
        if (mWebTextView == null) {
            mWebTextView = new WebTextView(mContext, WebView.this);
            // Initialize our generation number.
            mTextGeneration = 0;
        }
        mWebTextView.setTextSize(TypedValue.COMPLEX_UNIT_PX,
                contentToViewDimension(nativeFocusCandidateTextSize()));
        Rect visibleRect = new Rect();
        calcOurContentVisibleRect(visibleRect);
        // Note that sendOurVisibleRect calls viewToContent, so the coordinates
        // should be in content coordinates.
        Rect bounds = nativeFocusCandidateNodeBounds();
        Rect vBox = contentToViewRect(bounds);
        mWebTextView.setRect(vBox.left, vBox.top, vBox.width(), vBox.height());
        if (!Rect.intersects(bounds, visibleRect)) {
            mWebTextView.bringIntoView();
        }
        String text = nativeFocusCandidateText();
        int nodePointer = nativeFocusCandidatePointer();
        if (alreadyThere && mWebTextView.isSameTextField(nodePointer)) {
            // It is possible that we have the same textfield, but it has moved,
            // i.e. In the case of opening/closing the screen.
            // In that case, we need to set the dimensions, but not the other
            // aspects.
            // If the text has been changed by webkit, update it.  However, if
            // there has been more UI text input, ignore it.  We will receive
            // another update when that text is recognized.
            if (text != null && !text.equals(mWebTextView.getText().toString())
                    && nativeTextGeneration() == mTextGeneration) {
                mWebTextView.setTextAndKeepSelection(text);
            }
        } else {
            mWebTextView.setGravity(nativeFocusCandidateIsRtlText() ?
                    Gravity.RIGHT : Gravity.NO_GRAVITY);
            // This needs to be called before setType, which may call
            // requestFormData, and it needs to have the correct nodePointer.
            mWebTextView.setNodePointer(nodePointer);
            mWebTextView.setType(nativeFocusCandidateType());
            Rect paddingRect = nativeFocusCandidatePaddingRect();
            if (paddingRect != null) {
                // Use contentToViewDimension since these are the dimensions of
                // the padding.
                mWebTextView.setPadding(
                        contentToViewDimension(paddingRect.left),
                        contentToViewDimension(paddingRect.top),
                        contentToViewDimension(paddingRect.right),
                        contentToViewDimension(paddingRect.bottom));
            }
            if (null == text) {
                if (DebugFlags.WEB_VIEW) {
                    Log.v(LOGTAG, "rebuildWebTextView null == text");
                }
                text = "";
            }
            mWebTextView.setTextAndKeepSelection(text);
            InputMethodManager imm = InputMethodManager.peekInstance();
            if (imm != null && imm.isActive(mWebTextView)) {
                imm.restartInput(mWebTextView);
            }
        }
        mWebTextView.requestFocus();
    }

    /**
     * Called by WebTextView to find saved form data associated with the
     * textfield
     * @param name Name of the textfield.
     * @param nodePointer Pointer to the node of the textfield, so it can be
     *          compared to the currently focused textfield when the data is
     *          retrieved.
     */
    /* package */ void requestFormData(String name, int nodePointer) {
        if (mWebViewCore.getSettings().getSaveFormData()) {
            Message update = mPrivateHandler.obtainMessage(REQUEST_FORM_DATA);
            update.arg1 = nodePointer;
            RequestFormData updater = new RequestFormData(name, getUrl(),
                    update);
            Thread t = new Thread(updater);
            t.start();
        }
    }

    /**
     * Pass a message to find out the <label> associated with the <input>
     * identified by nodePointer
     * @param framePointer Pointer to the frame containing the <input> node
     * @param nodePointer Pointer to the node for which a <label> is desired.
     */
    /* package */ void requestLabel(int framePointer, int nodePointer) {
        mWebViewCore.sendMessage(EventHub.REQUEST_LABEL, framePointer,
                nodePointer);
    }

    /*
     * This class requests an Adapter for the WebTextView which shows past
     * entries stored in the database.  It is a Runnable so that it can be done
     * in its own thread, without slowing down the UI.
     */
    private class RequestFormData implements Runnable {
        private String mName;
        private String mUrl;
        private Message mUpdateMessage;

        public RequestFormData(String name, String url, Message msg) {
            mName = name;
            mUrl = url;
            mUpdateMessage = msg;
        }

        public void run() {
            ArrayList<String> pastEntries = mDatabase.getFormData(mUrl, mName);
            if (pastEntries.size() > 0) {
                AutoCompleteAdapter adapter = new
                        AutoCompleteAdapter(mContext, pastEntries);
                mUpdateMessage.obj = adapter;
                mUpdateMessage.sendToTarget();
            }
        }
    }

    /**
     * Dump the display tree to "/sdcard/displayTree.txt"
     *
     * @hide debug only
     */
    public void dumpDisplayTree() {
        nativeDumpDisplayTree(getUrl());
    }

    /**
     * Dump the dom tree to adb shell if "toFile" is False, otherwise dump it to
     * "/sdcard/domTree.txt"
     *
     * @hide debug only
     */
    public void dumpDomTree(boolean toFile) {
        mWebViewCore.sendMessage(EventHub.DUMP_DOMTREE, toFile ? 1 : 0, 0);
    }

    /**
     * Dump the render tree to adb shell if "toFile" is False, otherwise dump it
     * to "/sdcard/renderTree.txt"
     *
     * @hide debug only
     */
    public void dumpRenderTree(boolean toFile) {
        mWebViewCore.sendMessage(EventHub.DUMP_RENDERTREE, toFile ? 1 : 0, 0);
    }

    /**
     * Dump the V8 counters to standard output.
     * Note that you need a build with V8 and WEBCORE_INSTRUMENTATION set to
     * true. Otherwise, this will do nothing.
     *
     * @hide debug only
     */
    public void dumpV8Counters() {
        mWebViewCore.sendMessage(EventHub.DUMP_V8COUNTERS);
    }

    // This is used to determine long press with the center key.  Does not
    // affect long press with the trackball/touch.
    private boolean mGotCenterDown = false;

    @Override
    public boolean onKeyMultiple(int keyCode, int repeatCount, KeyEvent event) {
        // send complex characters to webkit for use by JS and plugins
        if (keyCode == KeyEvent.KEYCODE_UNKNOWN && event.getCharacters() != null) {
            // pass the key to DOM
            mWebViewCore.sendMessage(EventHub.KEY_DOWN, event);
            mWebViewCore.sendMessage(EventHub.KEY_UP, event);
            // return true as DOM handles the key
            return true;
        }
        return false;
    }

    @Override
    public boolean onKeyDown(int keyCode, KeyEvent event) {
        if (DebugFlags.WEB_VIEW) {
            Log.v(LOGTAG, "keyDown at " + System.currentTimeMillis()
                    + ", " + event + ", unicode=" + event.getUnicodeChar());
        }

        if (mNativeClass == 0) {
            return false;
        }

        // do this hack up front, so it always works, regardless of touch-mode
        if (AUTO_REDRAW_HACK && (keyCode == KeyEvent.KEYCODE_CALL)) {
            mAutoRedraw = !mAutoRedraw;
            if (mAutoRedraw) {
                invalidate();
            }
            return true;
        }

        // Bubble up the key event if
        // 1. it is a system key; or
        // 2. the host application wants to handle it;
        if (event.isSystem()
                || mCallbackProxy.uiOverrideKeyEvent(event)) {
            return false;
        }

        if (keyCode == KeyEvent.KEYCODE_SHIFT_LEFT
                || keyCode == KeyEvent.KEYCODE_SHIFT_RIGHT) {
            if (nativeFocusIsPlugin()) {
                mShiftIsPressed = true;
            } else if (!nativeCursorWantsKeyEvents() && !mSelectingText) {
                setUpSelect();
            }
        }

        if (keyCode >= KeyEvent.KEYCODE_DPAD_UP
                && keyCode <= KeyEvent.KEYCODE_DPAD_RIGHT) {
            switchOutDrawHistory();
            if (nativeFocusIsPlugin()) {
                letPluginHandleNavKey(keyCode, event.getEventTime(), true);
                return true;
            }
            if (mSelectingText) {
                int xRate = keyCode == KeyEvent.KEYCODE_DPAD_LEFT
                    ? -1 : keyCode == KeyEvent.KEYCODE_DPAD_RIGHT ? 1 : 0;
                int yRate = keyCode == KeyEvent.KEYCODE_DPAD_UP ?
                    -1 : keyCode == KeyEvent.KEYCODE_DPAD_DOWN ? 1 : 0;
                int multiplier = event.getRepeatCount() + 1;
                moveSelection(xRate * multiplier, yRate * multiplier);
                return true;
            }
            if (navHandledKey(keyCode, 1, false, event.getEventTime())) {
                playSoundEffect(keyCodeToSoundsEffect(keyCode));
                return true;
            }
            // Bubble up the key event as WebView doesn't handle it
            return false;
        }

        if (keyCode == KeyEvent.KEYCODE_DPAD_CENTER) {
            switchOutDrawHistory();
            if (event.getRepeatCount() == 0) {
                if (mSelectingText) {
                    return true; // discard press if copy in progress
                }
                mGotCenterDown = true;
                mPrivateHandler.sendMessageDelayed(mPrivateHandler
                        .obtainMessage(LONG_PRESS_CENTER), LONG_PRESS_TIMEOUT);
                // Already checked mNativeClass, so we do not need to check it
                // again.
                nativeRecordButtons(hasFocus() && hasWindowFocus(), true, true);
                return true;
            }
            // Bubble up the key event as WebView doesn't handle it
            return false;
        }

        if (keyCode != KeyEvent.KEYCODE_SHIFT_LEFT
                && keyCode != KeyEvent.KEYCODE_SHIFT_RIGHT) {
            // turn off copy select if a shift-key combo is pressed
            selectionDone();
            mShiftIsPressed = false;
        }

        if (getSettings().getNavDump()) {
            switch (keyCode) {
                case KeyEvent.KEYCODE_4:
                    dumpDisplayTree();
                    break;
                case KeyEvent.KEYCODE_5:
                case KeyEvent.KEYCODE_6:
                    dumpDomTree(keyCode == KeyEvent.KEYCODE_5);
                    break;
                case KeyEvent.KEYCODE_7:
                case KeyEvent.KEYCODE_8:
                    dumpRenderTree(keyCode == KeyEvent.KEYCODE_7);
                    break;
                case KeyEvent.KEYCODE_9:
                    nativeInstrumentReport();
                    return true;
            }
        }

        if (nativeCursorIsTextInput()) {
            // This message will put the node in focus, for the DOM's notion
            // of focus, and make the focuscontroller active
            mWebViewCore.sendMessage(EventHub.CLICK, nativeCursorFramePointer(),
                    nativeCursorNodePointer());
            // This will bring up the WebTextView and put it in focus, for
            // our view system's notion of focus
            rebuildWebTextView();
            // Now we need to pass the event to it
            if (inEditingMode()) {
                mWebTextView.setDefaultSelection();
                return mWebTextView.dispatchKeyEvent(event);
            }
        } else if (nativeHasFocusNode()) {
            // In this case, the cursor is not on a text input, but the focus
            // might be.  Check it, and if so, hand over to the WebTextView.
            rebuildWebTextView();
            if (inEditingMode()) {
                mWebTextView.setDefaultSelection();
                return mWebTextView.dispatchKeyEvent(event);
            }
        }

        // TODO: should we pass all the keys to DOM or check the meta tag
        if (nativeCursorWantsKeyEvents() || true) {
            // pass the key to DOM
            mWebViewCore.sendMessage(EventHub.KEY_DOWN, event);
            // return true as DOM handles the key
            return true;
        }

        // Bubble up the key event as WebView doesn't handle it
        return false;
    }

    @Override
    public boolean onKeyUp(int keyCode, KeyEvent event) {
        if (DebugFlags.WEB_VIEW) {
            Log.v(LOGTAG, "keyUp at " + System.currentTimeMillis()
                    + ", " + event + ", unicode=" + event.getUnicodeChar());
        }

        if (mNativeClass == 0) {
            return false;
        }

        // special CALL handling when cursor node's href is "tel:XXX"
        if (keyCode == KeyEvent.KEYCODE_CALL && nativeHasCursorNode()) {
            String text = nativeCursorText();
            if (!nativeCursorIsTextInput() && text != null
                    && text.startsWith(SCHEME_TEL)) {
                Intent intent = new Intent(Intent.ACTION_DIAL, Uri.parse(text));
                getContext().startActivity(intent);
                return true;
            }
        }

        // Bubble up the key event if
        // 1. it is a system key; or
        // 2. the host application wants to handle it;
        if (event.isSystem() || mCallbackProxy.uiOverrideKeyEvent(event)) {
            return false;
        }

        if (keyCode == KeyEvent.KEYCODE_SHIFT_LEFT
                || keyCode == KeyEvent.KEYCODE_SHIFT_RIGHT) {
            if (nativeFocusIsPlugin()) {
                mShiftIsPressed = false;
            } else if (copySelection()) {
                selectionDone();
                return true;
            }
        }

        if (keyCode >= KeyEvent.KEYCODE_DPAD_UP
                && keyCode <= KeyEvent.KEYCODE_DPAD_RIGHT) {
            if (nativeFocusIsPlugin()) {
                letPluginHandleNavKey(keyCode, event.getEventTime(), false);
                return true;
            }
            // always handle the navigation keys in the UI thread
            // Bubble up the key event as WebView doesn't handle it
            return false;
        }

        if (keyCode == KeyEvent.KEYCODE_DPAD_CENTER) {
            // remove the long press message first
            mPrivateHandler.removeMessages(LONG_PRESS_CENTER);
            mGotCenterDown = false;

            if (mSelectingText) {
                if (mExtendSelection) {
                    copySelection();
                    selectionDone();
                } else {
                    mExtendSelection = true;
                    nativeSetExtendSelection();
                    invalidate(); // draw the i-beam instead of the arrow
                }
                return true; // discard press if copy in progress
            }

            // perform the single click
            Rect visibleRect = sendOurVisibleRect();
            // Note that sendOurVisibleRect calls viewToContent, so the
            // coordinates should be in content coordinates.
            if (!nativeCursorIntersects(visibleRect)) {
                return false;
            }
            WebViewCore.CursorData data = cursorData();
            mWebViewCore.sendMessage(EventHub.SET_MOVE_MOUSE, data);
            playSoundEffect(SoundEffectConstants.CLICK);
            if (nativeCursorIsTextInput()) {
                rebuildWebTextView();
                centerKeyPressOnTextField();
                if (inEditingMode()) {
                    mWebTextView.setDefaultSelection();
                }
                return true;
            }
            clearTextEntry(true);
            nativeSetFollowedLink(true);
            if (!mCallbackProxy.uiOverrideUrlLoading(nativeCursorText())) {
                mWebViewCore.sendMessage(EventHub.CLICK, data.mFrame,
                        nativeCursorNodePointer());
            }
            return true;
        }

        // TODO: should we pass all the keys to DOM or check the meta tag
        if (nativeCursorWantsKeyEvents() || true) {
            // pass the key to DOM
            mWebViewCore.sendMessage(EventHub.KEY_UP, event);
            // return true as DOM handles the key
            return true;
        }

        // Bubble up the key event as WebView doesn't handle it
        return false;
    }

    /**
     * @hide pending API council approval.
     */
    public void setUpSelect() {
        if (0 == mNativeClass) return; // client isn't initialized
        if (inFullScreenMode()) return;
        if (mSelectingText) return;
        mExtendSelection = false;
        mSelectingText = mDrawSelectionPointer = true;
        // don't let the picture change during text selection
        WebViewCore.pauseUpdatePicture(mWebViewCore);
        nativeResetSelection();
        if (nativeHasCursorNode()) {
            Rect rect = nativeCursorNodeBounds();
            mSelectX = contentToViewX(rect.left);
            mSelectY = contentToViewY(rect.top);
        } else if (mLastTouchY > getVisibleTitleHeight()) {
            mSelectX = mScrollX + (int) mLastTouchX;
            mSelectY = mScrollY + (int) mLastTouchY;
        } else {
            mSelectX = mScrollX + getViewWidth() / 2;
            mSelectY = mScrollY + getViewHeightWithTitle() / 2;
        }
        nativeHideCursor();
    }

    /**
     * Use this method to put the WebView into text selection mode.
     * Do not rely on this functionality; it will be deprecated in the future.
     */
    public void emulateShiftHeld() {
        setUpSelect();
    }

    /**
     * @hide pending API council approval.
     */
    public void selectAll() {
        if (0 == mNativeClass) return; // client isn't initialized
        if (inFullScreenMode()) return;
        if (!mSelectingText) setUpSelect();
        nativeSelectAll();
        mDrawSelectionPointer = false;
        mExtendSelection = true;
        invalidate();
    }

    /**
     * @hide pending API council approval.
     */
    public boolean selectDialogIsUp() {
        return mSelectingText;
    }

    /**
     * @hide pending API council approval.
     */
    public void notifySelectDialogDismissed() {
        mSelectingText = false;
        WebViewCore.resumeUpdatePicture(mWebViewCore);
    }

    /**
     * @hide pending API council approval.
     */
    public void selectionDone() {
        if (mSelectingText) {
            WebChromeClient client = getWebChromeClient();
            if (client != null) client.onSelectionDone(this);
            invalidate(); // redraw without selection
            notifySelectDialogDismissed();
        }
    }

    /**
     * @hide pending API council approval.
     */
    public boolean copySelection() {
        boolean copiedSomething = false;
        String selection = getSelection();
        if (selection != "") {
            if (DebugFlags.WEB_VIEW) {
                Log.v(LOGTAG, "copySelection \"" + selection + "\"");
            }
            Toast.makeText(mContext
                    , com.android.internal.R.string.text_copied
                    , Toast.LENGTH_SHORT).show();
            copiedSomething = true;
            try {
                IClipboard clip = IClipboard.Stub.asInterface(
                        ServiceManager.getService("clipboard"));
                clip.setClipboardText(selection);
            } catch (android.os.RemoteException e) {
                Log.e(LOGTAG, "Clipboard failed", e);
            }
        }
        invalidate(); // remove selection region and pointer
        return copiedSomething;
    }

    /**
     * @hide pending API council approval.
     */
    public String getSelection() {
        if (mNativeClass == 0) return "";
        return nativeGetSelection();
    }

    @Override
    protected void onAttachedToWindow() {
        super.onAttachedToWindow();
        if (hasWindowFocus()) setActive(true);
    }

    @Override
    protected void onDetachedFromWindow() {
        clearHelpers();
        dismissZoomControl();
        if (hasWindowFocus()) setActive(false);
        super.onDetachedFromWindow();
    }

    @Override
    protected void onVisibilityChanged(View changedView, int visibility) {
        super.onVisibilityChanged(changedView, visibility);
        if (visibility != View.VISIBLE) {
            dismissZoomControl();
        }
    }

    /**
     * @deprecated WebView no longer needs to implement
     * ViewGroup.OnHierarchyChangeListener.  This method does nothing now.
     */
    @Deprecated
    public void onChildViewAdded(View parent, View child) {}

    /**
     * @deprecated WebView no longer needs to implement
     * ViewGroup.OnHierarchyChangeListener.  This method does nothing now.
     */
    @Deprecated
    public void onChildViewRemoved(View p, View child) {}

    /**
     * @deprecated WebView should not have implemented
     * ViewTreeObserver.OnGlobalFocusChangeListener.  This method
     * does nothing now.
     */
    @Deprecated
    public void onGlobalFocusChanged(View oldFocus, View newFocus) {
    }

    private void setActive(boolean active) {
        if (active) {
            if (hasFocus()) {
                // If our window regained focus, and we have focus, then begin
                // drawing the cursor ring
                mDrawCursorRing = true;
                if (mNativeClass != 0) {
                    nativeRecordButtons(true, false, true);
                    if (inEditingMode()) {
                        mWebViewCore.sendMessage(EventHub.SET_ACTIVE, 1, 0);
                    }
                }
            } else {
                // If our window gained focus, but we do not have it, do not
                // draw the cursor ring.
                mDrawCursorRing = false;
                // We do not call nativeRecordButtons here because we assume
                // that when we lost focus, or window focus, it got called with
                // false for the first parameter
            }
        } else {
            if (mWebViewCore != null && getSettings().getBuiltInZoomControls()
                    && (mZoomButtonsController == null ||
                            !mZoomButtonsController.isVisible())) {
                /*
                 * The zoom controls come in their own window, so our window
                 * loses focus. Our policy is to not draw the cursor ring if
                 * our window is not focused, but this is an exception since
                 * the user can still navigate the web page with the zoom
                 * controls showing.
                 */
                // If our window has lost focus, stop drawing the cursor ring
                mDrawCursorRing = false;
            }
            mGotKeyDown = false;
            mShiftIsPressed = false;
            mPrivateHandler.removeMessages(SWITCH_TO_LONGPRESS);
            mTouchMode = TOUCH_DONE_MODE;
            if (mNativeClass != 0) {
                nativeRecordButtons(false, false, true);
            }
            setFocusControllerInactive();
        }
        invalidate();
    }

    // To avoid drawing the cursor ring, and remove the TextView when our window
    // loses focus.
    @Override
    public void onWindowFocusChanged(boolean hasWindowFocus) {
        setActive(hasWindowFocus);
        if (hasWindowFocus) {
            JWebCoreJavaBridge.setActiveWebView(this);
        } else {
            JWebCoreJavaBridge.removeActiveWebView(this);
        }
        super.onWindowFocusChanged(hasWindowFocus);
    }

    /*
     * Pass a message to WebCore Thread, telling the WebCore::Page's
     * FocusController to be  "inactive" so that it will
     * not draw the blinking cursor.  It gets set to "active" to draw the cursor
     * in WebViewCore.cpp, when the WebCore thread receives key events/clicks.
     */
    /* package */ void setFocusControllerInactive() {
        // Do not need to also check whether mWebViewCore is null, because
        // mNativeClass is only set if mWebViewCore is non null
        if (mNativeClass == 0) return;
        mWebViewCore.sendMessage(EventHub.SET_ACTIVE, 0, 0);
    }

    @Override
    protected void onFocusChanged(boolean focused, int direction,
            Rect previouslyFocusedRect) {
        if (DebugFlags.WEB_VIEW) {
            Log.v(LOGTAG, "MT focusChanged " + focused + ", " + direction);
        }
        if (focused) {
            // When we regain focus, if we have window focus, resume drawing
            // the cursor ring
            if (hasWindowFocus()) {
                mDrawCursorRing = true;
                if (mNativeClass != 0) {
                    nativeRecordButtons(true, false, true);
                }
            //} else {
                // The WebView has gained focus while we do not have
                // windowfocus.  When our window lost focus, we should have
                // called nativeRecordButtons(false...)
            }
        } else {
            // When we lost focus, unless focus went to the TextView (which is
            // true if we are in editing mode), stop drawing the cursor ring.
            if (!inEditingMode()) {
                mDrawCursorRing = false;
                if (mNativeClass != 0) {
                    nativeRecordButtons(false, false, true);
                }
                setFocusControllerInactive();
            }
            mGotKeyDown = false;
        }

        super.onFocusChanged(focused, direction, previouslyFocusedRect);
    }

    /**
     * @hide
     */
    @Override
    protected boolean setFrame(int left, int top, int right, int bottom) {
        boolean changed = super.setFrame(left, top, right, bottom);
        if (!changed && mHeightCanMeasure) {
            // When mHeightCanMeasure is true, we will set mLastHeightSent to 0
            // in WebViewCore after we get the first layout. We do call
            // requestLayout() when we get contentSizeChanged(). But the View
            // system won't call onSizeChanged if the dimension is not changed.
            // In this case, we need to call sendViewSizeZoom() explicitly to
            // notify the WebKit about the new dimensions.
            sendViewSizeZoom();
        }
        return changed;
    }

    private static class PostScale implements Runnable {
        final WebView mWebView;
        final boolean mUpdateTextWrap;

        public PostScale(WebView webView, boolean updateTextWrap) {
            mWebView = webView;
            mUpdateTextWrap = updateTextWrap;
        }

        public void run() {
            if (mWebView.mWebViewCore != null) {
                // we always force, in case our height changed, in which case we
                // still want to send the notification over to webkit.
                mWebView.setNewZoomScale(mWebView.mActualScale,
                        mUpdateTextWrap, true);
                // update the zoom buttons as the scale can be changed
                if (mWebView.getSettings().getBuiltInZoomControls()) {
                    mWebView.updateZoomButtonsEnabled();
                }
            }
        }
    }

    @Override
    protected void onSizeChanged(int w, int h, int ow, int oh) {
        super.onSizeChanged(w, h, ow, oh);
        // Center zooming to the center of the screen.
        if (mZoomScale == 0) { // unless we're already zooming
            // To anchor at top left corner.
            mZoomCenterX = 0;
            mZoomCenterY = getVisibleTitleHeight();
            mAnchorX = viewToContentX((int) mZoomCenterX + mScrollX);
            mAnchorY = viewToContentY((int) mZoomCenterY + mScrollY);
        }

        // adjust the max viewport width depending on the view dimensions. This
        // is to ensure the scaling is not going insane. So do not shrink it if
        // the view size is temporarily smaller, e.g. when soft keyboard is up.
        int newMaxViewportWidth = (int) (Math.max(w, h) / DEFAULT_MIN_ZOOM_SCALE);
        if (newMaxViewportWidth > sMaxViewportWidth) {
            sMaxViewportWidth = newMaxViewportWidth;
        }

        // update mMinZoomScale if the minimum zoom scale is not fixed
        if (!mMinZoomScaleFixed) {
            // when change from narrow screen to wide screen, the new viewWidth
            // can be wider than the old content width. We limit the minimum
            // scale to 1.0f. The proper minimum scale will be calculated when
            // the new picture shows up.
            mMinZoomScale = Math.min(1.0f, (float) getViewWidth()
                    / (mDrawHistory ? mHistoryPicture.getWidth()
                            : mZoomOverviewWidth));
            if (mInitialScaleInPercent > 0) {
                // limit the minZoomScale to the initialScale if it is set
                float initialScale = mInitialScaleInPercent / 100.0f;
                if (mMinZoomScale > initialScale) {
                    mMinZoomScale = initialScale;
                }
            }
        }

        dismissZoomControl();

        // onSizeChanged() is called during WebView layout. And any
        // requestLayout() is blocked during layout. As setNewZoomScale() will
        // call its child View to reposition itself through ViewManager's
        // scaleAll(), we need to post a Runnable to ensure requestLayout().
        // <b/>
        // only update the text wrap scale if width changed.
        post(new PostScale(this, w != ow));
    }

    @Override
    protected void onScrollChanged(int l, int t, int oldl, int oldt) {
        super.onScrollChanged(l, t, oldl, oldt);
        if (!mInOverScrollMode) {
            sendOurVisibleRect();
            // update WebKit if visible title bar height changed. The logic is same
            // as getVisibleTitleHeight.
            int titleHeight = getTitleHeight();
            if (Math.max(titleHeight - t, 0) != Math.max(titleHeight - oldt, 0)) {
                sendViewSizeZoom();
            }
        }
    }

    @Override
    public boolean dispatchKeyEvent(KeyEvent event) {
        boolean dispatch = true;

        // Textfields and plugins need to receive the shift up key even if
        // another key was released while the shift key was held down.
        if (!inEditingMode() && (mNativeClass == 0 || !nativeFocusIsPlugin())) {
            if (event.getAction() == KeyEvent.ACTION_DOWN) {
                mGotKeyDown = true;
            } else {
                if (!mGotKeyDown) {
                    /*
                     * We got a key up for which we were not the recipient of
                     * the original key down. Don't give it to the view.
                     */
                    dispatch = false;
                }
                mGotKeyDown = false;
            }
        }

        if (dispatch) {
            return super.dispatchKeyEvent(event);
        } else {
            // We didn't dispatch, so let something else handle the key
            return false;
        }
    }

    // Here are the snap align logic:
    // 1. If it starts nearly horizontally or vertically, snap align;
    // 2. If there is a dramitic direction change, let it go;
    // 3. If there is a same direction back and forth, lock it.

    // adjustable parameters
    private int mMinLockSnapReverseDistance;
    private static final float MAX_SLOPE_FOR_DIAG = 1.5f;
    private static final int MIN_BREAK_SNAP_CROSS_DISTANCE = 80;

    private static int sign(float x) {
        return x > 0 ? 1 : (x < 0 ? -1 : 0);
    }

    // if the page can scroll <= this value, we won't allow the drag tracker
    // to have any effect.
    private static final int MIN_SCROLL_AMOUNT_TO_DISABLE_DRAG_TRACKER = 4;

    private class DragTrackerHandler {
        private final DragTracker mProxy;
        private final float mStartY, mStartX;
        private final float mMinDY, mMinDX;
        private final float mMaxDY, mMaxDX;
        private float mCurrStretchY, mCurrStretchX;
        private int mSX, mSY;
        private Interpolator mInterp;
        private float[] mXY = new float[2];

        // inner (non-state) classes can't have enums :(
        private static final int DRAGGING_STATE = 0;
        private static final int ANIMATING_STATE = 1;
        private static final int FINISHED_STATE = 2;
        private int mState;

        public DragTrackerHandler(float x, float y, DragTracker proxy) {
            mProxy = proxy;

            int docBottom = computeRealVerticalScrollRange() + getTitleHeight();
            int viewTop = getScrollY();
            int viewBottom = viewTop + getHeight();

            mStartY = y;
            mMinDY = -viewTop;
            mMaxDY = docBottom - viewBottom;

            if (DebugFlags.DRAG_TRACKER || DEBUG_DRAG_TRACKER) {
                Log.d(DebugFlags.DRAG_TRACKER_LOGTAG, " dragtracker y= " + y +
                      " up/down= " + mMinDY + " " + mMaxDY);
            }

            int docRight = computeRealHorizontalScrollRange();
            int viewLeft = getScrollX();
            int viewRight = viewLeft + getWidth();
            mStartX = x;
            mMinDX = -viewLeft;
            mMaxDX = docRight - viewRight;

            mState = DRAGGING_STATE;
            mProxy.onStartDrag(x, y);

            // ensure we buildBitmap at least once
            mSX = -99999;
        }

        private float computeStretch(float delta, float min, float max) {
            float stretch = 0;
            if (max - min > MIN_SCROLL_AMOUNT_TO_DISABLE_DRAG_TRACKER) {
                if (delta < min) {
                    stretch = delta - min;
                } else if (delta > max) {
                    stretch = delta - max;
                }
            }
            return stretch;
        }

        public void dragTo(float x, float y) {
            float sy = computeStretch(mStartY - y, mMinDY, mMaxDY);
            float sx = computeStretch(mStartX - x, mMinDX, mMaxDX);

            if ((mSnapScrollMode & SNAP_X) != 0) {
                sy = 0;
            } else if ((mSnapScrollMode & SNAP_Y) != 0) {
                sx = 0;
            }

            if (mCurrStretchX != sx || mCurrStretchY != sy) {
                mCurrStretchX = sx;
                mCurrStretchY = sy;
                if (DebugFlags.DRAG_TRACKER || DEBUG_DRAG_TRACKER) {
                    Log.d(DebugFlags.DRAG_TRACKER_LOGTAG, "---- stretch " + sx +
                          " " + sy);
                }
                if (mProxy.onStretchChange(sx, sy)) {
                    invalidate();
                }
            }
        }

        public void stopDrag() {
            final int DURATION = 200;
            int now = (int)SystemClock.uptimeMillis();
            mInterp = new Interpolator(2);
            mXY[0] = mCurrStretchX;
            mXY[1] = mCurrStretchY;
         //   float[] blend = new float[] { 0.5f, 0, 0.75f, 1 };
            float[] blend = new float[] { 0, 0.5f, 0.75f, 1 };
            mInterp.setKeyFrame(0, now, mXY, blend);
            float[] zerozero = new float[] { 0, 0 };
            mInterp.setKeyFrame(1, now + DURATION, zerozero, null);
            mState = ANIMATING_STATE;

            if (DebugFlags.DRAG_TRACKER || DEBUG_DRAG_TRACKER) {
                Log.d(DebugFlags.DRAG_TRACKER_LOGTAG, "----- stopDrag, starting animation");
            }
        }

        // Call this after each draw. If it ruturns null, the tracker is done
        public boolean isFinished() {
            return mState == FINISHED_STATE;
        }

        private int hiddenHeightOfTitleBar() {
            return getTitleHeight() - getVisibleTitleHeight();
        }

        // need a way to know if 565 or 8888 is the right config for
        // capturing the display and giving it to the drag proxy
        private Bitmap.Config offscreenBitmapConfig() {
            // hard code 565 for now
            return Bitmap.Config.RGB_565;
        }

        /*  If the tracker draws, then this returns true, otherwise it will
            return false, and draw nothing.
         */
        public boolean draw(Canvas canvas) {
            if (mCurrStretchX != 0 || mCurrStretchY != 0) {
                int sx = getScrollX();
                int sy = getScrollY() - hiddenHeightOfTitleBar();
                if (mSX != sx || mSY != sy) {
                    buildBitmap(sx, sy);
                    mSX = sx;
                    mSY = sy;
                }

                if (mState == ANIMATING_STATE) {
                    Interpolator.Result result = mInterp.timeToValues(mXY);
                    if (result == Interpolator.Result.FREEZE_END) {
                        mState = FINISHED_STATE;
                        return false;
                    } else {
                        mProxy.onStretchChange(mXY[0], mXY[1]);
                        invalidate();
                        // fall through to the draw
                    }
                }
                int count = canvas.save(Canvas.MATRIX_SAVE_FLAG);
                canvas.translate(sx, sy);
                mProxy.onDraw(canvas);
                canvas.restoreToCount(count);
                return true;
            }
            if (DebugFlags.DRAG_TRACKER || DEBUG_DRAG_TRACKER) {
                Log.d(DebugFlags.DRAG_TRACKER_LOGTAG, " -- draw false " +
                      mCurrStretchX + " " + mCurrStretchY);
            }
            return false;
        }

        private void buildBitmap(int sx, int sy) {
            int w = getWidth();
            int h = getViewHeight();
            Bitmap bm = Bitmap.createBitmap(w, h, offscreenBitmapConfig());
            Canvas canvas = new Canvas(bm);
            canvas.translate(-sx, -sy);
            drawContent(canvas);

            if (DebugFlags.DRAG_TRACKER || DEBUG_DRAG_TRACKER) {
                Log.d(DebugFlags.DRAG_TRACKER_LOGTAG, "--- buildBitmap " + sx +
                      " " + sy + " " + w + " " + h);
            }
            mProxy.onBitmapChange(bm);
        }
    }

    /** @hide */
    public static class DragTracker {
        public void onStartDrag(float x, float y) {}
        public boolean onStretchChange(float sx, float sy) {
            // return true to have us inval the view
            return false;
        }
        public void onStopDrag() {}
        public void onBitmapChange(Bitmap bm) {}
        public void onDraw(Canvas canvas) {}
    }

    /** @hide */
    public DragTracker getDragTracker() {
        return mDragTracker;
    }

    /** @hide */
    public void setDragTracker(DragTracker tracker) {
        mDragTracker = tracker;
    }

    private DragTracker mDragTracker;
    private DragTrackerHandler mDragTrackerHandler;

    private class ScaleDetectorListener implements
            ScaleGestureDetector.OnScaleGestureListener {

        public boolean onScaleBegin(ScaleGestureDetector detector) {
            // cancel the single touch handling
            cancelTouch();
            dismissZoomControl();
            // reset the zoom overview mode so that the page won't auto grow
            mInZoomOverview = false;
            // If it is in password mode, turn it off so it does not draw
            // misplaced.
            if (inEditingMode() && nativeFocusCandidateIsPassword()) {
                mWebTextView.setInPassword(false);
            }

            mViewManager.startZoom();

            return true;
        }

        public void onScaleEnd(ScaleGestureDetector detector) {
            if (mPreviewZoomOnly) {
                mPreviewZoomOnly = false;
                mAnchorX = viewToContentX((int) mZoomCenterX + mScrollX);
                mAnchorY = viewToContentY((int) mZoomCenterY + mScrollY);
                // don't reflow when zoom in; when zoom out, do reflow if the
                // new scale is almost minimum scale;
                boolean reflowNow = (mActualScale - mMinZoomScale
                        <= MINIMUM_SCALE_INCREMENT)
                        || ((mActualScale <= 0.8 * mTextWrapScale));
                // force zoom after mPreviewZoomOnly is set to false so that the
                // new view size will be passed to the WebKit
                setNewZoomScale(mActualScale, reflowNow, true);
                // call invalidate() to draw without zoom filter
                invalidate();
            }
            // adjust the edit text view if needed
            if (inEditingMode() && didUpdateTextViewBounds(false)
                    && nativeFocusCandidateIsPassword()) {
                // If it is a password field, start drawing the
                // WebTextView once again.
                mWebTextView.setInPassword(true);
            }
            // start a drag, TOUCH_PINCH_DRAG, can't use TOUCH_INIT_MODE as it
            // may trigger the unwanted click, can't use TOUCH_DRAG_MODE as it
            // may trigger the unwanted fling.
            mTouchMode = TOUCH_PINCH_DRAG;
            mConfirmMove = true;
            startTouch(detector.getFocusX(), detector.getFocusY(),
                    mLastTouchTime);

            mViewManager.endZoom();
        }

        public boolean onScale(ScaleGestureDetector detector) {
            float scale = (float) (Math.round(detector.getScaleFactor()
                    * mActualScale * 100) / 100.0);
            if (Math.abs(scale - mActualScale) >= MINIMUM_SCALE_INCREMENT) {
                mPreviewZoomOnly = true;
                // limit the scale change per step
                if (scale > mActualScale) {
                    scale = Math.min(scale, mActualScale * 1.25f);
                } else {
                    scale = Math.max(scale, mActualScale * 0.8f);
                }
                mZoomCenterX = detector.getFocusX();
                mZoomCenterY = detector.getFocusY();
                setNewZoomScale(scale, false, false);
                invalidate();
                return true;
            }
            return false;
        }
    }

    private boolean hitFocusedPlugin(int contentX, int contentY) {
        if (DebugFlags.WEB_VIEW) {
            Log.v(LOGTAG, "nativeFocusIsPlugin()=" + nativeFocusIsPlugin());
            Rect r = nativeFocusNodeBounds();
            Log.v(LOGTAG, "nativeFocusNodeBounds()=(" + r.left + ", " + r.top
                    + ", " + r.right + ", " + r.bottom + ")");
        }
        return nativeFocusIsPlugin()
                && nativeFocusNodeBounds().contains(contentX, contentY);
    }

    private boolean shouldForwardTouchEvent() {
        return mFullScreenHolder != null || (mForwardTouchEvents
                && !mSelectingText
                && mPreventDefault != PREVENT_DEFAULT_IGNORE);
    }

    private boolean inFullScreenMode() {
        return mFullScreenHolder != null;
    }

    @Override
    public boolean onTouchEvent(MotionEvent ev) {
        if (mNativeClass == 0 || (!isClickable() && !isLongClickable())) {
            return false;
        }

        if (DebugFlags.WEB_VIEW) {
            Log.v(LOGTAG, ev + " at " + ev.getEventTime() + " mTouchMode="
                    + mTouchMode);
        }

        int action;
        float x, y;
        long eventTime = ev.getEventTime();

        // FIXME: we may consider to give WebKit an option to handle multi-touch
        // events later.
        if (mSupportMultiTouch && ev.getPointerCount() > 1) {
            if (mAllowPanAndScale || mMinZoomScale < mMaxZoomScale) {
                mScaleDetector.onTouchEvent(ev);
                if (mScaleDetector.isInProgress()) {
                    mLastTouchTime = eventTime;
                    if (!mAllowPanAndScale) {
                        return true;
                    }
                    mPrivateHandler.removeMessages(SWITCH_TO_SHORTPRESS);
                    mPrivateHandler.removeMessages(SWITCH_TO_LONGPRESS);
                }
                x = mScaleDetector.getFocusX();
                y = mScaleDetector.getFocusY();
                action = ev.getAction() & MotionEvent.ACTION_MASK;
                if (action == MotionEvent.ACTION_POINTER_DOWN) {
                    cancelTouch();
                    action = MotionEvent.ACTION_DOWN;
                } else if (action == MotionEvent.ACTION_POINTER_UP) {
                    // set mLastTouchX/Y to the remaining point
                    mLastTouchX = x;
                    mLastTouchY = y;
                } else if (action == MotionEvent.ACTION_MOVE) {
                    // negative x or y indicate it is on the edge, skip it.
                    if (x < 0 || y < 0) {
                        return true;
                    }
                }
            } else {
                // if the page disallow zoom, skip multi-pointer action
                return true;
            }
        } else {
            action = ev.getAction();
            x = ev.getX();
            y = ev.getY();
        }

        // Due to the touch screen edge effect, a touch closer to the edge
        // always snapped to the edge. As getViewWidth() can be different from
        // getWidth() due to the scrollbar, adjusting the point to match
        // getViewWidth(). Same applied to the height.
        if (x > getViewWidth() - 1) {
            x = getViewWidth() - 1;
        }
        if (y > getViewHeightWithTitle() - 1) {
            y = getViewHeightWithTitle() - 1;
        }

        float fDeltaX = mLastTouchX - x;
        float fDeltaY = mLastTouchY - y;
        int deltaX = (int) fDeltaX;
        int deltaY = (int) fDeltaY;
        int contentX = viewToContentX((int) x + mScrollX);
        int contentY = viewToContentY((int) y + mScrollY);

        switch (action) {
            case MotionEvent.ACTION_DOWN: {
                mPreventDefault = PREVENT_DEFAULT_NO;
                mConfirmMove = false;
                if (!mScroller.isFinished()) {
                    // stop the current scroll animation, but if this is
                    // the start of a fling, allow it to add to the current
                    // fling's velocity
                    mScroller.abortAnimation();
                    mTouchMode = TOUCH_DRAG_START_MODE;
                    mConfirmMove = true;
                    mPrivateHandler.removeMessages(RESUME_WEBCORE_PRIORITY);
                } else if (mPrivateHandler.hasMessages(RELEASE_SINGLE_TAP)) {
                    mPrivateHandler.removeMessages(RELEASE_SINGLE_TAP);
                    if (deltaX * deltaX + deltaY * deltaY < mDoubleTapSlopSquare) {
                        mTouchMode = TOUCH_DOUBLE_TAP_MODE;
                    } else {
                        // commit the short press action for the previous tap
                        doShortPress();
                        mTouchMode = TOUCH_INIT_MODE;
                        mDeferTouchProcess = (!inFullScreenMode()
                                && mForwardTouchEvents) ? hitFocusedPlugin(
                                contentX, contentY) : false;
                    }
                } else { // the normal case
                    mPreviewZoomOnly = false;
                    mTouchMode = TOUCH_INIT_MODE;
                    mDeferTouchProcess = (!inFullScreenMode()
                            && mForwardTouchEvents) ? hitFocusedPlugin(
                            contentX, contentY) : false;
                    mWebViewCore.sendMessage(
                            EventHub.UPDATE_FRAME_CACHE_IF_LOADING);
                    if (mLogEvent && eventTime - mLastTouchUpTime < 1000) {
                        EventLog.writeEvent(EventLogTags.BROWSER_DOUBLE_TAP_DURATION,
                                (eventTime - mLastTouchUpTime), eventTime);
                    }
                    if (mSelectingText) {
                        mDrawSelectionPointer = false;
                        mSelectionStarted = nativeStartSelection(contentX, contentY);
                        if (DebugFlags.WEB_VIEW) {
                            Log.v(LOGTAG, "select=" + contentX + "," + contentY);
                        }
                        invalidate();
                    }
                }
                // Trigger the link
                if (mTouchMode == TOUCH_INIT_MODE
                        || mTouchMode == TOUCH_DOUBLE_TAP_MODE) {
                    mPrivateHandler.sendEmptyMessageDelayed(
                            SWITCH_TO_SHORTPRESS, TAP_TIMEOUT);
                    mPrivateHandler.sendEmptyMessageDelayed(
                            SWITCH_TO_LONGPRESS, LONG_PRESS_TIMEOUT);
                    if (inFullScreenMode() || mDeferTouchProcess) {
                        mPreventDefault = PREVENT_DEFAULT_YES;
                    } else if (mForwardTouchEvents) {
                        mPreventDefault = PREVENT_DEFAULT_MAYBE_YES;
                    } else {
                        mPreventDefault = PREVENT_DEFAULT_NO;
                    }
                    // pass the touch events from UI thread to WebCore thread
                    if (shouldForwardTouchEvent()) {
                        TouchEventData ted = new TouchEventData();
                        ted.mAction = action;
                        ted.mX = contentX;
                        ted.mY = contentY;
                        ted.mMetaState = ev.getMetaState();
                        ted.mReprocess = mDeferTouchProcess;
                        mWebViewCore.sendMessage(EventHub.TOUCH_EVENT, ted);
                        if (mDeferTouchProcess) {
                            // still needs to set them for compute deltaX/Y
                            mLastTouchX = x;
                            mLastTouchY = y;
                            break;
                        }
                        if (!inFullScreenMode()) {
                            mPrivateHandler.sendMessageDelayed(mPrivateHandler
                                    .obtainMessage(PREVENT_DEFAULT_TIMEOUT,
                                            action, 0), TAP_TIMEOUT);
                        }
                    }
                }
                startTouch(x, y, eventTime);
                break;
            }
            case MotionEvent.ACTION_MOVE: {
                boolean firstMove = false;
                if (!mConfirmMove && (deltaX * deltaX + deltaY * deltaY)
                        >= mTouchSlopSquare) {
                    mPrivateHandler.removeMessages(SWITCH_TO_SHORTPRESS);
                    mPrivateHandler.removeMessages(SWITCH_TO_LONGPRESS);
                    mConfirmMove = true;
                    firstMove = true;
                    if (mTouchMode == TOUCH_DOUBLE_TAP_MODE) {
                        mTouchMode = TOUCH_INIT_MODE;
                    }
                }
                // pass the touch events from UI thread to WebCore thread
                if (shouldForwardTouchEvent() && mConfirmMove && (firstMove
                        || eventTime - mLastSentTouchTime > mCurrentTouchInterval)) {
                    TouchEventData ted = new TouchEventData();
                    ted.mAction = action;
                    ted.mX = contentX;
                    ted.mY = contentY;
                    ted.mMetaState = ev.getMetaState();
                    ted.mReprocess = mDeferTouchProcess;
                    mWebViewCore.sendMessage(EventHub.TOUCH_EVENT, ted);
                    mLastSentTouchTime = eventTime;
                    if (mDeferTouchProcess) {
                        break;
                    }
                    if (firstMove && !inFullScreenMode()) {
                        mPrivateHandler.sendMessageDelayed(mPrivateHandler
                                .obtainMessage(PREVENT_DEFAULT_TIMEOUT,
                                        action, 0), TAP_TIMEOUT);
                    }
                }
                if (mTouchMode == TOUCH_DONE_MODE
                        || mPreventDefault == PREVENT_DEFAULT_YES) {
                    // no dragging during scroll zoom animation, or when prevent
                    // default is yes
                    break;
                }
                if (mVelocityTracker == null) {
                    Log.e(LOGTAG, "Got null mVelocityTracker when "
                            + "mPreventDefault = " + mPreventDefault
                            + " mDeferTouchProcess = " + mDeferTouchProcess
                            + " mTouchMode = " + mTouchMode);
                }
                mVelocityTracker.addMovement(ev);
                if (mSelectingText && mSelectionStarted) {
                    if (DebugFlags.WEB_VIEW) {
                        Log.v(LOGTAG, "extend=" + contentX + "," + contentY);
                    }
                    nativeExtendSelection(contentX, contentY);
                    invalidate();
                    break;
                }

                if (mTouchMode != TOUCH_DRAG_MODE) {

                    if (!mConfirmMove) {
                        break;
                    }
                    if (mPreventDefault == PREVENT_DEFAULT_MAYBE_YES
                            || mPreventDefault == PREVENT_DEFAULT_NO_FROM_TOUCH_DOWN) {
                        // track mLastTouchTime as we may need to do fling at
                        // ACTION_UP
                        mLastTouchTime = eventTime;
                        break;
                    }

                    // Only lock dragging to one axis if we don't have a scale in progress.
                    // Scaling implies free-roaming movement. Note we'll only ever get here
                    // if mAllowPanAndScale is true.
                    if (mScaleDetector != null && !mScaleDetector.isInProgress()) {
                        // if it starts nearly horizontal or vertical, enforce it
                        int ax = Math.abs(deltaX);
                        int ay = Math.abs(deltaY);
                        if (ax > MAX_SLOPE_FOR_DIAG * ay) {
                            mSnapScrollMode = SNAP_X;
                            mSnapPositive = deltaX > 0;
                        } else if (ay > MAX_SLOPE_FOR_DIAG * ax) {
                            mSnapScrollMode = SNAP_Y;
                            mSnapPositive = deltaY > 0;
                        }
                    }

                    mTouchMode = TOUCH_DRAG_MODE;
                    mLastTouchX = x;
                    mLastTouchY = y;
                    fDeltaX = 0.0f;
                    fDeltaY = 0.0f;
                    deltaX = 0;
                    deltaY = 0;

                    startDrag();
                }

                if (mDragTrackerHandler != null) {
                    mDragTrackerHandler.dragTo(x, y);
                }

                // do pan
                boolean done = false;
                boolean keepScrollBarsVisible = false;
                if (Math.abs(fDeltaX) < 1.0f && Math.abs(fDeltaY) < 1.0f) {
                    mLastTouchX = x;
                    mLastTouchY = y;
                    keepScrollBarsVisible = done = true;
                } else {
                    if (mSnapScrollMode == SNAP_X || mSnapScrollMode == SNAP_Y) {
                        int ax = Math.abs(deltaX);
                        int ay = Math.abs(deltaY);
                        if (mSnapScrollMode == SNAP_X) {
                            // radical change means getting out of snap mode
                            if (ay > MAX_SLOPE_FOR_DIAG * ax
                                    && ay > MIN_BREAK_SNAP_CROSS_DISTANCE) {
                                mSnapScrollMode = SNAP_NONE;
                            }
                            // reverse direction means lock in the snap mode
                            if (ax > MAX_SLOPE_FOR_DIAG * ay &&
                                    (mSnapPositive
                                    ? deltaX < -mMinLockSnapReverseDistance
                                    : deltaX > mMinLockSnapReverseDistance)) {
                                mSnapScrollMode |= SNAP_LOCK;
                            }
                        } else {
                            // radical change means getting out of snap mode
                            if (ax > MAX_SLOPE_FOR_DIAG * ay
                                    && ax > MIN_BREAK_SNAP_CROSS_DISTANCE) {
                                mSnapScrollMode = SNAP_NONE;
                            }
                            // reverse direction means lock in the snap mode
                            if (ay > MAX_SLOPE_FOR_DIAG * ax &&
                                    (mSnapPositive
                                    ? deltaY < -mMinLockSnapReverseDistance
                                    : deltaY > mMinLockSnapReverseDistance)) {
                                mSnapScrollMode |= SNAP_LOCK;
                            }
                        }
                    }
                    if (mSnapScrollMode != SNAP_NONE) {
                        if ((mSnapScrollMode & SNAP_X) == SNAP_X) {
                            deltaY = 0;
                        } else {
                            deltaX = 0;
                        }
                    }
                    if ((deltaX | deltaY) != 0) {
                        if (deltaX != 0) {
                            mLastTouchX = x;
                        }
                        if (deltaY != 0) {
                            mLastTouchY = y;
                        }
                        mHeldMotionless = MOTIONLESS_FALSE;
                    } else {
                        // keep the scrollbar on the screen even there is no
                        // scroll
                        mLastTouchX = x;
                        mLastTouchY = y;
                        keepScrollBarsVisible = true;
                    }
                    mLastTouchTime = eventTime;
                    mUserScroll = true;
                }

                doDrag(deltaX, deltaY);

                if (keepScrollBarsVisible) {
                    if (mHeldMotionless != MOTIONLESS_TRUE) {
                        mHeldMotionless = MOTIONLESS_TRUE;
                        invalidate();
                    }
                    // keep the scrollbar on the screen even there is no scroll
                    awakenScrollBars(ViewConfiguration.getScrollDefaultDelay(),
                            false);
                    // return false to indicate that we can't pan out of the
                    // view space
                    return !done;
                }
                break;
            }
            case MotionEvent.ACTION_UP: {
                if (!isFocused()) requestFocus();
                // pass the touch events from UI thread to WebCore thread
                if (shouldForwardTouchEvent()) {
                    TouchEventData ted = new TouchEventData();
                    ted.mAction = action;
                    ted.mX = contentX;
                    ted.mY = contentY;
                    ted.mMetaState = ev.getMetaState();
                    ted.mReprocess = mDeferTouchProcess;
                    mWebViewCore.sendMessage(EventHub.TOUCH_EVENT, ted);
                }
                mLastTouchUpTime = eventTime;
                switch (mTouchMode) {
                    case TOUCH_DOUBLE_TAP_MODE: // double tap
                        mPrivateHandler.removeMessages(SWITCH_TO_SHORTPRESS);
                        mPrivateHandler.removeMessages(SWITCH_TO_LONGPRESS);
                        if (inFullScreenMode() || mDeferTouchProcess) {
                            TouchEventData ted = new TouchEventData();
                            ted.mAction = WebViewCore.ACTION_DOUBLETAP;
                            ted.mX = contentX;
                            ted.mY = contentY;
                            ted.mMetaState = ev.getMetaState();
                            ted.mReprocess = mDeferTouchProcess;
                            mWebViewCore.sendMessage(EventHub.TOUCH_EVENT, ted);
                        } else if (mPreventDefault != PREVENT_DEFAULT_YES){
                            doDoubleTap();
                            mTouchMode = TOUCH_DONE_MODE;
                        }
                        break;
                    case TOUCH_INIT_MODE: // tap
                    case TOUCH_SHORTPRESS_START_MODE:
                    case TOUCH_SHORTPRESS_MODE:
                        mPrivateHandler.removeMessages(SWITCH_TO_SHORTPRESS);
                        mPrivateHandler.removeMessages(SWITCH_TO_LONGPRESS);
                        if (mConfirmMove) {
                            Log.w(LOGTAG, "Miss a drag as we are waiting for" +
                                    " WebCore's response for touch down.");
                            if (mPreventDefault != PREVENT_DEFAULT_YES
                                    && (computeMaxScrollX() > 0
                                            || computeMaxScrollY() > 0)) {
                                // UI takes control back, cancel WebCore touch
                                cancelWebCoreTouchEvent(contentX, contentY,
                                        true);
                                // we will not rewrite drag code here, but we
                                // will try fling if it applies.
                                WebViewCore.reducePriority();
                                // to get better performance, pause updating the
                                // picture
                                WebViewCore.pauseUpdatePicture(mWebViewCore);
                                // fall through to TOUCH_DRAG_MODE
                            } else {
                                // WebKit may consume the touch event and modify
                                // DOM. drawContentPicture() will be called with
                                // animateSroll as true for better performance.
                                // Force redraw in high-quality.
                                invalidate();
                                break;
                            }
                        } else {
                            if (mSelectingText) {
                                if (nativeHitSelection(contentX, contentY)) {
                                    copySelection();
                                }
                                selectionDone();
                                break;
                            }
                            if (mTouchMode == TOUCH_INIT_MODE) {
                                mPrivateHandler.sendEmptyMessageDelayed(
                                        RELEASE_SINGLE_TAP, ViewConfiguration
                                                .getDoubleTapTimeout());
                            } else {
                                doShortPress();
                            }
                            break;
                        }
                    case TOUCH_DRAG_MODE:
                        mPrivateHandler.removeMessages(DRAG_HELD_MOTIONLESS);
                        mPrivateHandler.removeMessages(AWAKEN_SCROLL_BARS);
                        // if the user waits a while w/o moving before the
                        // up, we don't want to do a fling
                        if (eventTime - mLastTouchTime <= MIN_FLING_TIME) {
                            if (mVelocityTracker == null) {
                                Log.e(LOGTAG, "Got null mVelocityTracker when "
                                        + "mPreventDefault = "
                                        + mPreventDefault
                                        + " mDeferTouchProcess = "
                                        + mDeferTouchProcess);
                            }
                            mVelocityTracker.addMovement(ev);
                            // set to MOTIONLESS_IGNORE so that it won't keep
                            // removing and sending message in
                            // drawCoreAndCursorRing()
                            mHeldMotionless = MOTIONLESS_IGNORE;
                            doFling();
                            break;
                        } else {
                            if (mScroller.springBack(mScrollX, mScrollY, 0,
                                    computeMaxScrollX(), 0,
                                    computeMaxScrollY())) {
                                invalidate();
                            }
                        }
                        // redraw in high-quality, as we're done dragging
                        mHeldMotionless = MOTIONLESS_TRUE;
                        invalidate();
                        // fall through
                    case TOUCH_DRAG_START_MODE:
                        // TOUCH_DRAG_START_MODE should not happen for the real
                        // device as we almost certain will get a MOVE. But this
                        // is possible on emulator.
                        mLastVelocity = 0;
                        WebViewCore.resumePriority();
                        WebViewCore.resumeUpdatePicture(mWebViewCore);
                        break;
                }
                stopTouch();
                break;
            }
            case MotionEvent.ACTION_CANCEL: {
                if (mTouchMode == TOUCH_DRAG_MODE) {
                    mScroller.springBack(mScrollX, mScrollY, 0,
                            computeMaxScrollX(), 0, computeMaxScrollY());
                    invalidate();
                }
                cancelWebCoreTouchEvent(contentX, contentY, false);
                cancelTouch();
                break;
            }
        }
        return true;
    }

    private void cancelWebCoreTouchEvent(int x, int y, boolean removeEvents) {
        if (shouldForwardTouchEvent()) {
            if (removeEvents) {
                mWebViewCore.removeMessages(EventHub.TOUCH_EVENT);
            }
            TouchEventData ted = new TouchEventData();
            ted.mX = x;
            ted.mY = y;
            ted.mAction = MotionEvent.ACTION_CANCEL;
            mWebViewCore.sendMessage(EventHub.TOUCH_EVENT, ted);
            mPreventDefault = PREVENT_DEFAULT_IGNORE;
        }
    }

    private void startTouch(float x, float y, long eventTime) {
        // Remember where the motion event started
        mLastTouchX = x;
        mLastTouchY = y;
        mLastTouchTime = eventTime;
        mVelocityTracker = VelocityTracker.obtain();
        mSnapScrollMode = SNAP_NONE;
        if (mDragTracker != null) {
            mDragTrackerHandler = new DragTrackerHandler(x, y, mDragTracker);
        }
    }

    private void startDrag() {
        WebViewCore.reducePriority();
        // to get better performance, pause updating the picture
        WebViewCore.pauseUpdatePicture(mWebViewCore);
        if (!mDragFromTextInput) {
            nativeHideCursor();
        }
        WebSettings settings = getSettings();
        if (settings.supportZoom()
                && settings.getBuiltInZoomControls()
                && !getZoomButtonsController().isVisible()
                && mMinZoomScale < mMaxZoomScale
                && (mHorizontalScrollBarMode != SCROLLBAR_ALWAYSOFF
                        || mVerticalScrollBarMode != SCROLLBAR_ALWAYSOFF)) {
            mZoomButtonsController.setVisible(true);
            int count = settings.getDoubleTapToastCount();
            if (mInZoomOverview && count > 0) {
                settings.setDoubleTapToastCount(--count);
                Toast.makeText(mContext,
                        com.android.internal.R.string.double_tap_toast,
                        Toast.LENGTH_LONG).show();
            }
        }
    }

    private void doDrag(int deltaX, int deltaY) {
        if ((deltaX | deltaY) != 0) {
            final int oldX = mScrollX;
            final int oldY = mScrollY;
            final int rangeX = computeMaxScrollX();
            final int rangeY = computeMaxScrollY();

            if (mEdgeGlowTop != null) {
                // Save the deltas for overscroll glow.
                mOverscrollDeltaX = deltaX;
                mOverscrollDeltaY = deltaY;
            }

            overScrollBy(deltaX, deltaY, oldX, oldY,
                    rangeX, rangeY,
                    mOverscrollDistance, mOverscrollDistance, true);
            if (mEdgeGlowTop != null &&
                    (!mEdgeGlowTop.isFinished() || !mEdgeGlowBottom.isFinished() ||
                            !mEdgeGlowLeft.isFinished() || !mEdgeGlowRight.isFinished())) {
                invalidate();
            }
        }
        if (!getSettings().getBuiltInZoomControls()) {
            boolean showPlusMinus = mMinZoomScale < mMaxZoomScale;
            if (mZoomControls != null && showPlusMinus) {
                if (mZoomControls.getVisibility() == View.VISIBLE) {
                    mPrivateHandler.removeCallbacks(mZoomControlRunnable);
                } else {
                    mZoomControls.show(showPlusMinus, false);
                }
                mPrivateHandler.postDelayed(mZoomControlRunnable,
                        ZOOM_CONTROLS_TIMEOUT);
            }
        }
    }

    private void stopTouch() {
        if (mDragTrackerHandler != null) {
            mDragTrackerHandler.stopDrag();
        }
        // we also use mVelocityTracker == null to tell us that we are
        // not "moving around", so we can take the slower/prettier
        // mode in the drawing code
        if (mVelocityTracker != null) {
            mVelocityTracker.recycle();
            mVelocityTracker = null;
        }

        // Release any pulled glows
        if (mEdgeGlowTop != null) {
            mEdgeGlowTop.onRelease();
            mEdgeGlowBottom.onRelease();
            mEdgeGlowLeft.onRelease();
            mEdgeGlowRight.onRelease();
        }
    }

    private void cancelTouch() {
        if (mDragTrackerHandler != null) {
            mDragTrackerHandler.stopDrag();
        }
        // we also use mVelocityTracker == null to tell us that we are
        // not "moving around", so we can take the slower/prettier
        // mode in the drawing code
        if (mVelocityTracker != null) {
            mVelocityTracker.recycle();
            mVelocityTracker = null;
        }

        // Release any pulled glows
        if (mEdgeGlowTop != null) {
            mEdgeGlowTop.onRelease();
            mEdgeGlowBottom.onRelease();
            mEdgeGlowLeft.onRelease();
            mEdgeGlowRight.onRelease();
        }

        if (mTouchMode == TOUCH_DRAG_MODE) {
            WebViewCore.resumePriority();
            WebViewCore.resumeUpdatePicture(mWebViewCore);
        }
        mPrivateHandler.removeMessages(SWITCH_TO_SHORTPRESS);
        mPrivateHandler.removeMessages(SWITCH_TO_LONGPRESS);
        mPrivateHandler.removeMessages(DRAG_HELD_MOTIONLESS);
        mPrivateHandler.removeMessages(AWAKEN_SCROLL_BARS);
        mHeldMotionless = MOTIONLESS_TRUE;
        mTouchMode = TOUCH_DONE_MODE;
        nativeHideCursor();
    }

    private long mTrackballFirstTime = 0;
    private long mTrackballLastTime = 0;
    private float mTrackballRemainsX = 0.0f;
    private float mTrackballRemainsY = 0.0f;
    private int mTrackballXMove = 0;
    private int mTrackballYMove = 0;
    private boolean mSelectingText = false;
    private boolean mSelectionStarted = false;
    private boolean mExtendSelection = false;
    private boolean mDrawSelectionPointer = false;
    private static final int TRACKBALL_KEY_TIMEOUT = 1000;
    private static final int TRACKBALL_TIMEOUT = 200;
    private static final int TRACKBALL_WAIT = 100;
    private static final int TRACKBALL_SCALE = 400;
    private static final int TRACKBALL_SCROLL_COUNT = 5;
    private static final int TRACKBALL_MOVE_COUNT = 10;
    private static final int TRACKBALL_MULTIPLIER = 3;
    private static final int SELECT_CURSOR_OFFSET = 16;
    private int mSelectX = 0;
    private int mSelectY = 0;
    private boolean mFocusSizeChanged = false;
    private boolean mShiftIsPressed = false;
    private boolean mTrackballDown = false;
    private long mTrackballUpTime = 0;
    private long mLastCursorTime = 0;
    private Rect mLastCursorBounds;

    // Set by default; BrowserActivity clears to interpret trackball data
    // directly for movement. Currently, the framework only passes
    // arrow key events, not trackball events, from one child to the next
    private boolean mMapTrackballToArrowKeys = true;

    public void setMapTrackballToArrowKeys(boolean setMap) {
        mMapTrackballToArrowKeys = setMap;
    }

    void resetTrackballTime() {
        mTrackballLastTime = 0;
    }

    @Override
    public boolean onTrackballEvent(MotionEvent ev) {
        long time = ev.getEventTime();
        if ((ev.getMetaState() & KeyEvent.META_ALT_ON) != 0) {
            if (ev.getY() > 0) pageDown(true);
            if (ev.getY() < 0) pageUp(true);
            return true;
        }
        if (ev.getAction() == MotionEvent.ACTION_DOWN) {
            if (mSelectingText) {
                return true; // discard press if copy in progress
            }
            mTrackballDown = true;
            if (mNativeClass == 0) {
                return false;
            }
            nativeRecordButtons(hasFocus() && hasWindowFocus(), true, true);
            if (time - mLastCursorTime <= TRACKBALL_TIMEOUT
                    && !mLastCursorBounds.equals(nativeGetCursorRingBounds())) {
                nativeSelectBestAt(mLastCursorBounds);
            }
            if (DebugFlags.WEB_VIEW) {
                Log.v(LOGTAG, "onTrackballEvent down ev=" + ev
                        + " time=" + time
                        + " mLastCursorTime=" + mLastCursorTime);
            }
            if (isInTouchMode()) requestFocusFromTouch();
            return false; // let common code in onKeyDown at it
        }
        if (ev.getAction() == MotionEvent.ACTION_UP) {
            // LONG_PRESS_CENTER is set in common onKeyDown
            mPrivateHandler.removeMessages(LONG_PRESS_CENTER);
            mTrackballDown = false;
            mTrackballUpTime = time;
            if (mSelectingText) {
                if (mExtendSelection) {
                    copySelection();
                    selectionDone();
                } else {
                    mExtendSelection = true;
                    nativeSetExtendSelection();
                    invalidate(); // draw the i-beam instead of the arrow
                }
                return true; // discard press if copy in progress
            }
            if (DebugFlags.WEB_VIEW) {
                Log.v(LOGTAG, "onTrackballEvent up ev=" + ev
                        + " time=" + time
                );
            }
            return false; // let common code in onKeyUp at it
        }
        if (mMapTrackballToArrowKeys && mShiftIsPressed == false) {
            if (DebugFlags.WEB_VIEW) Log.v(LOGTAG, "onTrackballEvent gmail quit");
            return false;
        }
        if (mTrackballDown) {
            if (DebugFlags.WEB_VIEW) Log.v(LOGTAG, "onTrackballEvent down quit");
            return true; // discard move if trackball is down
        }
        if (time - mTrackballUpTime < TRACKBALL_TIMEOUT) {
            if (DebugFlags.WEB_VIEW) Log.v(LOGTAG, "onTrackballEvent up timeout quit");
            return true;
        }
        // TODO: alternatively we can do panning as touch does
        switchOutDrawHistory();
        if (time - mTrackballLastTime > TRACKBALL_TIMEOUT) {
            if (DebugFlags.WEB_VIEW) {
                Log.v(LOGTAG, "onTrackballEvent time="
                        + time + " last=" + mTrackballLastTime);
            }
            mTrackballFirstTime = time;
            mTrackballXMove = mTrackballYMove = 0;
        }
        mTrackballLastTime = time;
        if (DebugFlags.WEB_VIEW) {
            Log.v(LOGTAG, "onTrackballEvent ev=" + ev + " time=" + time);
        }
        mTrackballRemainsX += ev.getX();
        mTrackballRemainsY += ev.getY();
        doTrackball(time);
        return true;
    }

    void moveSelection(float xRate, float yRate) {
        if (mNativeClass == 0)
            return;
        int width = getViewWidth();
        int height = getViewHeight();
        mSelectX += xRate;
        mSelectY += yRate;
        int maxX = width + mScrollX;
        int maxY = height + mScrollY;
        mSelectX = Math.min(maxX, Math.max(mScrollX - SELECT_CURSOR_OFFSET
                , mSelectX));
        mSelectY = Math.min(maxY, Math.max(mScrollY - SELECT_CURSOR_OFFSET
                , mSelectY));
        if (DebugFlags.WEB_VIEW) {
            Log.v(LOGTAG, "moveSelection"
                    + " mSelectX=" + mSelectX
                    + " mSelectY=" + mSelectY
                    + " mScrollX=" + mScrollX
                    + " mScrollY=" + mScrollY
                    + " xRate=" + xRate
                    + " yRate=" + yRate
                    );
        }
        nativeMoveSelection(viewToContentX(mSelectX), viewToContentY(mSelectY));
        int scrollX = mSelectX < mScrollX ? -SELECT_CURSOR_OFFSET
                : mSelectX > maxX - SELECT_CURSOR_OFFSET ? SELECT_CURSOR_OFFSET
                : 0;
        int scrollY = mSelectY < mScrollY ? -SELECT_CURSOR_OFFSET
                : mSelectY > maxY - SELECT_CURSOR_OFFSET ? SELECT_CURSOR_OFFSET
                : 0;
        pinScrollBy(scrollX, scrollY, true, 0);
        Rect select = new Rect(mSelectX, mSelectY, mSelectX + 1, mSelectY + 1);
        requestRectangleOnScreen(select);
        invalidate();
   }

    private int scaleTrackballX(float xRate, int width) {
        int xMove = (int) (xRate / TRACKBALL_SCALE * width);
        int nextXMove = xMove;
        if (xMove > 0) {
            if (xMove > mTrackballXMove) {
                xMove -= mTrackballXMove;
            }
        } else if (xMove < mTrackballXMove) {
            xMove -= mTrackballXMove;
        }
        mTrackballXMove = nextXMove;
        return xMove;
    }

    private int scaleTrackballY(float yRate, int height) {
        int yMove = (int) (yRate / TRACKBALL_SCALE * height);
        int nextYMove = yMove;
        if (yMove > 0) {
            if (yMove > mTrackballYMove) {
                yMove -= mTrackballYMove;
            }
        } else if (yMove < mTrackballYMove) {
            yMove -= mTrackballYMove;
        }
        mTrackballYMove = nextYMove;
        return yMove;
    }

    private int keyCodeToSoundsEffect(int keyCode) {
        switch(keyCode) {
            case KeyEvent.KEYCODE_DPAD_UP:
                return SoundEffectConstants.NAVIGATION_UP;
            case KeyEvent.KEYCODE_DPAD_RIGHT:
                return SoundEffectConstants.NAVIGATION_RIGHT;
            case KeyEvent.KEYCODE_DPAD_DOWN:
                return SoundEffectConstants.NAVIGATION_DOWN;
            case KeyEvent.KEYCODE_DPAD_LEFT:
                return SoundEffectConstants.NAVIGATION_LEFT;
        }
        throw new IllegalArgumentException("keyCode must be one of " +
                "{KEYCODE_DPAD_UP, KEYCODE_DPAD_RIGHT, KEYCODE_DPAD_DOWN, " +
                "KEYCODE_DPAD_LEFT}.");
    }

    private void doTrackball(long time) {
        int elapsed = (int) (mTrackballLastTime - mTrackballFirstTime);
        if (elapsed == 0) {
            elapsed = TRACKBALL_TIMEOUT;
        }
        float xRate = mTrackballRemainsX * 1000 / elapsed;
        float yRate = mTrackballRemainsY * 1000 / elapsed;
        int viewWidth = getViewWidth();
        int viewHeight = getViewHeight();
        if (mSelectingText) {
            if (!mDrawSelectionPointer) {
                // The last selection was made by touch, disabling drawing the
                // selection pointer. Allow the trackball to adjust the
                // position of the touch control.
                mSelectX = contentToViewX(nativeSelectionX());
                mSelectY = contentToViewY(nativeSelectionY());
                mDrawSelectionPointer = mExtendSelection = true;
                nativeSetExtendSelection();
            }
            moveSelection(scaleTrackballX(xRate, viewWidth),
                    scaleTrackballY(yRate, viewHeight));
            mTrackballRemainsX = mTrackballRemainsY = 0;
            return;
        }
        float ax = Math.abs(xRate);
        float ay = Math.abs(yRate);
        float maxA = Math.max(ax, ay);
        if (DebugFlags.WEB_VIEW) {
            Log.v(LOGTAG, "doTrackball elapsed=" + elapsed
                    + " xRate=" + xRate
                    + " yRate=" + yRate
                    + " mTrackballRemainsX=" + mTrackballRemainsX
                    + " mTrackballRemainsY=" + mTrackballRemainsY);
        }
        int width = mContentWidth - viewWidth;
        int height = mContentHeight - viewHeight;
        if (width < 0) width = 0;
        if (height < 0) height = 0;
        ax = Math.abs(mTrackballRemainsX * TRACKBALL_MULTIPLIER);
        ay = Math.abs(mTrackballRemainsY * TRACKBALL_MULTIPLIER);
        maxA = Math.max(ax, ay);
        int count = Math.max(0, (int) maxA);
        int oldScrollX = mScrollX;
        int oldScrollY = mScrollY;
        if (count > 0) {
            int selectKeyCode = ax < ay ? mTrackballRemainsY < 0 ?
                    KeyEvent.KEYCODE_DPAD_UP : KeyEvent.KEYCODE_DPAD_DOWN :
                    mTrackballRemainsX < 0 ? KeyEvent.KEYCODE_DPAD_LEFT :
                    KeyEvent.KEYCODE_DPAD_RIGHT;
            count = Math.min(count, TRACKBALL_MOVE_COUNT);
            if (DebugFlags.WEB_VIEW) {
                Log.v(LOGTAG, "doTrackball keyCode=" + selectKeyCode
                        + " count=" + count
                        + " mTrackballRemainsX=" + mTrackballRemainsX
                        + " mTrackballRemainsY=" + mTrackballRemainsY);
            }
            if (mNativeClass != 0 && nativeFocusIsPlugin()) {
                for (int i = 0; i < count; i++) {
                    letPluginHandleNavKey(selectKeyCode, time, true);
                }
                letPluginHandleNavKey(selectKeyCode, time, false);
            } else if (navHandledKey(selectKeyCode, count, false, time)) {
                playSoundEffect(keyCodeToSoundsEffect(selectKeyCode));
            }
            mTrackballRemainsX = mTrackballRemainsY = 0;
        }
        if (count >= TRACKBALL_SCROLL_COUNT) {
            int xMove = scaleTrackballX(xRate, width);
            int yMove = scaleTrackballY(yRate, height);
            if (DebugFlags.WEB_VIEW) {
                Log.v(LOGTAG, "doTrackball pinScrollBy"
                        + " count=" + count
                        + " xMove=" + xMove + " yMove=" + yMove
                        + " mScrollX-oldScrollX=" + (mScrollX-oldScrollX)
                        + " mScrollY-oldScrollY=" + (mScrollY-oldScrollY)
                        );
            }
            if (Math.abs(mScrollX - oldScrollX) > Math.abs(xMove)) {
                xMove = 0;
            }
            if (Math.abs(mScrollY - oldScrollY) > Math.abs(yMove)) {
                yMove = 0;
            }
            if (xMove != 0 || yMove != 0) {
                pinScrollBy(xMove, yMove, true, 0);
            }
            mUserScroll = true;
        }
    }

    private int computeMaxScrollX() {
        return Math.max(computeRealHorizontalScrollRange() - getViewWidth(), 0);
    }

    private int computeMaxScrollY() {
        return Math.max(computeRealVerticalScrollRange() + getTitleHeight()
                - getViewHeightWithTitle(), 0);
    }

    public void flingScroll(int vx, int vy) {
        mScroller.fling(mScrollX, mScrollY, vx, vy, 0, computeMaxScrollX(), 0,
                computeMaxScrollY(), mOverflingDistance, mOverflingDistance);
        invalidate();
    }

    private void doFling() {
        if (mVelocityTracker == null) {
            return;
        }
        int maxX = computeMaxScrollX();
        int maxY = computeMaxScrollY();

        mVelocityTracker.computeCurrentVelocity(1000, mMaximumFling);
        int vx = (int) mVelocityTracker.getXVelocity();
        int vy = (int) mVelocityTracker.getYVelocity();

        if (mSnapScrollMode != SNAP_NONE) {
            if ((mSnapScrollMode & SNAP_X) == SNAP_X) {
                vy = 0;
            } else {
                vx = 0;
            }
        }
        if (true /* EMG release: make our fling more like Maps' */) {
            // maps cuts their velocity in half
            vx = vx * 3 / 4;
            vy = vy * 3 / 4;
        }
        if ((maxX == 0 && vy == 0) || (maxY == 0 && vx == 0)) {
            WebViewCore.resumePriority();
            WebViewCore.resumeUpdatePicture(mWebViewCore);
            if (mScroller.springBack(mScrollX, mScrollY, 0, computeMaxScrollX(),
                    0, computeMaxScrollY())) {
                invalidate();
            }
            return;
        }
        float currentVelocity = mScroller.getCurrVelocity();
        if (mLastVelocity > 0 && currentVelocity > 0) {
            float deltaR = (float) (Math.abs(Math.atan2(mLastVelY, mLastVelX)
                    - Math.atan2(vy, vx)));
            final float circle = (float) (Math.PI) * 2.0f;
            if (deltaR > circle * 0.9f || deltaR < circle * 0.1f) {
                vx += currentVelocity * mLastVelX / mLastVelocity;
                vy += currentVelocity * mLastVelY / mLastVelocity;
                if (DebugFlags.WEB_VIEW) {
                    Log.v(LOGTAG, "doFling vx= " + vx + " vy=" + vy);
                }
            } else if (DebugFlags.WEB_VIEW) {
                Log.v(LOGTAG, "doFling missed " + deltaR / circle);
            }
        } else if (DebugFlags.WEB_VIEW) {
            Log.v(LOGTAG, "doFling start last=" + mLastVelocity
                    + " current=" + currentVelocity
                    + " vx=" + vx + " vy=" + vy
                    + " maxX=" + maxX + " maxY=" + maxY
                    + " mScrollX=" + mScrollX + " mScrollY=" + mScrollY);
        }

        // Allow sloppy flings without overscrolling at the edges.
        if ((mScrollX == 0 || mScrollX == maxX) && Math.abs(vx) < Math.abs(vy)) {
            vx = 0;
        }
        if ((mScrollY == 0 || mScrollY == maxY) && Math.abs(vy) < Math.abs(vx)) {
            vy = 0;
        }

        if (mOverscrollDistance < mOverflingDistance) {
            if (mScrollX == -mOverscrollDistance || mScrollX == maxX + mOverscrollDistance) {
                vx = 0;
            }
            if (mScrollY == -mOverscrollDistance || mScrollY == maxY + mOverscrollDistance) {
                vy = 0;
            }
        }

        mLastVelX = vx;
        mLastVelY = vy;
        mLastVelocity = (float) Math.hypot(vx, vy);

        // no horizontal overscroll if the content just fits
        mScroller.fling(mScrollX, mScrollY, -vx, -vy, 0, maxX, 0, maxY,
                maxX == 0 ? 0 : mOverflingDistance, mOverflingDistance);
        // Duration is calculated based on velocity. With range boundaries and overscroll
        // we may not know how long the final animation will take. (Hence the deprecation
        // warning on the call below.) It's not a big deal for scroll bars but if webcore
        // resumes during this effect we will take a performance hit. See computeScroll;
        // we resume webcore there when the animation is finished.
        final int time = mScroller.getDuration();
        awakenScrollBars(time);
        invalidate();
    }

    private boolean zoomWithPreview(float scale, boolean updateTextWrapScale) {
        float oldScale = mActualScale;
        mInitialScrollX = mScrollX;
        mInitialScrollY = mScrollY;

        // snap to DEFAULT_SCALE if it is close
        if (Math.abs(scale - mDefaultScale) < MINIMUM_SCALE_INCREMENT) {
            scale = mDefaultScale;
        }

        setNewZoomScale(scale, updateTextWrapScale, false);

        if (oldScale != mActualScale) {
            // use mZoomPickerScale to see zoom preview first
            mZoomStart = SystemClock.uptimeMillis();
            mInvInitialZoomScale = 1.0f / oldScale;
            mInvFinalZoomScale = 1.0f / mActualScale;
            mZoomScale = mActualScale;
            WebViewCore.pauseUpdatePicture(mWebViewCore);
            invalidate();
            return true;
        } else {
            return false;
        }
    }

    /**
     * Returns a view containing zoom controls i.e. +/- buttons. The caller is
     * in charge of installing this view to the view hierarchy. This view will
     * become visible when the user starts scrolling via touch and fade away if
     * the user does not interact with it.
     * <p/>
     * API version 3 introduces a built-in zoom mechanism that is shown
     * automatically by the MapView. This is the preferred approach for
     * showing the zoom UI.
     *
     * @deprecated The built-in zoom mechanism is preferred, see
     *             {@link WebSettings#setBuiltInZoomControls(boolean)}.
     */
    @Deprecated
    public View getZoomControls() {
        if (!getSettings().supportZoom()) {
            Log.w(LOGTAG, "This WebView doesn't support zoom.");
            return null;
        }
        if (mZoomControls == null) {
            mZoomControls = createZoomControls();

            /*
             * need to be set to VISIBLE first so that getMeasuredHeight() in
             * {@link #onSizeChanged()} can return the measured value for proper
             * layout.
             */
            mZoomControls.setVisibility(View.VISIBLE);
            mZoomControlRunnable = new Runnable() {
                public void run() {

                    /* Don't dismiss the controls if the user has
                     * focus on them. Wait and check again later.
                     */
                    if (!mZoomControls.hasFocus()) {
                        mZoomControls.hide();
                    } else {
                        mPrivateHandler.removeCallbacks(mZoomControlRunnable);
                        mPrivateHandler.postDelayed(mZoomControlRunnable,
                                ZOOM_CONTROLS_TIMEOUT);
                    }
                }
            };
        }
        return mZoomControls;
    }

    private ExtendedZoomControls createZoomControls() {
        ExtendedZoomControls zoomControls = new ExtendedZoomControls(mContext
            , null);
        zoomControls.setOnZoomInClickListener(new OnClickListener() {
            public void onClick(View v) {
                // reset time out
                mPrivateHandler.removeCallbacks(mZoomControlRunnable);
                mPrivateHandler.postDelayed(mZoomControlRunnable,
                        ZOOM_CONTROLS_TIMEOUT);
                zoomIn();
            }
        });
        zoomControls.setOnZoomOutClickListener(new OnClickListener() {
            public void onClick(View v) {
                // reset time out
                mPrivateHandler.removeCallbacks(mZoomControlRunnable);
                mPrivateHandler.postDelayed(mZoomControlRunnable,
                        ZOOM_CONTROLS_TIMEOUT);
                zoomOut();
            }
        });
        return zoomControls;
    }

    /**
     * Gets the {@link ZoomButtonsController} which can be used to add
     * additional buttons to the zoom controls window.
     *
     * @return The instance of {@link ZoomButtonsController} used by this class,
     *         or null if it is unavailable.
     * @hide
     */
    public ZoomButtonsController getZoomButtonsController() {
        if (mZoomButtonsController == null) {
            mZoomButtonsController = new ZoomButtonsController(this);
            mZoomButtonsController.setOnZoomListener(mZoomListener);
            // ZoomButtonsController positions the buttons at the bottom, but in
            // the middle. Change their layout parameters so they appear on the
            // right.
            View controls = mZoomButtonsController.getZoomControls();
            ViewGroup.LayoutParams params = controls.getLayoutParams();
            if (params instanceof FrameLayout.LayoutParams) {
                FrameLayout.LayoutParams frameParams = (FrameLayout.LayoutParams) params;
                frameParams.gravity = Gravity.RIGHT;
            }
        }
        return mZoomButtonsController;
    }

    /**
     * Perform zoom in in the webview
     * @return TRUE if zoom in succeeds. FALSE if no zoom changes.
     */
    public boolean zoomIn() {
        // TODO: alternatively we can disallow this during draw history mode
        switchOutDrawHistory();
        mInZoomOverview = false;
        // Center zooming to the center of the screen.
        mZoomCenterX = getViewWidth() * .5f;
        mZoomCenterY = getViewHeight() * .5f;
        mAnchorX = viewToContentX((int) mZoomCenterX + mScrollX);
        mAnchorY = viewToContentY((int) mZoomCenterY + mScrollY);
        return zoomWithPreview(mActualScale * 1.25f, true);
    }

    /**
     * Perform zoom out in the webview
     * @return TRUE if zoom out succeeds. FALSE if no zoom changes.
     */
    public boolean zoomOut() {
        // TODO: alternatively we can disallow this during draw history mode
        switchOutDrawHistory();
        // Center zooming to the center of the screen.
        mZoomCenterX = getViewWidth() * .5f;
        mZoomCenterY = getViewHeight() * .5f;
        mAnchorX = viewToContentX((int) mZoomCenterX + mScrollX);
        mAnchorY = viewToContentY((int) mZoomCenterY + mScrollY);
        return zoomWithPreview(mActualScale * 0.8f, true);
    }

    private void updateSelection() {
        if (mNativeClass == 0) {
            return;
        }
        // mLastTouchX and mLastTouchY are the point in the current viewport
        int contentX = viewToContentX((int) mLastTouchX + mScrollX);
        int contentY = viewToContentY((int) mLastTouchY + mScrollY);
        Rect rect = new Rect(contentX - mNavSlop, contentY - mNavSlop,
                contentX + mNavSlop, contentY + mNavSlop);
        nativeSelectBestAt(rect);
    }

    /**
     * Scroll the focused text field/area to match the WebTextView
     * @param xPercent New x position of the WebTextView from 0 to 1.
     * @param y New y position of the WebTextView in view coordinates
     */
    /*package*/ void scrollFocusedTextInput(float xPercent, int y) {
        if (!inEditingMode() || mWebViewCore == null) {
            return;
        }
        mWebViewCore.sendMessage(EventHub.SCROLL_TEXT_INPUT,
                // Since this position is relative to the top of the text input
                // field, we do not need to take the title bar's height into
                // consideration.
                viewToContentDimension(y),
                new Float(xPercent));
    }

    /**
     * Set our starting point and time for a drag from the WebTextView.
     */
    /*package*/ void initiateTextFieldDrag(float x, float y, long eventTime) {
        if (!inEditingMode()) {
            return;
        }
        mLastTouchX = x + (float) (mWebTextView.getLeft() - mScrollX);
        mLastTouchY = y + (float) (mWebTextView.getTop() - mScrollY);
        mLastTouchTime = eventTime;
        if (!mScroller.isFinished()) {
            abortAnimation();
            mPrivateHandler.removeMessages(RESUME_WEBCORE_PRIORITY);
        }
        mSnapScrollMode = SNAP_NONE;
        mVelocityTracker = VelocityTracker.obtain();
        mTouchMode = TOUCH_DRAG_START_MODE;
    }

    /**
     * Given a motion event from the WebTextView, set its location to our
     * coordinates, and handle the event.
     */
    /*package*/ boolean textFieldDrag(MotionEvent event) {
        if (!inEditingMode()) {
            return false;
        }
        mDragFromTextInput = true;
        event.offsetLocation((float) (mWebTextView.getLeft() - mScrollX),
                (float) (mWebTextView.getTop() - mScrollY));
        boolean result = onTouchEvent(event);
        mDragFromTextInput = false;
        return result;
    }

    /**
     * Due a touch up from a WebTextView.  This will be handled by webkit to
     * change the selection.
     * @param event MotionEvent in the WebTextView's coordinates.
     */
    /*package*/ void touchUpOnTextField(MotionEvent event) {
        if (!inEditingMode()) {
            return;
        }
        int x = viewToContentX((int) event.getX() + mWebTextView.getLeft());
        int y = viewToContentY((int) event.getY() + mWebTextView.getTop());
        nativeMotionUp(x, y, mNavSlop);
    }

    /**
     * Called when pressing the center key or trackball on a textfield.
     */
    /*package*/ void centerKeyPressOnTextField() {
        mWebViewCore.sendMessage(EventHub.CLICK, nativeCursorFramePointer(),
                    nativeCursorNodePointer());
    }

    private void doShortPress() {
        if (mNativeClass == 0) {
            return;
        }
        if (mPreventDefault == PREVENT_DEFAULT_YES) {
            return;
        }
        mTouchMode = TOUCH_DONE_MODE;
        switchOutDrawHistory();
        // mLastTouchX and mLastTouchY are the point in the current viewport
        int contentX = viewToContentX((int) mLastTouchX + mScrollX);
        int contentY = viewToContentY((int) mLastTouchY + mScrollY);
        if (nativePointInNavCache(contentX, contentY, mNavSlop)) {
            WebViewCore.MotionUpData motionUpData = new WebViewCore
                    .MotionUpData();
            motionUpData.mFrame = nativeCacheHitFramePointer();
            motionUpData.mNode = nativeCacheHitNodePointer();
            motionUpData.mBounds = nativeCacheHitNodeBounds();
            motionUpData.mX = contentX;
            motionUpData.mY = contentY;
            mWebViewCore.sendMessageAtFrontOfQueue(EventHub.VALID_NODE_BOUNDS,
                    motionUpData);
        } else {
            doMotionUp(contentX, contentY);
        }
    }

    private void doMotionUp(int contentX, int contentY) {
        if (mLogEvent && nativeMotionUp(contentX, contentY, mNavSlop)) {
            EventLog.writeEvent(EventLogTags.BROWSER_SNAP_CENTER);
        }
        if (nativeHasCursorNode() && !nativeCursorIsTextInput()) {
            playSoundEffect(SoundEffectConstants.CLICK);
        }
    }

    /*
     * Return true if the view (Plugin) is fully visible and maximized inside
     * the WebView.
     */
    private boolean isPluginFitOnScreen(ViewManager.ChildView view) {
        int viewWidth = getViewWidth();
        int viewHeight = getViewHeightWithTitle();
        float scale = Math.min((float) viewWidth / view.width,
                (float) viewHeight / view.height);
        if (scale < mMinZoomScale) {
            scale = mMinZoomScale;
        } else if (scale > mMaxZoomScale) {
            scale = mMaxZoomScale;
        }
        if (Math.abs(scale - mActualScale) < MINIMUM_SCALE_INCREMENT) {
            if (contentToViewX(view.x) >= mScrollX
                    && contentToViewX(view.x + view.width) <= mScrollX
                            + viewWidth
                    && contentToViewY(view.y) >= mScrollY
                    && contentToViewY(view.y + view.height) <= mScrollY
                            + viewHeight) {
                return true;
            }
        }
        return false;
    }

    /*
     * Maximize and center the rectangle, specified in the document coordinate
     * space, inside the WebView. If the zoom doesn't need to be changed, do an
     * animated scroll to center it. If the zoom needs to be changed, find the
     * zoom center and do a smooth zoom transition.
     */
    private void centerFitRect(int docX, int docY, int docWidth, int docHeight) {
        int viewWidth = getViewWidth();
        int viewHeight = getViewHeightWithTitle();
        float scale = Math.min((float) viewWidth / docWidth, (float) viewHeight
                / docHeight);
        if (scale < mMinZoomScale) {
            scale = mMinZoomScale;
        } else if (scale > mMaxZoomScale) {
            scale = mMaxZoomScale;
        }
        if (Math.abs(scale - mActualScale) < MINIMUM_SCALE_INCREMENT) {
            pinScrollTo(contentToViewX(docX + docWidth / 2) - viewWidth / 2,
                    contentToViewY(docY + docHeight / 2) - viewHeight / 2,
                    true, 0);
        } else {
            float oldScreenX = docX * mActualScale - mScrollX;
            float rectViewX = docX * scale;
            float rectViewWidth = docWidth * scale;
            float newMaxWidth = mContentWidth * scale;
            float newScreenX = (viewWidth - rectViewWidth) / 2;
            // pin the newX to the WebView
            if (newScreenX > rectViewX) {
                newScreenX = rectViewX;
            } else if (newScreenX > (newMaxWidth - rectViewX - rectViewWidth)) {
                newScreenX = viewWidth - (newMaxWidth - rectViewX);
            }
            mZoomCenterX = (oldScreenX * scale - newScreenX * mActualScale)
                    / (scale - mActualScale);
            float oldScreenY = docY * mActualScale + getTitleHeight()
                    - mScrollY;
            float rectViewY = docY * scale + getTitleHeight();
            float rectViewHeight = docHeight * scale;
            float newMaxHeight = mContentHeight * scale + getTitleHeight();
            float newScreenY = (viewHeight - rectViewHeight) / 2;
            // pin the newY to the WebView
            if (newScreenY > rectViewY) {
                newScreenY = rectViewY;
            } else if (newScreenY > (newMaxHeight - rectViewY - rectViewHeight)) {
                newScreenY = viewHeight - (newMaxHeight - rectViewY);
            }
            mZoomCenterY = (oldScreenY * scale - newScreenY * mActualScale)
                    / (scale - mActualScale);
            zoomWithPreview(scale, false);
        }
    }

    void dismissZoomControl() {
        if (mWebViewCore == null) {
            // maybe called after WebView's destroy(). As we can't get settings,
            // just hide zoom control for both styles.
            if (mZoomButtonsController != null) {
                mZoomButtonsController.setVisible(false);
            }
            if (mZoomControls != null) {
                mZoomControls.hide();
            }
            return;
        }
        WebSettings settings = getSettings();
        if (settings.getBuiltInZoomControls()) {
            if (mZoomButtonsController != null) {
                mZoomButtonsController.setVisible(false);
            }
        } else {
            if (mZoomControlRunnable != null) {
                mPrivateHandler.removeCallbacks(mZoomControlRunnable);
            }
            if (mZoomControls != null) {
                mZoomControls.hide();
            }
        }
    }

    // Rule for double tap:
    // 1. if the current scale is not same as the text wrap scale and layout
    //    algorithm is NARROW_COLUMNS, fit to column;
    // 2. if the current state is not overview mode, change to overview mode;
    // 3. if the current state is overview mode, change to default scale.
    private void doDoubleTap() {
        if (mWebViewCore.getSettings().getUseWideViewPort() == false) {
            return;
        }
        mZoomCenterX = mLastTouchX;
        mZoomCenterY = mLastTouchY;
        mAnchorX = viewToContentX((int) mZoomCenterX + mScrollX);
        mAnchorY = viewToContentY((int) mZoomCenterY + mScrollY);
        WebSettings settings = getSettings();
        settings.setDoubleTapToastCount(0);
        // remove the zoom control after double tap
        dismissZoomControl();
        ViewManager.ChildView plugin = mViewManager.hitTest(mAnchorX, mAnchorY);
        if (plugin != null) {
            if (isPluginFitOnScreen(plugin)) {
                mInZoomOverview = true;
                // Force the titlebar fully reveal in overview mode
                if (mScrollY < getTitleHeight()) mScrollY = 0;
                zoomWithPreview((float) getViewWidth() / mZoomOverviewWidth,
                        true);
            } else {
                mInZoomOverview = false;
                centerFitRect(plugin.x, plugin.y, plugin.width, plugin.height);
            }
            return;
        }
        boolean zoomToDefault = false;
        if ((settings.getLayoutAlgorithm() == WebSettings.LayoutAlgorithm.NARROW_COLUMNS)
                && (Math.abs(mActualScale - mTextWrapScale) >= MINIMUM_SCALE_INCREMENT)) {
            setNewZoomScale(mActualScale, true, true);
            float overviewScale = (float) getViewWidth() / mZoomOverviewWidth;
            if (Math.abs(mActualScale - overviewScale) < MINIMUM_SCALE_INCREMENT) {
                mInZoomOverview = true;
            }
        } else if (!mInZoomOverview) {
            float newScale = (float) getViewWidth() / mZoomOverviewWidth;
            if (Math.abs(mActualScale - newScale) >= MINIMUM_SCALE_INCREMENT) {
                mInZoomOverview = true;
                // Force the titlebar fully reveal in overview mode
                if (mScrollY < getTitleHeight()) mScrollY = 0;
                zoomWithPreview(newScale, true);
            } else if (Math.abs(mActualScale - mDefaultScale) >= MINIMUM_SCALE_INCREMENT) {
                zoomToDefault = true;
            }
        } else {
            zoomToDefault = true;
        }
        if (zoomToDefault) {
            mInZoomOverview = false;
            int left = nativeGetBlockLeftEdge(mAnchorX, mAnchorY, mActualScale);
            if (left != NO_LEFTEDGE) {
                // add a 5pt padding to the left edge.
                int viewLeft = contentToViewX(left < 5 ? 0 : (left - 5))
                        - mScrollX;
                // Re-calculate the zoom center so that the new scroll x will be
                // on the left edge.
                if (viewLeft > 0) {
                    mZoomCenterX = viewLeft * mDefaultScale
                            / (mDefaultScale - mActualScale);
                } else {
                    scrollBy(viewLeft, 0);
                    mZoomCenterX = 0;
                }
            }
            zoomWithPreview(mDefaultScale, true);
        }
    }

    // Called by JNI to handle a touch on a node representing an email address,
    // address, or phone number
    private void overrideLoading(String url) {
        mCallbackProxy.uiOverrideUrlLoading(url);
    }

    @Override
    public boolean requestFocus(int direction, Rect previouslyFocusedRect) {
        boolean result = false;
        if (inEditingMode()) {
            result = mWebTextView.requestFocus(direction,
                    previouslyFocusedRect);
        } else {
            result = super.requestFocus(direction, previouslyFocusedRect);
            if (mWebViewCore.getSettings().getNeedInitialFocus()) {
                // For cases such as GMail, where we gain focus from a direction,
                // we want to move to the first available link.
                // FIXME: If there are no visible links, we may not want to
                int fakeKeyDirection = 0;
                switch(direction) {
                    case View.FOCUS_UP:
                        fakeKeyDirection = KeyEvent.KEYCODE_DPAD_UP;
                        break;
                    case View.FOCUS_DOWN:
                        fakeKeyDirection = KeyEvent.KEYCODE_DPAD_DOWN;
                        break;
                    case View.FOCUS_LEFT:
                        fakeKeyDirection = KeyEvent.KEYCODE_DPAD_LEFT;
                        break;
                    case View.FOCUS_RIGHT:
                        fakeKeyDirection = KeyEvent.KEYCODE_DPAD_RIGHT;
                        break;
                    default:
                        return result;
                }
                if (mNativeClass != 0 && !nativeHasCursorNode()) {
                    navHandledKey(fakeKeyDirection, 1, true, 0);
                }
            }
        }
        return result;
    }

    @Override
    protected void onMeasure(int widthMeasureSpec, int heightMeasureSpec) {
        super.onMeasure(widthMeasureSpec, heightMeasureSpec);

        int heightMode = MeasureSpec.getMode(heightMeasureSpec);
        int heightSize = MeasureSpec.getSize(heightMeasureSpec);
        int widthMode = MeasureSpec.getMode(widthMeasureSpec);
        int widthSize = MeasureSpec.getSize(widthMeasureSpec);

        int measuredHeight = heightSize;
        int measuredWidth = widthSize;

        // Grab the content size from WebViewCore.
        int contentHeight = contentToViewDimension(mContentHeight);
        int contentWidth = contentToViewDimension(mContentWidth);

//        Log.d(LOGTAG, "------- measure " + heightMode);

        if (heightMode != MeasureSpec.EXACTLY) {
            mHeightCanMeasure = true;
            measuredHeight = contentHeight;
            if (heightMode == MeasureSpec.AT_MOST) {
                // If we are larger than the AT_MOST height, then our height can
                // no longer be measured and we should scroll internally.
                if (measuredHeight > heightSize) {
                    measuredHeight = heightSize;
                    mHeightCanMeasure = false;
                }
            }
        } else {
            mHeightCanMeasure = false;
        }
        if (mNativeClass != 0) {
            nativeSetHeightCanMeasure(mHeightCanMeasure);
        }
        // For the width, always use the given size unless unspecified.
        if (widthMode == MeasureSpec.UNSPECIFIED) {
            mWidthCanMeasure = true;
            measuredWidth = contentWidth;
        } else {
            mWidthCanMeasure = false;
        }

        synchronized (this) {
            setMeasuredDimension(measuredWidth, measuredHeight);
        }
    }

    @Override
    public boolean requestChildRectangleOnScreen(View child,
                                                 Rect rect,
                                                 boolean immediate) {
        rect.offset(child.getLeft() - child.getScrollX(),
                child.getTop() - child.getScrollY());

        Rect content = new Rect(viewToContentX(mScrollX),
                viewToContentY(mScrollY),
                viewToContentX(mScrollX + getWidth()
                - getVerticalScrollbarWidth()),
                viewToContentY(mScrollY + getViewHeightWithTitle()));
        content = nativeSubtractLayers(content);
        int screenTop = contentToViewY(content.top);
        int screenBottom = contentToViewY(content.bottom);
        int height = screenBottom - screenTop;
        int scrollYDelta = 0;

        if (rect.bottom > screenBottom) {
            int oneThirdOfScreenHeight = height / 3;
            if (rect.height() > 2 * oneThirdOfScreenHeight) {
                // If the rectangle is too tall to fit in the bottom two thirds
                // of the screen, place it at the top.
                scrollYDelta = rect.top - screenTop;
            } else {
                // If the rectangle will still fit on screen, we want its
                // top to be in the top third of the screen.
                scrollYDelta = rect.top - (screenTop + oneThirdOfScreenHeight);
            }
        } else if (rect.top < screenTop) {
            scrollYDelta = rect.top - screenTop;
        }

        int screenLeft = contentToViewX(content.left);
        int screenRight = contentToViewX(content.right);
        int width = screenRight - screenLeft;
        int scrollXDelta = 0;

        if (rect.right > screenRight && rect.left > screenLeft) {
            if (rect.width() > width) {
                scrollXDelta += (rect.left - screenLeft);
            } else {
                scrollXDelta += (rect.right - screenRight);
            }
        } else if (rect.left < screenLeft) {
            scrollXDelta -= (screenLeft - rect.left);
        }

        if ((scrollYDelta | scrollXDelta) != 0) {
            return pinScrollBy(scrollXDelta, scrollYDelta, !immediate, 0);
        }

        return false;
    }

    /* package */ void replaceTextfieldText(int oldStart, int oldEnd,
            String replace, int newStart, int newEnd) {
        WebViewCore.ReplaceTextData arg = new WebViewCore.ReplaceTextData();
        arg.mReplace = replace;
        arg.mNewStart = newStart;
        arg.mNewEnd = newEnd;
        mTextGeneration++;
        arg.mTextGeneration = mTextGeneration;
        mWebViewCore.sendMessage(EventHub.REPLACE_TEXT, oldStart, oldEnd, arg);
    }

    /* package */ void passToJavaScript(String currentText, KeyEvent event) {
        WebViewCore.JSKeyData arg = new WebViewCore.JSKeyData();
        arg.mEvent = event;
        arg.mCurrentText = currentText;
        // Increase our text generation number, and pass it to webcore thread
        mTextGeneration++;
        mWebViewCore.sendMessage(EventHub.PASS_TO_JS, mTextGeneration, 0, arg);
        // WebKit's document state is not saved until about to leave the page.
        // To make sure the host application, like Browser, has the up to date
        // document state when it goes to background, we force to save the
        // document state.
        mWebViewCore.removeMessages(EventHub.SAVE_DOCUMENT_STATE);
        mWebViewCore.sendMessageDelayed(EventHub.SAVE_DOCUMENT_STATE,
                cursorData(), 1000);
    }

    /* package */ synchronized WebViewCore getWebViewCore() {
        return mWebViewCore;
    }

    //-------------------------------------------------------------------------
    // Methods can be called from a separate thread, like WebViewCore
    // If it needs to call the View system, it has to send message.
    //-------------------------------------------------------------------------

    /**
     * General handler to receive message coming from webkit thread
     */
    class PrivateHandler extends Handler {
        @Override
        public void handleMessage(Message msg) {
            // exclude INVAL_RECT_MSG_ID since it is frequently output
            if (DebugFlags.WEB_VIEW && msg.what != INVAL_RECT_MSG_ID) {
                if (msg.what >= FIRST_PRIVATE_MSG_ID
                        && msg.what <= LAST_PRIVATE_MSG_ID) {
                    Log.v(LOGTAG, HandlerPrivateDebugString[msg.what
                            - FIRST_PRIVATE_MSG_ID]);
                } else if (msg.what >= FIRST_PACKAGE_MSG_ID
                        && msg.what <= LAST_PACKAGE_MSG_ID) {
                    Log.v(LOGTAG, HandlerPackageDebugString[msg.what
                            - FIRST_PACKAGE_MSG_ID]);
                } else {
                    Log.v(LOGTAG, Integer.toString(msg.what));
                }
            }
            if (mWebViewCore == null) {
                // after WebView's destroy() is called, skip handling messages.
                return;
            }
            switch (msg.what) {
                case REMEMBER_PASSWORD: {
                    mDatabase.setUsernamePassword(
                            msg.getData().getString("host"),
                            msg.getData().getString("username"),
                            msg.getData().getString("password"));
                    ((Message) msg.obj).sendToTarget();
                    break;
                }
                case NEVER_REMEMBER_PASSWORD: {
                    mDatabase.setUsernamePassword(
                            msg.getData().getString("host"), null, null);
                    ((Message) msg.obj).sendToTarget();
                    break;
                }
                case PREVENT_DEFAULT_TIMEOUT: {
                    // if timeout happens, cancel it so that it won't block UI
                    // to continue handling touch events
                    if ((msg.arg1 == MotionEvent.ACTION_DOWN
                            && mPreventDefault == PREVENT_DEFAULT_MAYBE_YES)
                            || (msg.arg1 == MotionEvent.ACTION_MOVE
                            && mPreventDefault == PREVENT_DEFAULT_NO_FROM_TOUCH_DOWN)) {
                        cancelWebCoreTouchEvent(
                                viewToContentX((int) mLastTouchX + mScrollX),
                                viewToContentY((int) mLastTouchY + mScrollY),
                                true);
                    }
                    break;
                }
                case SWITCH_TO_SHORTPRESS: {
                    if (mTouchMode == TOUCH_INIT_MODE) {
                        if (mPreventDefault != PREVENT_DEFAULT_YES) {
                            mTouchMode = TOUCH_SHORTPRESS_START_MODE;
                            updateSelection();
                        } else {
                            // set to TOUCH_SHORTPRESS_MODE so that it won't
                            // trigger double tap any more
                            mTouchMode = TOUCH_SHORTPRESS_MODE;
                        }
                    } else if (mTouchMode == TOUCH_DOUBLE_TAP_MODE) {
                        mTouchMode = TOUCH_DONE_MODE;
                    }
                    break;
                }
                case SWITCH_TO_LONGPRESS: {
                    if (inFullScreenMode() || mDeferTouchProcess) {
                        TouchEventData ted = new TouchEventData();
                        ted.mAction = WebViewCore.ACTION_LONGPRESS;
                        ted.mX = viewToContentX((int) mLastTouchX + mScrollX);
                        ted.mY = viewToContentY((int) mLastTouchY + mScrollY);
                        // metaState for long press is tricky. Should it be the
                        // state when the press started or when the press was
                        // released? Or some intermediary key state? For
                        // simplicity for now, we don't set it.
                        ted.mMetaState = 0;
                        ted.mReprocess = mDeferTouchProcess;
                        mWebViewCore.sendMessage(EventHub.TOUCH_EVENT, ted);
                    } else if (mPreventDefault != PREVENT_DEFAULT_YES) {
                        mTouchMode = TOUCH_DONE_MODE;
                        performLongClick();
                        rebuildWebTextView();
                    }
                    break;
                }
                case RELEASE_SINGLE_TAP: {
                    doShortPress();
                    break;
                }
                case SCROLL_BY_MSG_ID:
                    setContentScrollBy(msg.arg1, msg.arg2, (Boolean) msg.obj);
                    break;
                case SYNC_SCROLL_TO_MSG_ID:
                    if (mUserScroll) {
                        // if user has scrolled explicitly, don't sync the
                        // scroll position any more
                        mUserScroll = false;
                        break;
                    }
                    // fall through
                case SCROLL_TO_MSG_ID:
                    if (setContentScrollTo(msg.arg1, msg.arg2)) {
                        // if we can't scroll to the exact position due to pin,
                        // send a message to WebCore to re-scroll when we get a
                        // new picture
                        mUserScroll = false;
                        mWebViewCore.sendMessage(EventHub.SYNC_SCROLL,
                                msg.arg1, msg.arg2);
                    }
                    break;
                case SPAWN_SCROLL_TO_MSG_ID:
                    spawnContentScrollTo(msg.arg1, msg.arg2);
                    break;
                case UPDATE_ZOOM_RANGE: {
                    WebViewCore.RestoreState restoreState
                            = (WebViewCore.RestoreState) msg.obj;
                    // mScrollX contains the new minPrefWidth
                    updateZoomRange(restoreState, getViewWidth(),
                            restoreState.mScrollX, false);
                    break;
                }
                case NEW_PICTURE_MSG_ID: {
                    // If we've previously delayed deleting a root
                    // layer, do it now.
                    if (mDelayedDeleteRootLayer) {
                        mDelayedDeleteRootLayer = false;
                        nativeSetRootLayer(0);
                    }
                    WebSettings settings = mWebViewCore.getSettings();
                    // called for new content
                    final int viewWidth = getViewWidth();
                    final WebViewCore.DrawData draw =
                            (WebViewCore.DrawData) msg.obj;
                    final Point viewSize = draw.mViewPoint;
                    boolean useWideViewport = settings.getUseWideViewPort();
                    WebViewCore.RestoreState restoreState = draw.mRestoreState;
                    boolean hasRestoreState = restoreState != null;
                    if (hasRestoreState) {
                        updateZoomRange(restoreState, viewSize.x,
                                draw.mMinPrefWidth, true);
                        if (!mDrawHistory) {
                            mInZoomOverview = false;

                            if (mInitialScaleInPercent > 0) {
                                setNewZoomScale(mInitialScaleInPercent / 100.0f,
                                    mInitialScaleInPercent != mTextWrapScale * 100,
                                    false);
                            } else if (restoreState.mViewScale > 0) {
                                mTextWrapScale = restoreState.mTextWrapScale;
                                setNewZoomScale(restoreState.mViewScale, false,
                                    false);
                            } else {
                                mInZoomOverview = useWideViewport
                                    && settings.getLoadWithOverviewMode();
                                float scale;
                                if (mInZoomOverview) {
                                    scale = (float) viewWidth
                                        / DEFAULT_VIEWPORT_WIDTH;
                                } else {
                                    scale = restoreState.mTextWrapScale;
                                }
                                setNewZoomScale(scale, Math.abs(scale
                                    - mTextWrapScale) >= MINIMUM_SCALE_INCREMENT,
                                    false);
                            }
                            setContentScrollTo(restoreState.mScrollX,
                                restoreState.mScrollY);
                            // As we are on a new page, remove the WebTextView. This
                            // is necessary for page loads driven by webkit, and in
                            // particular when the user was on a password field, so
                            // the WebTextView was visible.
                            clearTextEntry(false);
                            // update the zoom buttons as the scale can be changed
                            if (getSettings().getBuiltInZoomControls()) {
                                updateZoomButtonsEnabled();
                            }
                        }
                    }
                    // We update the layout (i.e. request a layout from the
                    // view system) if the last view size that we sent to
                    // WebCore matches the view size of the picture we just
                    // received in the fixed dimension.
                    final boolean updateLayout = viewSize.x == mLastWidthSent
                            && viewSize.y == mLastHeightSent;
                    recordNewContentSize(draw.mWidthHeight.x,
                            draw.mWidthHeight.y
                            + (mFindIsUp ? mFindHeight : 0), updateLayout);
                    if (DebugFlags.WEB_VIEW) {
                        Rect b = draw.mInvalRegion.getBounds();
                        Log.v(LOGTAG, "NEW_PICTURE_MSG_ID {" +
                                b.left+","+b.top+","+b.right+","+b.bottom+"}");
                    }
                    invalidateContentRect(draw.mInvalRegion.getBounds());
                    if (mPictureListener != null) {
                        mPictureListener.onNewPicture(WebView.this, capturePicture());
                    }
                    if (useWideViewport) {
                        // limit mZoomOverviewWidth upper bound to
                        // sMaxViewportWidth so that if the page doesn't behave
                        // well, the WebView won't go insane. limit the lower
                        // bound to match the default scale for mobile sites.
                        mZoomOverviewWidth = Math.min(sMaxViewportWidth, Math
                                .max((int) (viewWidth / mDefaultScale), Math
                                        .max(draw.mMinPrefWidth,
                                                draw.mViewPoint.x)));
                    }
                    if (!mMinZoomScaleFixed) {
                        mMinZoomScale = (float) viewWidth / mZoomOverviewWidth;
                    }
                    if (!mDrawHistory && mInZoomOverview) {
                        // fit the content width to the current view. Ignore
                        // the rounding error case.
                        if (Math.abs((viewWidth * mInvActualScale)
                                - mZoomOverviewWidth) > 1) {
                            setNewZoomScale((float) viewWidth
                                    / mZoomOverviewWidth, Math.abs(mActualScale
                                    - mTextWrapScale) < MINIMUM_SCALE_INCREMENT,
                                    false);
                        }
                    }
                    if (draw.mFocusSizeChanged && inEditingMode()) {
                        mFocusSizeChanged = true;
                    }
                    if (hasRestoreState) {
                        mViewManager.postReadyToDrawAll();
                    }
                    break;
                }
                case WEBCORE_INITIALIZED_MSG_ID:
                    // nativeCreate sets mNativeClass to a non-zero value
                    nativeCreate(msg.arg1);
                    break;
                case UPDATE_TEXTFIELD_TEXT_MSG_ID:
                    // Make sure that the textfield is currently focused
                    // and representing the same node as the pointer.
                    if (inEditingMode() &&
                            mWebTextView.isSameTextField(msg.arg1)) {
                        if (msg.getData().getBoolean("password")) {
                            Spannable text = (Spannable) mWebTextView.getText();
                            int start = Selection.getSelectionStart(text);
                            int end = Selection.getSelectionEnd(text);
                            mWebTextView.setInPassword(true);
                            // Restore the selection, which may have been
                            // ruined by setInPassword.
                            Spannable pword =
                                    (Spannable) mWebTextView.getText();
                            Selection.setSelection(pword, start, end);
                        // If the text entry has created more events, ignore
                        // this one.
                        } else if (msg.arg2 == mTextGeneration) {
                            mWebTextView.setTextAndKeepSelection(
                                    (String) msg.obj);
                        }
                    }
                    break;
                case REQUEST_KEYBOARD_WITH_SELECTION_MSG_ID:
                    displaySoftKeyboard(true);
                    updateTextSelectionFromMessage(msg.arg1, msg.arg2,
                            (WebViewCore.TextSelectionData) msg.obj);
                    break;
                case UPDATE_TEXT_SELECTION_MSG_ID:
                    // If no textfield was in focus, and the user touched one,
                    // causing it to send this message, then WebTextView has not
                    // been set up yet.  Rebuild it so it can set its selection.
                    rebuildWebTextView();
                    updateTextSelectionFromMessage(msg.arg1, msg.arg2,
                            (WebViewCore.TextSelectionData) msg.obj);
                    break;
                case RETURN_LABEL:
                    if (inEditingMode()
                            && mWebTextView.isSameTextField(msg.arg1)) {
                        mWebTextView.setHint((String) msg.obj);
                        InputMethodManager imm
                                = InputMethodManager.peekInstance();
                        // The hint is propagated to the IME in
                        // onCreateInputConnection.  If the IME is already
                        // active, restart it so that its hint text is updated.
                        if (imm != null && imm.isActive(mWebTextView)) {
                            imm.restartInput(mWebTextView);
                        }
                    }
                    break;
                case MOVE_OUT_OF_PLUGIN:
                    navHandledKey(msg.arg1, 1, false, 0);
                    break;
                case UPDATE_TEXT_ENTRY_MSG_ID:
                    // this is sent after finishing resize in WebViewCore. Make
                    // sure the text edit box is still on the  screen.
                    selectionDone();
                    if (inEditingMode() && nativeCursorIsTextInput()) {
                        mWebTextView.bringIntoView();
                        rebuildWebTextView();
                    }
                    break;
                case CLEAR_TEXT_ENTRY:
                    clearTextEntry(false);
                    break;
                case INVAL_RECT_MSG_ID: {
                    Rect r = (Rect)msg.obj;
                    if (r == null) {
                        invalidate();
                    } else {
                        // we need to scale r from content into view coords,
                        // which viewInvalidate() does for us
                        viewInvalidate(r.left, r.top, r.right, r.bottom);
                    }
                    break;
                }
                case IMMEDIATE_REPAINT_MSG_ID: {
                    invalidate();
                    break;
                }
                case SET_ROOT_LAYER_MSG_ID: {
                    if (0 == msg.arg1) {
                        // Null indicates deleting the old layer, but
                        // don't actually do so until we've got the
                        // new page to display.
                        mDelayedDeleteRootLayer = true;
                    } else {
                        mDelayedDeleteRootLayer = false;
                        nativeSetRootLayer(msg.arg1);
                        invalidate();
                    }
                    break;
                }
                case REQUEST_FORM_DATA:
                    AutoCompleteAdapter adapter = (AutoCompleteAdapter) msg.obj;
                    if (mWebTextView.isSameTextField(msg.arg1)) {
                        mWebTextView.setAdapterCustom(adapter);
                    }
                    break;
                case RESUME_WEBCORE_PRIORITY:
                    WebViewCore.resumePriority();
                    WebViewCore.resumeUpdatePicture(mWebViewCore);
                    break;

                case LONG_PRESS_CENTER:
                    // as this is shared by keydown and trackballdown, reset all
                    // the states
                    mGotCenterDown = false;
                    mTrackballDown = false;
                    performLongClick();
                    break;

                case WEBCORE_NEED_TOUCH_EVENTS:
                    mForwardTouchEvents = (msg.arg1 != 0);
                    break;

                case PREVENT_TOUCH_ID:
                    if (inFullScreenMode()) {
                        break;
                    }
                    if (msg.obj == null) {
                        if (msg.arg1 == MotionEvent.ACTION_DOWN
                                && mPreventDefault == PREVENT_DEFAULT_MAYBE_YES) {
                            // if prevent default is called from WebCore, UI
                            // will not handle the rest of the touch events any
                            // more.
                            mPreventDefault = msg.arg2 == 1 ? PREVENT_DEFAULT_YES
                                    : PREVENT_DEFAULT_NO_FROM_TOUCH_DOWN;
                        } else if (msg.arg1 == MotionEvent.ACTION_MOVE
                                && mPreventDefault == PREVENT_DEFAULT_NO_FROM_TOUCH_DOWN) {
                            // the return for the first ACTION_MOVE will decide
                            // whether UI will handle touch or not. Currently no
                            // support for alternating prevent default
                            mPreventDefault = msg.arg2 == 1 ? PREVENT_DEFAULT_YES
                                    : PREVENT_DEFAULT_NO;
                        }
                    } else if (msg.arg2 == 0) {
                        // prevent default is not called in WebCore, so the
                        // message needs to be reprocessed in UI
                        TouchEventData ted = (TouchEventData) msg.obj;
                        switch (ted.mAction) {
                            case MotionEvent.ACTION_DOWN:
                                mLastDeferTouchX = contentToViewX(ted.mX)
                                        - mScrollX;
                                mLastDeferTouchY = contentToViewY(ted.mY)
                                        - mScrollY;
                                mDeferTouchMode = TOUCH_INIT_MODE;
                                break;
                            case MotionEvent.ACTION_MOVE: {
                                // no snapping in defer process
                                int x = contentToViewX(ted.mX) - mScrollX;
                                int y = contentToViewY(ted.mY) - mScrollY;
                                if (mDeferTouchMode != TOUCH_DRAG_MODE) {
                                    mDeferTouchMode = TOUCH_DRAG_MODE;
                                    mLastDeferTouchX = x;
                                    mLastDeferTouchY = y;
                                    startDrag();
                                }
                                int deltaX = pinLocX((int) (mScrollX
                                        + mLastDeferTouchX - x))
                                        - mScrollX;
                                int deltaY = pinLocY((int) (mScrollY
                                        + mLastDeferTouchY - y))
                                        - mScrollY;
                                doDrag(deltaX, deltaY);
                                if (deltaX != 0) mLastDeferTouchX = x;
                                if (deltaY != 0) mLastDeferTouchY = y;
                                break;
                            }
                            case MotionEvent.ACTION_UP:
                            case MotionEvent.ACTION_CANCEL:
                                if (mDeferTouchMode == TOUCH_DRAG_MODE) {
                                    // no fling in defer process
                                    mScroller.springBack(mScrollX, mScrollY, 0,
                                            computeMaxScrollX(), 0,
                                            computeMaxScrollY());
                                    invalidate();
                                    WebViewCore.resumePriority();
                                    WebViewCore.resumeUpdatePicture(mWebViewCore);
                                }
                                mDeferTouchMode = TOUCH_DONE_MODE;
                                break;
                            case WebViewCore.ACTION_DOUBLETAP:
                                // doDoubleTap() needs mLastTouchX/Y as anchor
                                mLastTouchX = contentToViewX(ted.mX) - mScrollX;
                                mLastTouchY = contentToViewY(ted.mY) - mScrollY;
                                doDoubleTap();
                                mDeferTouchMode = TOUCH_DONE_MODE;
                                break;
                            case WebViewCore.ACTION_LONGPRESS:
                                HitTestResult hitTest = getHitTestResult();
                                if (hitTest != null && hitTest.mType
                                        != HitTestResult.UNKNOWN_TYPE) {
                                    performLongClick();
                                    rebuildWebTextView();
                                }
                                mDeferTouchMode = TOUCH_DONE_MODE;
                                break;
                        }
                    }
                    break;

                case REQUEST_KEYBOARD:
                    if (msg.arg1 == 0) {
                        hideSoftKeyboard();
                    } else {
                        displaySoftKeyboard(false);
                    }
                    break;

                case FIND_AGAIN:
                    // Ignore if find has been dismissed.
                    if (mFindIsUp) {
                        findAll(mLastFind);
                    }
                    break;

                case DRAG_HELD_MOTIONLESS:
                    mHeldMotionless = MOTIONLESS_TRUE;
                    invalidate();
                    // fall through to keep scrollbars awake

                case AWAKEN_SCROLL_BARS:
                    if (mTouchMode == TOUCH_DRAG_MODE
                            && mHeldMotionless == MOTIONLESS_TRUE) {
                        awakenScrollBars(ViewConfiguration
                                .getScrollDefaultDelay(), false);
                        mPrivateHandler.sendMessageDelayed(mPrivateHandler
                                .obtainMessage(AWAKEN_SCROLL_BARS),
                                ViewConfiguration.getScrollDefaultDelay());
                    }
                    break;

                case DO_MOTION_UP:
                    doMotionUp(msg.arg1, msg.arg2);
                    break;

                case SHOW_FULLSCREEN: {
                    View view = (View) msg.obj;
                    int npp = msg.arg1;

                    if (mFullScreenHolder != null) {
                        Log.w(LOGTAG, "Should not have another full screen.");
                        mFullScreenHolder.dismiss();
                    }
                    mFullScreenHolder = new PluginFullScreenHolder(WebView.this, npp);
                    mFullScreenHolder.setContentView(view);
                    mFullScreenHolder.setCancelable(false);
                    mFullScreenHolder.setCanceledOnTouchOutside(false);
                    mFullScreenHolder.show();

                    break;
                }
                case HIDE_FULLSCREEN:
                    if (inFullScreenMode()) {
                        mFullScreenHolder.dismiss();
                        mFullScreenHolder = null;
                    }
                    break;

                case DOM_FOCUS_CHANGED:
                    if (inEditingMode()) {
                        nativeClearCursor();
                        rebuildWebTextView();
                    }
                    break;

                case SHOW_RECT_MSG_ID: {
                    WebViewCore.ShowRectData data = (WebViewCore.ShowRectData) msg.obj;
                    int x = mScrollX;
                    int left = contentToViewX(data.mLeft);
                    int width = contentToViewDimension(data.mWidth);
                    int maxWidth = contentToViewDimension(data.mContentWidth);
                    int viewWidth = getViewWidth();
                    if (width < viewWidth) {
                        // center align
                        x += left + width / 2 - mScrollX - viewWidth / 2;
                    } else {
                        x += (int) (left + data.mXPercentInDoc * width
                                - mScrollX - data.mXPercentInView * viewWidth);
                    }
                    if (DebugFlags.WEB_VIEW) {
                        Log.v(LOGTAG, "showRectMsg=(left=" + left + ",width=" +
                              width + ",maxWidth=" + maxWidth +
                              ",viewWidth=" + viewWidth + ",x="
                              + x + ",xPercentInDoc=" + data.mXPercentInDoc +
                              ",xPercentInView=" + data.mXPercentInView+ ")");
                    }
                    // use the passing content width to cap x as the current
                    // mContentWidth may not be updated yet
                    x = Math.max(0,
                            (Math.min(maxWidth, x + viewWidth)) - viewWidth);
                    int top = contentToViewY(data.mTop);
                    int height = contentToViewDimension(data.mHeight);
                    int maxHeight = contentToViewDimension(data.mContentHeight);
                    int viewHeight = getViewHeight();
                    int y = (int) (top + data.mYPercentInDoc * height -
                                   data.mYPercentInView * viewHeight);
                    if (DebugFlags.WEB_VIEW) {
                        Log.v(LOGTAG, "showRectMsg=(top=" + top + ",height=" +
                              height + ",maxHeight=" + maxHeight +
                              ",viewHeight=" + viewHeight + ",y="
                              + y + ",yPercentInDoc=" + data.mYPercentInDoc +
                              ",yPercentInView=" + data.mYPercentInView+ ")");
                    }
                    // use the passing content height to cap y as the current
                    // mContentHeight may not be updated yet
                    y = Math.max(0,
                            (Math.min(maxHeight, y + viewHeight) - viewHeight));
                    // We need to take into account the visible title height
                    // when scrolling since y is an absolute view position.
                    y = Math.max(0, y - getVisibleTitleHeight());
                    scrollTo(x, y);
                    }
                    break;

                case CENTER_FIT_RECT:
                    Rect r = (Rect)msg.obj;
                    mInZoomOverview = false;
                    centerFitRect(r.left, r.top, r.width(), r.height());
                    break;

                case SET_SCROLLBAR_MODES:
                    mHorizontalScrollBarMode = msg.arg1;
                    mVerticalScrollBarMode = msg.arg2;
                    break;

                default:
                    super.handleMessage(msg);
                    break;
            }
        }
    }

    /**
     * Used when receiving messages for REQUEST_KEYBOARD_WITH_SELECTION_MSG_ID
     * and UPDATE_TEXT_SELECTION_MSG_ID.  Update the selection of WebTextView.
     */
    private void updateTextSelectionFromMessage(int nodePointer,
            int textGeneration, WebViewCore.TextSelectionData data) {
        if (inEditingMode()
                && mWebTextView.isSameTextField(nodePointer)
                && textGeneration == mTextGeneration) {
            mWebTextView.setSelectionFromWebKit(data.mStart, data.mEnd);
        }
    }

    // Class used to use a dropdown for a <select> element
    private class InvokeListBox implements Runnable {
        // Whether the listbox allows multiple selection.
        private boolean     mMultiple;
        // Passed in to a list with multiple selection to tell
        // which items are selected.
        private int[]       mSelectedArray;
        // Passed in to a list with single selection to tell
        // where the initial selection is.
        private int         mSelection;

        private Container[] mContainers;

        // Need these to provide stable ids to my ArrayAdapter,
        // which normally does not have stable ids. (Bug 1250098)
        private class Container extends Object {
            /**
             * Possible values for mEnabled.  Keep in sync with OptionStatus in
             * WebViewCore.cpp
             */
            final static int OPTGROUP = -1;
            final static int OPTION_DISABLED = 0;
            final static int OPTION_ENABLED = 1;

            String  mString;
            int     mEnabled;
            int     mId;

            public String toString() {
                return mString;
            }
        }

        /**
         *  Subclass ArrayAdapter so we can disable OptionGroupLabels,
         *  and allow filtering.
         */
        private class MyArrayListAdapter extends ArrayAdapter<Container> {
            public MyArrayListAdapter(Context context, Container[] objects, boolean multiple) {
                super(context,
                            multiple ? com.android.internal.R.layout.select_dialog_multichoice :
                            com.android.internal.R.layout.select_dialog_singlechoice,
                            objects);
            }

            @Override
            public View getView(int position, View convertView,
                    ViewGroup parent) {
                // Always pass in null so that we will get a new CheckedTextView
                // Otherwise, an item which was previously used as an <optgroup>
                // element (i.e. has no check), could get used as an <option>
                // element, which needs a checkbox/radio, but it would not have
                // one.
                convertView = super.getView(position, null, parent);
                Container c = item(position);
                if (c != null && Container.OPTION_ENABLED != c.mEnabled) {
                    // ListView does not draw dividers between disabled and
                    // enabled elements.  Use a LinearLayout to provide dividers
                    LinearLayout layout = new LinearLayout(mContext);
                    layout.setOrientation(LinearLayout.VERTICAL);
                    if (position > 0) {
                        View dividerTop = new View(mContext);
                        dividerTop.setBackgroundResource(
                                android.R.drawable.divider_horizontal_bright);
                        layout.addView(dividerTop);
                    }

                    if (Container.OPTGROUP == c.mEnabled) {
                        // Currently select_dialog_multichoice and
                        // select_dialog_singlechoice are CheckedTextViews.  If
                        // that changes, the class cast will no longer be valid.
                        Assert.assertTrue(
                                convertView instanceof CheckedTextView);
                        ((CheckedTextView) convertView).setCheckMarkDrawable(
                                null);
                    } else {
                        // c.mEnabled == Container.OPTION_DISABLED
                        // Draw the disabled element in a disabled state.
                        convertView.setEnabled(false);
                    }

                    layout.addView(convertView);
                    if (position < getCount() - 1) {
                        View dividerBottom = new View(mContext);
                        dividerBottom.setBackgroundResource(
                                android.R.drawable.divider_horizontal_bright);
                        layout.addView(dividerBottom);
                    }
                    return layout;
                }
                return convertView;
            }

            @Override
            public boolean hasStableIds() {
                // AdapterView's onChanged method uses this to determine whether
                // to restore the old state.  Return false so that the old (out
                // of date) state does not replace the new, valid state.
                return false;
            }

            private Container item(int position) {
                if (position < 0 || position >= getCount()) {
                    return null;
                }
                return (Container) getItem(position);
            }

            @Override
            public long getItemId(int position) {
                Container item = item(position);
                if (item == null) {
                    return -1;
                }
                return item.mId;
            }

            @Override
            public boolean areAllItemsEnabled() {
                return false;
            }

            @Override
            public boolean isEnabled(int position) {
                Container item = item(position);
                if (item == null) {
                    return false;
                }
                return Container.OPTION_ENABLED == item.mEnabled;
            }
        }

        private InvokeListBox(String[] array, int[] enabled, int[] selected) {
            mMultiple = true;
            mSelectedArray = selected;

            int length = array.length;
            mContainers = new Container[length];
            for (int i = 0; i < length; i++) {
                mContainers[i] = new Container();
                mContainers[i].mString = array[i];
                mContainers[i].mEnabled = enabled[i];
                mContainers[i].mId = i;
            }
        }

        private InvokeListBox(String[] array, int[] enabled, int selection) {
            mSelection = selection;
            mMultiple = false;

            int length = array.length;
            mContainers = new Container[length];
            for (int i = 0; i < length; i++) {
                mContainers[i] = new Container();
                mContainers[i].mString = array[i];
                mContainers[i].mEnabled = enabled[i];
                mContainers[i].mId = i;
            }
        }

        /*
         * Whenever the data set changes due to filtering, this class ensures
         * that the checked item remains checked.
         */
        private class SingleDataSetObserver extends DataSetObserver {
            private long        mCheckedId;
            private ListView    mListView;
            private Adapter     mAdapter;

            /*
             * Create a new observer.
             * @param id The ID of the item to keep checked.
             * @param l ListView for getting and clearing the checked states
             * @param a Adapter for getting the IDs
             */
            public SingleDataSetObserver(long id, ListView l, Adapter a) {
                mCheckedId = id;
                mListView = l;
                mAdapter = a;
            }

            public void onChanged() {
                // The filter may have changed which item is checked.  Find the
                // item that the ListView thinks is checked.
                int position = mListView.getCheckedItemPosition();
                long id = mAdapter.getItemId(position);
                if (mCheckedId != id) {
                    // Clear the ListView's idea of the checked item, since
                    // it is incorrect
                    mListView.clearChoices();
                    // Search for mCheckedId.  If it is in the filtered list,
                    // mark it as checked
                    int count = mAdapter.getCount();
                    for (int i = 0; i < count; i++) {
                        if (mAdapter.getItemId(i) == mCheckedId) {
                            mListView.setItemChecked(i, true);
                            break;
                        }
                    }
                }
            }

            public void onInvalidate() {}
        }

        public void run() {
            final ListView listView = (ListView) LayoutInflater.from(mContext)
                    .inflate(com.android.internal.R.layout.select_dialog, null);
            final MyArrayListAdapter adapter = new
                    MyArrayListAdapter(mContext, mContainers, mMultiple);
            AlertDialog.Builder b = new AlertDialog.Builder(mContext)
                    .setView(listView).setCancelable(true)
                    .setInverseBackgroundForced(true);

            if (mMultiple) {
                b.setPositiveButton(android.R.string.ok, new DialogInterface.OnClickListener() {
                    public void onClick(DialogInterface dialog, int which) {
                        mWebViewCore.sendMessage(
                                EventHub.LISTBOX_CHOICES,
                                adapter.getCount(), 0,
                                listView.getCheckedItemPositions());
                    }});
                b.setNegativeButton(android.R.string.cancel,
                        new DialogInterface.OnClickListener() {
                    public void onClick(DialogInterface dialog, int which) {
                        mWebViewCore.sendMessage(
                                EventHub.SINGLE_LISTBOX_CHOICE, -2, 0);
                }});
            }
            final AlertDialog dialog = b.create();
            listView.setAdapter(adapter);
            listView.setFocusableInTouchMode(true);
            // There is a bug (1250103) where the checks in a ListView with
            // multiple items selected are associated with the positions, not
            // the ids, so the items do not properly retain their checks when
            // filtered.  Do not allow filtering on multiple lists until
            // that bug is fixed.

            listView.setTextFilterEnabled(!mMultiple);
            if (mMultiple) {
                listView.setChoiceMode(ListView.CHOICE_MODE_MULTIPLE);
                int length = mSelectedArray.length;
                for (int i = 0; i < length; i++) {
                    listView.setItemChecked(mSelectedArray[i], true);
                }
            } else {
                listView.setOnItemClickListener(new OnItemClickListener() {
                    public void onItemClick(AdapterView parent, View v,
                            int position, long id) {
                        mWebViewCore.sendMessage(
                                EventHub.SINGLE_LISTBOX_CHOICE, (int)id, 0);
                        dialog.dismiss();
                    }
                });
                if (mSelection != -1) {
                    listView.setSelection(mSelection);
                    listView.setChoiceMode(ListView.CHOICE_MODE_SINGLE);
                    listView.setItemChecked(mSelection, true);
                    DataSetObserver observer = new SingleDataSetObserver(
                            adapter.getItemId(mSelection), listView, adapter);
                    adapter.registerDataSetObserver(observer);
                }
            }
            dialog.setOnCancelListener(new DialogInterface.OnCancelListener() {
                public void onCancel(DialogInterface dialog) {
                    mWebViewCore.sendMessage(
                                EventHub.SINGLE_LISTBOX_CHOICE, -2, 0);
                }
            });
            dialog.show();
        }
    }

    /*
     * Request a dropdown menu for a listbox with multiple selection.
     *
     * @param array Labels for the listbox.
     * @param enabledArray  State for each element in the list.  See static
     *      integers in Container class.
     * @param selectedArray Which positions are initally selected.
     */
    void requestListBox(String[] array, int[] enabledArray, int[]
            selectedArray) {
        mPrivateHandler.post(
                new InvokeListBox(array, enabledArray, selectedArray));
    }

    private void updateZoomRange(WebViewCore.RestoreState restoreState,
            int viewWidth, int minPrefWidth, boolean updateZoomOverview) {
        if (restoreState.mMinScale == 0) {
            if (restoreState.mMobileSite) {
                if (minPrefWidth > Math.max(0, viewWidth)) {
                    mMinZoomScale = (float) viewWidth / minPrefWidth;
                    mMinZoomScaleFixed = false;
                    if (updateZoomOverview) {
                        WebSettings settings = getSettings();
                        mInZoomOverview = settings.getUseWideViewPort() &&
                                settings.getLoadWithOverviewMode();
                    }
                } else {
                    mMinZoomScale = restoreState.mDefaultScale;
                    mMinZoomScaleFixed = true;
                }
            } else {
                mMinZoomScale = DEFAULT_MIN_ZOOM_SCALE;
                mMinZoomScaleFixed = false;
            }
        } else {
            mMinZoomScale = restoreState.mMinScale;
            mMinZoomScaleFixed = true;
        }
        if (restoreState.mMaxScale == 0) {
            mMaxZoomScale = DEFAULT_MAX_ZOOM_SCALE;
        } else {
            mMaxZoomScale = restoreState.mMaxScale;
        }
    }

    /*
     * Request a dropdown menu for a listbox with single selection or a single
     * <select> element.
     *
     * @param array Labels for the listbox.
     * @param enabledArray  State for each element in the list.  See static
     *      integers in Container class.
     * @param selection Which position is initally selected.
     */
    void requestListBox(String[] array, int[] enabledArray, int selection) {
        mPrivateHandler.post(
                new InvokeListBox(array, enabledArray, selection));
    }

    // called by JNI
    private void sendMoveFocus(int frame, int node) {
        mWebViewCore.sendMessage(EventHub.SET_MOVE_FOCUS,
                new WebViewCore.CursorData(frame, node, 0, 0));
    }

    // called by JNI
    private void sendMoveMouse(int frame, int node, int x, int y) {
        mWebViewCore.sendMessage(EventHub.SET_MOVE_MOUSE,
                new WebViewCore.CursorData(frame, node, x, y));
    }

    /*
     * Send a mouse move event to the webcore thread.
     *
     * @param removeFocus Pass true if the "mouse" cursor is now over a node
     *                    which wants key events, but it is not the focus. This
     *                    will make the visual appear as though nothing is in
     *                    focus.  Remove the WebTextView, if present, and stop
     *                    drawing the blinking caret.
     * called by JNI
     */
    private void sendMoveMouseIfLatest(boolean removeFocus) {
        if (removeFocus) {
            clearTextEntry(true);
        }
        mWebViewCore.sendMessage(EventHub.SET_MOVE_MOUSE_IF_LATEST,
                cursorData());
    }

    // called by JNI
    private void sendMotionUp(int touchGeneration,
            int frame, int node, int x, int y) {
        WebViewCore.TouchUpData touchUpData = new WebViewCore.TouchUpData();
        touchUpData.mMoveGeneration = touchGeneration;
        touchUpData.mFrame = frame;
        touchUpData.mNode = node;
        touchUpData.mX = x;
        touchUpData.mY = y;
        mWebViewCore.sendMessage(EventHub.TOUCH_UP, touchUpData);
    }


    private int getScaledMaxXScroll() {
        int width;
        if (mHeightCanMeasure == false) {
            width = getViewWidth() / 4;
        } else {
            Rect visRect = new Rect();
            calcOurVisibleRect(visRect);
            width = visRect.width() / 2;
        }
        // FIXME the divisor should be retrieved from somewhere
        return viewToContentX(width);
    }

    private int getScaledMaxYScroll() {
        int height;
        if (mHeightCanMeasure == false) {
            height = getViewHeight() / 4;
        } else {
            Rect visRect = new Rect();
            calcOurVisibleRect(visRect);
            height = visRect.height() / 2;
        }
        // FIXME the divisor should be retrieved from somewhere
        // the closest thing today is hard-coded into ScrollView.java
        // (from ScrollView.java, line 363)   int maxJump = height/2;
        return Math.round(height * mInvActualScale);
    }

    /**
     * Called by JNI to invalidate view
     */
    private void viewInvalidate() {
        invalidate();
    }

    /**
     * Pass the key to the plugin.  This assumes that nativeFocusIsPlugin()
     * returned true.
     */
    private void letPluginHandleNavKey(int keyCode, long time, boolean down) {
        int keyEventAction;
        int eventHubAction;
        if (down) {
            keyEventAction = KeyEvent.ACTION_DOWN;
            eventHubAction = EventHub.KEY_DOWN;
            playSoundEffect(keyCodeToSoundsEffect(keyCode));
        } else {
            keyEventAction = KeyEvent.ACTION_UP;
            eventHubAction = EventHub.KEY_UP;
        }
        KeyEvent event = new KeyEvent(time, time, keyEventAction, keyCode,
                1, (mShiftIsPressed ? KeyEvent.META_SHIFT_ON : 0)
                | (false ? KeyEvent.META_ALT_ON : 0) // FIXME
                | (false ? KeyEvent.META_SYM_ON : 0) // FIXME
                , 0, 0, 0);
        mWebViewCore.sendMessage(eventHubAction, event);
    }

    // return true if the key was handled
    private boolean navHandledKey(int keyCode, int count, boolean noScroll,
            long time) {
        if (mNativeClass == 0) {
            return false;
        }
        mLastCursorTime = time;
        mLastCursorBounds = nativeGetCursorRingBounds();
        boolean keyHandled
                = nativeMoveCursor(keyCode, count, noScroll) == false;
        if (DebugFlags.WEB_VIEW) {
            Log.v(LOGTAG, "navHandledKey mLastCursorBounds=" + mLastCursorBounds
                    + " mLastCursorTime=" + mLastCursorTime
                    + " handled=" + keyHandled);
        }
        if (keyHandled == false || mHeightCanMeasure == false) {
            return keyHandled;
        }
        Rect contentCursorRingBounds = nativeGetCursorRingBounds();
        if (contentCursorRingBounds.isEmpty()) return keyHandled;
        Rect viewCursorRingBounds = contentToViewRect(contentCursorRingBounds);
        Rect visRect = new Rect();
        calcOurVisibleRect(visRect);
        Rect outset = new Rect(visRect);
        int maxXScroll = visRect.width() / 2;
        int maxYScroll = visRect.height() / 2;
        outset.inset(-maxXScroll, -maxYScroll);
        if (Rect.intersects(outset, viewCursorRingBounds) == false) {
            return keyHandled;
        }
        // FIXME: Necessary because ScrollView/ListView do not scroll left/right
        int maxH = Math.min(viewCursorRingBounds.right - visRect.right,
                maxXScroll);
        if (maxH > 0) {
            pinScrollBy(maxH, 0, true, 0);
        } else {
            maxH = Math.max(viewCursorRingBounds.left - visRect.left,
                    -maxXScroll);
            if (maxH < 0) {
                pinScrollBy(maxH, 0, true, 0);
            }
        }
        if (mLastCursorBounds.isEmpty()) return keyHandled;
        if (mLastCursorBounds.equals(contentCursorRingBounds)) {
            return keyHandled;
        }
        if (DebugFlags.WEB_VIEW) {
            Log.v(LOGTAG, "navHandledKey contentCursorRingBounds="
                    + contentCursorRingBounds);
        }
        requestRectangleOnScreen(viewCursorRingBounds);
        mUserScroll = true;
        return keyHandled;
    }

    /**
     * Set the background color. It's white by default. Pass
     * zero to make the view transparent.
     * @param color   the ARGB color described by Color.java
     */
    public void setBackgroundColor(int color) {
        mBackgroundColor = color;
        mWebViewCore.sendMessage(EventHub.SET_BACKGROUND_COLOR, color);
    }

    public void debugDump() {
        nativeDebugDump();
        mWebViewCore.sendMessage(EventHub.DUMP_NAVTREE);
    }

    /**
     * Draw the HTML page into the specified canvas. This call ignores any
     * view-specific zoom, scroll offset, or other changes. It does not draw
     * any view-specific chrome, such as progress or URL bars.
     *
     * @hide only needs to be accessible to Browser and testing
     */
    public void drawPage(Canvas canvas) {
        mWebViewCore.drawContentPicture(canvas, 0, false, false);
    }

    /**
     * Set the time to wait between passing touches to WebCore. See also the
     * TOUCH_SENT_INTERVAL member for further discussion.
     *
     * @hide This is only used by the DRT test application.
     */
    public void setTouchInterval(int interval) {
        mCurrentTouchInterval = interval;
    }

    /**
     *  Update our cache with updatedText.
     *  @param updatedText  The new text to put in our cache.
     */
    /* package */ void updateCachedTextfield(String updatedText) {
        // Also place our generation number so that when we look at the cache
        // we recognize that it is up to date.
        nativeUpdateCachedTextfield(updatedText, mTextGeneration);
    }

    /* package */ ViewManager getViewManager() {
        return mViewManager;
    }

    private native int nativeCacheHitFramePointer();
    private native Rect nativeCacheHitNodeBounds();
    private native int nativeCacheHitNodePointer();
    /* package */ native void nativeClearCursor();
    private native void     nativeCreate(int ptr);
    private native int      nativeCursorFramePointer();
    private native Rect     nativeCursorNodeBounds();
    private native int nativeCursorNodePointer();
    /* package */ native boolean nativeCursorMatchesFocus();
    private native boolean  nativeCursorIntersects(Rect visibleRect);
    private native boolean  nativeCursorIsAnchor();
    private native boolean  nativeCursorIsTextInput();
    private native Point    nativeCursorPosition();
    private native String   nativeCursorText();
    /**
     * Returns true if the native cursor node says it wants to handle key events
     * (ala plugins). This can only be called if mNativeClass is non-zero!
     */
    private native boolean  nativeCursorWantsKeyEvents();
    private native void     nativeDebugDump();
    private native void     nativeDestroy();
    private native boolean  nativeEvaluateLayersAnimations();
    private native void     nativeExtendSelection(int x, int y);
    private native void     nativeDrawExtras(Canvas canvas, int extra);
    private native void     nativeDumpDisplayTree(String urlOrNull);
    private native int      nativeFindAll(String findLower, String findUpper);
    private native void     nativeFindNext(boolean forward);
    /* package */ native int      nativeFocusCandidateFramePointer();
    /* package */ native boolean  nativeFocusCandidateHasNextTextfield();
    /* package */ native boolean  nativeFocusCandidateIsPassword();
    private native boolean  nativeFocusCandidateIsRtlText();
    private native boolean  nativeFocusCandidateIsTextInput();
    /* package */ native int      nativeFocusCandidateMaxLength();
    /* package */ native String   nativeFocusCandidateName();
    private native Rect     nativeFocusCandidateNodeBounds();
    /**
     * @return A Rect with left, top, right, bottom set to the corresponding
     * padding values in the focus candidate, if it is a textfield/textarea with
     * a style.  Otherwise return null.  This is not actually a rectangle; Rect
     * is being used to pass four integers.
     */
    private native Rect     nativeFocusCandidatePaddingRect();
    /* package */ native int      nativeFocusCandidatePointer();
    private native String   nativeFocusCandidateText();
    private native int      nativeFocusCandidateTextSize();
    /**
     * Returns an integer corresponding to WebView.cpp::type.
     * See WebTextView.setType()
     */
    private native int      nativeFocusCandidateType();
    private native boolean  nativeFocusIsPlugin();
    private native Rect     nativeFocusNodeBounds();
    /* package */ native int nativeFocusNodePointer();
    private native Rect     nativeGetCursorRingBounds();
    private native String   nativeGetSelection();
    private native boolean  nativeHasCursorNode();
    private native boolean  nativeHasFocusNode();
    private native void     nativeHideCursor();
    private native boolean  nativeHitSelection(int x, int y);
    private native String   nativeImageURI(int x, int y);
    private native void     nativeInstrumentReport();
    /* package */ native boolean nativeMoveCursorToNextTextInput();
    // return true if the page has been scrolled
    private native boolean  nativeMotionUp(int x, int y, int slop);
    // returns false if it handled the key
    private native boolean  nativeMoveCursor(int keyCode, int count,
            boolean noScroll);
    private native int      nativeMoveGeneration();
    private native void     nativeMoveSelection(int x, int y);
    private native boolean  nativePointInNavCache(int x, int y, int slop);
    // Like many other of our native methods, you must make sure that
    // mNativeClass is not null before calling this method.
    private native void     nativeRecordButtons(boolean focused,
            boolean pressed, boolean invalidate);
    private native void     nativeResetSelection();
    private native void     nativeSelectAll();
    private native void     nativeSelectBestAt(Rect rect);
    private native int      nativeSelectionX();
    private native int      nativeSelectionY();
    private native int      nativeFindIndex();
    private native void     nativeSetExtendSelection();
    private native void     nativeSetFindIsEmpty();
    private native void     nativeSetFindIsUp(boolean isUp);
    private native void     nativeSetFollowedLink(boolean followed);
    private native void     nativeSetHeightCanMeasure(boolean measure);
    private native void     nativeSetRootLayer(int layer);
    private native void     nativeSetSelectionPointer(boolean set,
            float scale, int x, int y);
    private native boolean  nativeStartSelection(int x, int y);
    private native void     nativeSetSelectionRegion(boolean set);
    private native Rect     nativeSubtractLayers(Rect content);
    private native int      nativeTextGeneration();
    // Never call this version except by updateCachedTextfield(String) -
    // we always want to pass in our generation number.
    private native void     nativeUpdateCachedTextfield(String updatedText,
            int generation);
    private native boolean  nativeWordSelection(int x, int y);
    // return NO_LEFTEDGE means failure.
    private static final int NO_LEFTEDGE = -1;
    private native int      nativeGetBlockLeftEdge(int x, int y, float scale);
}<|MERGE_RESOLUTION|>--- conflicted
+++ resolved
@@ -3531,13 +3531,9 @@
         if (AUTO_REDRAW_HACK && mAutoRedraw) {
             invalidate();
         }
-<<<<<<< HEAD
         if (inEditingMode()) {
             mWebTextView.onDrawSubstitute();
         }
-=======
-        if (inEditingMode()) mWebTextView.onDrawSubstitute();
->>>>>>> ae9f8e4a
         mWebViewCore.signalRepaintDone();
     }
 
@@ -5225,13 +5221,16 @@
                         ted.mY = contentY;
                         ted.mMetaState = ev.getMetaState();
                         ted.mReprocess = mDeferTouchProcess;
-                        mWebViewCore.sendMessage(EventHub.TOUCH_EVENT, ted);
                         if (mDeferTouchProcess) {
                             // still needs to set them for compute deltaX/Y
                             mLastTouchX = x;
                             mLastTouchY = y;
+                            ted.mViewX = x;
+                            ted.mViewY = y;
+                            mWebViewCore.sendMessage(EventHub.TOUCH_EVENT, ted);
                             break;
                         }
+                        mWebViewCore.sendMessage(EventHub.TOUCH_EVENT, ted);
                         if (!inFullScreenMode()) {
                             mPrivateHandler.sendMessageDelayed(mPrivateHandler
                                     .obtainMessage(PREVENT_DEFAULT_TIMEOUT,
@@ -5257,17 +5256,20 @@
                 // pass the touch events from UI thread to WebCore thread
                 if (shouldForwardTouchEvent() && mConfirmMove && (firstMove
                         || eventTime - mLastSentTouchTime > mCurrentTouchInterval)) {
+                    mLastSentTouchTime = eventTime;
                     TouchEventData ted = new TouchEventData();
                     ted.mAction = action;
                     ted.mX = contentX;
                     ted.mY = contentY;
                     ted.mMetaState = ev.getMetaState();
                     ted.mReprocess = mDeferTouchProcess;
-                    mWebViewCore.sendMessage(EventHub.TOUCH_EVENT, ted);
-                    mLastSentTouchTime = eventTime;
                     if (mDeferTouchProcess) {
+                        ted.mViewX = x;
+                        ted.mViewY = y;
+                        mWebViewCore.sendMessage(EventHub.TOUCH_EVENT, ted);
                         break;
                     }
+                    mWebViewCore.sendMessage(EventHub.TOUCH_EVENT, ted);
                     if (firstMove && !inFullScreenMode()) {
                         mPrivateHandler.sendMessageDelayed(mPrivateHandler
                                 .obtainMessage(PREVENT_DEFAULT_TIMEOUT,
@@ -5431,6 +5433,10 @@
                     ted.mY = contentY;
                     ted.mMetaState = ev.getMetaState();
                     ted.mReprocess = mDeferTouchProcess;
+                    if (mDeferTouchProcess) {
+                        ted.mViewX = x;
+                        ted.mViewY = y;
+                    }
                     mWebViewCore.sendMessage(EventHub.TOUCH_EVENT, ted);
                 }
                 mLastTouchUpTime = eventTime;
@@ -5445,6 +5451,10 @@
                             ted.mY = contentY;
                             ted.mMetaState = ev.getMetaState();
                             ted.mReprocess = mDeferTouchProcess;
+                            if (mDeferTouchProcess) {
+                                ted.mViewX = x;
+                                ted.mViewY = y;
+                            }
                             mWebViewCore.sendMessage(EventHub.TOUCH_EVENT, ted);
                         } else if (mPreventDefault != PREVENT_DEFAULT_YES){
                             doDoubleTap();
@@ -6808,6 +6818,10 @@
                         // simplicity for now, we don't set it.
                         ted.mMetaState = 0;
                         ted.mReprocess = mDeferTouchProcess;
+                        if (mDeferTouchProcess) {
+                            ted.mViewX = mLastTouchX;
+                            ted.mViewY = mLastTouchY;
+                        }
                         mWebViewCore.sendMessage(EventHub.TOUCH_EVENT, ted);
                     } else if (mPreventDefault != PREVENT_DEFAULT_YES) {
                         mTouchMode = TOUCH_DONE_MODE;
@@ -7105,31 +7119,27 @@
                         TouchEventData ted = (TouchEventData) msg.obj;
                         switch (ted.mAction) {
                             case MotionEvent.ACTION_DOWN:
-                                mLastDeferTouchX = contentToViewX(ted.mX)
-                                        - mScrollX;
-                                mLastDeferTouchY = contentToViewY(ted.mY)
-                                        - mScrollY;
+                                mLastDeferTouchX = ted.mViewX;
+                                mLastDeferTouchY = ted.mViewY;
                                 mDeferTouchMode = TOUCH_INIT_MODE;
                                 break;
                             case MotionEvent.ACTION_MOVE: {
                                 // no snapping in defer process
-                                int x = contentToViewX(ted.mX) - mScrollX;
-                                int y = contentToViewY(ted.mY) - mScrollY;
                                 if (mDeferTouchMode != TOUCH_DRAG_MODE) {
                                     mDeferTouchMode = TOUCH_DRAG_MODE;
-                                    mLastDeferTouchX = x;
-                                    mLastDeferTouchY = y;
+                                    mLastDeferTouchX = ted.mViewX;
+                                    mLastDeferTouchY = ted.mViewY;
                                     startDrag();
                                 }
                                 int deltaX = pinLocX((int) (mScrollX
-                                        + mLastDeferTouchX - x))
+                                        + mLastDeferTouchX - ted.mViewX))
                                         - mScrollX;
                                 int deltaY = pinLocY((int) (mScrollY
-                                        + mLastDeferTouchY - y))
+                                        + mLastDeferTouchY - ted.mViewY))
                                         - mScrollY;
                                 doDrag(deltaX, deltaY);
-                                if (deltaX != 0) mLastDeferTouchX = x;
-                                if (deltaY != 0) mLastDeferTouchY = y;
+                                if (deltaX != 0) mLastDeferTouchX = ted.mViewX;
+                                if (deltaY != 0) mLastDeferTouchY = ted.mViewY;
                                 break;
                             }
                             case MotionEvent.ACTION_UP:
@@ -7147,8 +7157,8 @@
                                 break;
                             case WebViewCore.ACTION_DOUBLETAP:
                                 // doDoubleTap() needs mLastTouchX/Y as anchor
-                                mLastTouchX = contentToViewX(ted.mX) - mScrollX;
-                                mLastTouchY = contentToViewY(ted.mY) - mScrollY;
+                                mLastTouchX = ted.mViewX;
+                                mLastTouchY = ted.mViewY;
                                 doDoubleTap();
                                 mDeferTouchMode = TOUCH_DONE_MODE;
                                 break;
