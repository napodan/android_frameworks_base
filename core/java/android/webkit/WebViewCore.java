--- conflicted
+++ resolved
@@ -730,6 +730,8 @@
         int mY;
         int mMetaState;
         boolean mReprocess;
+        float mViewX;
+        float mViewY;
     }
 
     static class GeolocationPermissionsData {
@@ -889,12 +891,9 @@
         static final int ADD_PACKAGE_NAME = 185;
         static final int REMOVE_PACKAGE_NAME = 186;
 
-<<<<<<< HEAD
-=======
         static final int GET_TOUCH_HIGHLIGHT_RECTS = 187;
         static final int REMOVE_TOUCH_HIGHLIGHT_RECTS = 188;
 
->>>>>>> 178db412
         // accessibility support
         static final int MODIFY_SELECTION = 190;
 
