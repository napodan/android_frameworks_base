/*
 * Copyright (C) 2007 The Android Open Source Project
 *
 * Licensed under the Apache License, Version 2.0 (the "License");
 * you may not use this file except in compliance with the License.
 * You may obtain a copy of the License at
 *
 *      http://www.apache.org/licenses/LICENSE-2.0
 *
 * Unless required by applicable law or agreed to in writing, software
 * distributed under the License is distributed on an "AS IS" BASIS,
 * WITHOUT WARRANTIES OR CONDITIONS OF ANY KIND, either express or implied.
 * See the License for the specific language governing permissions and
 * limitations under the License.
 */

package android.webkit;

import com.android.internal.widget.EditableInputConnection;

import android.content.Context;
import android.graphics.Canvas;
import android.graphics.Color;
import android.graphics.ColorFilter;
import android.graphics.Paint;
import android.graphics.PixelFormat;
import android.graphics.Rect;
import android.graphics.drawable.Drawable;
import android.text.Editable;
import android.text.InputFilter;
import android.text.Layout;
import android.text.Selection;
import android.text.Spannable;
import android.text.TextPaint;
import android.text.TextUtils;
import android.text.method.MovementMethod;
import android.text.method.Touch;
import android.util.Log;
import android.view.Gravity;
import android.view.KeyCharacterMap;
import android.view.KeyEvent;
import android.view.MotionEvent;
import android.view.View;
import android.view.ViewConfiguration;
import android.view.ViewGroup;
import android.view.inputmethod.EditorInfo;
import android.view.inputmethod.InputMethodManager;
import android.view.inputmethod.InputConnection;
import android.widget.AbsoluteLayout.LayoutParams;
import android.widget.ArrayAdapter;
import android.widget.AutoCompleteTextView;
import android.widget.TextView;

import java.util.ArrayList;

/**
 * WebTextView is a specialized version of EditText used by WebView
 * to overlay html textfields (and textareas) to use our standard
 * text editing.
 */
/* package */ class WebTextView extends AutoCompleteTextView {

    static final String LOGTAG = "webtextview";

    private WebView         mWebView;
    private boolean         mSingle;
    private int             mWidthSpec;
    private int             mHeightSpec;
    private int             mNodePointer;
    // FIXME: This is a hack for blocking unmatched key ups, in particular
    // on the enter key.  The method for blocking unmatched key ups prevents
    // the shift key from working properly.
    private boolean         mGotEnterDown;
    private int             mMaxLength;
    // Keep track of the text before the change so we know whether we actually
    // need to send down the DOM events.
    private String          mPreChange;
    private Drawable        mBackground;
    // Variables for keeping track of the touch down, to send to the WebView
    // when a drag starts
    private float           mDragStartX;
    private float           mDragStartY;
    private long            mDragStartTime;
    private boolean         mDragSent;
    // True if the most recent drag event has caused either the TextView to
    // scroll or the web page to scroll.  Gets reset after a touch down.
    private boolean         mScrolled;
    // Whether or not a selection change was generated from webkit.  If it was,
    // we do not need to pass the selection back to webkit.
    private boolean         mFromWebKit;
    // Whether or not a selection change was generated from the WebTextView
    // gaining focus.  If it is, we do not want to pass it to webkit.  This
    // selection comes from the MovementMethod, but we behave differently.  If
    // WebTextView gained focus from a touch, webkit will determine the
    // selection.
    private boolean         mFromFocusChange;
    // Whether or not a selection change was generated from setInputType.  We
    // do not want to pass this change to webkit.
    private boolean         mFromSetInputType;
    private boolean         mGotTouchDown;
    // Keep track of whether a long press has happened.  Only meaningful after
    // an ACTION_DOWN MotionEvent
    private boolean         mHasPerformedLongClick;
    private boolean         mInSetTextAndKeepSelection;
    // Array to store the final character added in onTextChanged, so that its
    // KeyEvents may be determined.
    private char[]          mCharacter = new char[1];
    // This is used to reset the length filter when on a textfield
    // with no max length.
    // FIXME: This can be replaced with TextView.NO_FILTERS if that
    // is made public/protected.
    private static final InputFilter[] NO_FILTERS = new InputFilter[0];

    /**
     * Create a new WebTextView.
     * @param   context The Context for this WebTextView.
     * @param   webView The WebView that created this.
     */
    /* package */ WebTextView(Context context, WebView webView) {
        super(context, null, com.android.internal.R.attr.webTextViewStyle);
        mWebView = webView;
        mMaxLength = -1;
    }

    @Override
    public boolean dispatchKeyEvent(KeyEvent event) {
        if (event.isSystem()) {
            return super.dispatchKeyEvent(event);
        }
        // Treat ACTION_DOWN and ACTION MULTIPLE the same
        boolean down = event.getAction() != KeyEvent.ACTION_UP;
        int keyCode = event.getKeyCode();

        boolean isArrowKey = false;
        switch(keyCode) {
            case KeyEvent.KEYCODE_DPAD_LEFT:
            case KeyEvent.KEYCODE_DPAD_RIGHT:
            case KeyEvent.KEYCODE_DPAD_UP:
            case KeyEvent.KEYCODE_DPAD_DOWN:
                if (!mWebView.nativeCursorMatchesFocus()) {
                    return down ? mWebView.onKeyDown(keyCode, event) : mWebView
                            .onKeyUp(keyCode, event);

                }
                isArrowKey = true;
                break;
        }

        if (KeyEvent.KEYCODE_TAB == keyCode) {
            if (down) {
                onEditorAction(EditorInfo.IME_ACTION_NEXT);
            }
            return true;
        }
        Spannable text = (Spannable) getText();
        int oldLength = text.length();
        // Normally the delete key's dom events are sent via onTextChanged.
        // However, if the length is zero, the text did not change, so we
        // go ahead and pass the key down immediately.
        if (KeyEvent.KEYCODE_DEL == keyCode && 0 == oldLength) {
            sendDomEvent(event);
            return true;
        }

        if ((mSingle && KeyEvent.KEYCODE_ENTER == keyCode)) {
            if (isPopupShowing()) {
                return super.dispatchKeyEvent(event);
            }
            if (!down) {
                // Hide the keyboard, since the user has just submitted this
                // form.  The submission happens thanks to the two calls
                // to sendDomEvent.
                InputMethodManager.getInstance(mContext)
                        .hideSoftInputFromWindow(getWindowToken(), 0);
                sendDomEvent(new KeyEvent(KeyEvent.ACTION_DOWN, keyCode));
                sendDomEvent(event);
            }
            return super.dispatchKeyEvent(event);
        } else if (KeyEvent.KEYCODE_DPAD_CENTER == keyCode) {
            // Note that this handles center key and trackball.
            if (isPopupShowing()) {
                return super.dispatchKeyEvent(event);
            }
            if (!mWebView.nativeCursorMatchesFocus()) {
                return down ? mWebView.onKeyDown(keyCode, event) : mWebView
                        .onKeyUp(keyCode, event);
            }
            // Center key should be passed to a potential onClick
            if (!down) {
                mWebView.centerKeyPressOnTextField();
            }
            // Pass to super to handle longpress.
            return super.dispatchKeyEvent(event);
        }

        // Ensure there is a layout so arrow keys are handled properly.
        if (getLayout() == null) {
            measure(mWidthSpec, mHeightSpec);
        }
        int oldStart = Selection.getSelectionStart(text);
        int oldEnd = Selection.getSelectionEnd(text);

        boolean maxedOut = mMaxLength != -1 && oldLength == mMaxLength;
        // If we are at max length, and there is a selection rather than a
        // cursor, we need to store the text to compare later, since the key
        // may have changed the string.
        String oldText;
        if (maxedOut && oldEnd != oldStart) {
            oldText = text.toString();
        } else {
            oldText = "";
        }
        if (super.dispatchKeyEvent(event)) {
            // If the WebTextView handled the key it was either an alphanumeric
            // key, a delete, or a movement within the text. All of those are
            // ok to pass to javascript.

            // UNLESS there is a max length determined by the html.  In that
            // case, if the string was already at the max length, an
            // alphanumeric key will be erased by the LengthFilter,
            // so do not pass down to javascript, and instead
            // return true.  If it is an arrow key or a delete key, we can go
            // ahead and pass it down.
            if (KeyEvent.KEYCODE_ENTER == keyCode) {
                // For multi-line text boxes, newlines will
                // trigger onTextChanged for key down (which will send both
                // key up and key down) but not key up.
                mGotEnterDown = true;
            }
            if (maxedOut && !isArrowKey && keyCode != KeyEvent.KEYCODE_DEL) {
                if (oldEnd == oldStart) {
                    // Return true so the key gets dropped.
                    return true;
                } else if (!oldText.equals(getText().toString())) {
                    // FIXME: This makes the text work properly, but it
                    // does not pass down the key event, so it may not
                    // work for a textfield that has the type of
                    // behavior of GoogleSuggest.  That said, it is
                    // unlikely that a site would combine the two in
                    // one textfield.
                    Spannable span = (Spannable) getText();
                    int newStart = Selection.getSelectionStart(span);
                    int newEnd = Selection.getSelectionEnd(span);
                    mWebView.replaceTextfieldText(0, oldLength, span.toString(),
                            newStart, newEnd);
                    return true;
                }
            }
            /* FIXME:
             * In theory, we would like to send the events for the arrow keys.
             * However, the TextView can arbitrarily change the selection (i.e.
             * long press followed by using the trackball).  Therefore, we keep
             * in sync with the TextView via onSelectionChanged.  If we also
             * send the DOM event, we lose the correct selection.
            if (isArrowKey) {
                // Arrow key does not change the text, but we still want to send
                // the DOM events.
                sendDomEvent(event);
            }
             */
            return true;
        }
        // Ignore the key up event for newlines. This prevents
        // multiple newlines in the native textarea.
        if (mGotEnterDown && !down) {
            return true;
        }
        // if it is a navigation key, pass it to WebView
        if (isArrowKey) {
            // WebView check the trackballtime in onKeyDown to avoid calling
            // native from both trackball and key handling. As this is called
            // from WebTextView, we always want WebView to check with native.
            // Reset trackballtime to ensure it.
            mWebView.resetTrackballTime();
            return down ? mWebView.onKeyDown(keyCode, event) : mWebView
                    .onKeyUp(keyCode, event);
        }
        return false;
    }

    /**
     *  Determine whether this WebTextView currently represents the node
     *  represented by ptr.
     *  @param  ptr Pointer to a node to compare to.
     *  @return boolean Whether this WebTextView already represents the node
     *          pointed to by ptr.
     */
    /* package */ boolean isSameTextField(int ptr) {
        return ptr == mNodePointer;
    }

    /**
     * Ensure that the underlying textfield is lined up with the WebTextView.
     */
    private void lineUpScroll() {
        Layout layout = getLayout();
        if (mWebView != null && layout != null) {
            float maxScrollX = Touch.getMaxScrollX(this, layout, mScrollY);
            if (DebugFlags.WEB_TEXT_VIEW) {
                Log.v(LOGTAG, "onTouchEvent x=" + mScrollX + " y="
                        + mScrollY + " maxX=" + maxScrollX);
            }
            mWebView.scrollFocusedTextInput(maxScrollX > 0 ?
                    mScrollX / maxScrollX : 0, mScrollY);
        }
    }

    @Override public InputConnection onCreateInputConnection(
            EditorInfo outAttrs) {
        InputConnection connection = super.onCreateInputConnection(outAttrs);
        if (mWebView != null) {
            // Use the name of the textfield + the url.  Use backslash as an
            // arbitrary separator.
            outAttrs.fieldName = mWebView.nativeFocusCandidateName() + "\\"
                    + mWebView.getUrl();
        }
        return connection;
    }

    /**
     * In general, TextView makes a call to InputMethodManager.updateSelection
     * in onDraw.  However, in the general case of WebTextView, we do not draw.
     * This method is called by WebView.onDraw to take care of the part that
     * needs to be called.
     */
    /* package */ void onDrawSubstitute() {
        if (!willNotDraw()) {
            // If the WebTextView is set to draw, such as in the case of a
            // password, onDraw calls updateSelection(), so this code path is
            // unnecessary.
            return;
        }
        // This code is copied from TextView.onDraw().  That code does not get
        // executed, however, because the WebTextView does not draw, allowing
        // webkit's drawing to show through.
        InputMethodManager imm = InputMethodManager.peekInstance();
        if (imm != null && imm.isActive(this)) {
            Spannable sp = (Spannable) getText();
            int selStart = Selection.getSelectionStart(sp);
            int selEnd = Selection.getSelectionEnd(sp);
            int candStart = EditableInputConnection.getComposingSpanStart(sp);
            int candEnd = EditableInputConnection.getComposingSpanEnd(sp);
            imm.updateSelection(this, selStart, selEnd, candStart, candEnd);
        }
    }

    @Override
    protected void onDraw(Canvas canvas) {
        // onDraw should only be called for password fields.  If WebTextView is
        // still drawing, but is no longer corresponding to a password field,
        // remove it.
        if (mWebView == null || !mWebView.nativeFocusCandidateIsPassword()
                || !isSameTextField(mWebView.nativeFocusCandidatePointer())) {
            // Although calling remove() would seem to make more sense here,
            // changing it to not be a password field will make it not draw.
            // Other code will make sure that it is removed completely, but this
            // way the user will not see it.
            setInPassword(false);
        } else {
            super.onDraw(canvas);
        }
    }

    public void onDrawSubstitute() {
      updateCursorControllerPositions();
    }

    @Override
    public void onEditorAction(int actionCode) {
        switch (actionCode) {
        case EditorInfo.IME_ACTION_NEXT:
            if (mWebView.nativeMoveCursorToNextTextInput()) {
                // Since the cursor will no longer be in the same place as the
                // focus, set the focus controller back to inactive
                mWebView.setFocusControllerInactive();
                // Preemptively rebuild the WebTextView, so that the action will
                // be set properly.
                mWebView.rebuildWebTextView();
                setDefaultSelection();
                mWebView.invalidate();
            }
            break;
        case EditorInfo.IME_ACTION_DONE:
            super.onEditorAction(actionCode);
            break;
        case EditorInfo.IME_ACTION_GO:
        case EditorInfo.IME_ACTION_SEARCH:
            // Send an enter and hide the soft keyboard
            InputMethodManager.getInstance(mContext)
                    .hideSoftInputFromWindow(getWindowToken(), 0);
            sendDomEvent(new KeyEvent(KeyEvent.ACTION_DOWN,
                    KeyEvent.KEYCODE_ENTER));
            sendDomEvent(new KeyEvent(KeyEvent.ACTION_UP,
                    KeyEvent.KEYCODE_ENTER));

        default:
            break;
        }
    }

    @Override
    protected void onFocusChanged(boolean focused, int direction,
            Rect previouslyFocusedRect) {
        mFromFocusChange = true;
        super.onFocusChanged(focused, direction, previouslyFocusedRect);
        mFromFocusChange = false;
    }

    @Override
    protected void onScrollChanged(int l, int t, int oldl, int oldt) {
        super.onScrollChanged(l, t, oldl, oldt);
        lineUpScroll();
    }

    @Override
    protected void onSelectionChanged(int selStart, int selEnd) {
<<<<<<< HEAD
        if (mInSetTextAndKeepSelection) return;
        // This code is copied from TextView.onDraw().  That code does not get
        // executed, however, because the WebTextView does not draw, allowing
        // webkit's drawing to show through.
        InputMethodManager imm = InputMethodManager.peekInstance();
        if (imm != null && imm.isActive(this)) {
            Spannable sp = (Spannable) getText();
            int candStart = EditableInputConnection.getComposingSpanStart(sp);
            int candEnd = EditableInputConnection.getComposingSpanEnd(sp);
            imm.updateSelection(this, selStart, selEnd, candStart, candEnd);
        }
=======
>>>>>>> dfbb1f42
        if (!mFromWebKit && !mFromFocusChange && !mFromSetInputType
                && mWebView != null && !mInSetTextAndKeepSelection) {
            if (DebugFlags.WEB_TEXT_VIEW) {
                Log.v(LOGTAG, "onSelectionChanged selStart=" + selStart
                        + " selEnd=" + selEnd);
            }
            mWebView.setSelection(selStart, selEnd);
            lineUpScroll();
        }
    }

    @Override
    protected void onTextChanged(CharSequence s,int start,int before,int count){
        super.onTextChanged(s, start, before, count);
        String postChange = s.toString();
        // Prevent calls to setText from invoking onTextChanged (since this will
        // mean we are on a different textfield).  Also prevent the change when
        // going from a textfield with a string of text to one with a smaller
        // limit on text length from registering the onTextChanged event.
        if (mPreChange == null || mPreChange.equals(postChange) ||
                (mMaxLength > -1 && mPreChange.length() > mMaxLength &&
                mPreChange.substring(0, mMaxLength).equals(postChange))) {
            return;
        }
        mPreChange = postChange;
        if (0 == count) {
            if (before > 0) {
                // This was simply a delete or a cut, so just delete the
                // selection.
                mWebView.deleteSelection(start, start + before);
                // For this and all changes to the text, update our cache
                updateCachedTextfield();
            }
            // before should never be negative, so whether it was a cut
            // (handled above), or before is 0, in which case nothing has
            // changed, we should return.
            return;
        }
        // Find the last character being replaced.  If it can be represented by
        // events, we will pass them to native (after replacing the beginning
        // of the changed text), so we can see javascript events.
        // Otherwise, replace the text being changed (including the last
        // character) in the textfield.
        TextUtils.getChars(s, start + count - 1, start + count, mCharacter, 0);
        KeyCharacterMap kmap =
                KeyCharacterMap.load(KeyCharacterMap.BUILT_IN_KEYBOARD);
        KeyEvent[] events = kmap.getEvents(mCharacter);
        boolean cannotUseKeyEvents = null == events;
        int charactersFromKeyEvents = cannotUseKeyEvents ? 0 : 1;
        if (count > 1 || cannotUseKeyEvents) {
            String replace = s.subSequence(start,
                    start + count - charactersFromKeyEvents).toString();
            mWebView.replaceTextfieldText(start, start + before, replace,
                    start + count - charactersFromKeyEvents,
                    start + count - charactersFromKeyEvents);
        } else {
            // This corrects the selection which may have been affected by the
            // trackball or auto-correct.
            if (DebugFlags.WEB_TEXT_VIEW) {
                Log.v(LOGTAG, "onTextChanged start=" + start
                        + " start + before=" + (start + before));
            }
            if (!mInSetTextAndKeepSelection) {
                mWebView.setSelection(start, start + before);
            }
        }
        if (!cannotUseKeyEvents) {
            int length = events.length;
            for (int i = 0; i < length; i++) {
                // We never send modifier keys to native code so don't send them
                // here either.
                if (!KeyEvent.isModifierKey(events[i].getKeyCode())) {
                    sendDomEvent(events[i]);
                }
            }
        }
        updateCachedTextfield();
    }

    @Override
    public boolean onTouchEvent(MotionEvent event) {
        switch (event.getAction()) {
        case MotionEvent.ACTION_DOWN:
            super.onTouchEvent(event);
            // This event may be the start of a drag, so store it to pass to the
            // WebView if it is.
            mDragStartX = event.getX();
            mDragStartY = event.getY();
            mDragStartTime = event.getEventTime();
            mDragSent = false;
            mScrolled = false;
            mGotTouchDown = true;
            mHasPerformedLongClick = false;
            break;
        case MotionEvent.ACTION_MOVE:
            if (mHasPerformedLongClick) {
                mGotTouchDown = false;
                return false;
            }
            int slop = ViewConfiguration.get(mContext).getScaledTouchSlop();
            Spannable buffer = getText();
            int initialScrollX = Touch.getInitialScrollX(this, buffer);
            int initialScrollY = Touch.getInitialScrollY(this, buffer);
            super.onTouchEvent(event);
            int dx = Math.abs(mScrollX - initialScrollX);
            int dy = Math.abs(mScrollY - initialScrollY);
            // Use a smaller slop when checking to see if we've moved far enough
            // to scroll the text, because experimentally, slop has shown to be
            // to big for the case of a small textfield.
            int smallerSlop = slop/2;
            if (dx > smallerSlop || dy > smallerSlop) {
                // Scrolling is handled in onScrollChanged.
                mScrolled = true;
                cancelLongPress();
                return true;
            }
            if (Math.abs((int) event.getX() - mDragStartX) < slop
                    && Math.abs((int) event.getY() - mDragStartY) < slop) {
                // If the user has not scrolled further than slop, we should not
                // send the drag.  Instead, do nothing, and when the user lifts
                // their finger, we will change the selection.
                return true;
            }
            if (mWebView != null) {
                // Only want to set the initial state once.
                if (!mDragSent) {
                    mWebView.initiateTextFieldDrag(mDragStartX, mDragStartY,
                            mDragStartTime);
                    mDragSent = true;
                }
                boolean scrolled = mWebView.textFieldDrag(event);
                if (scrolled) {
                    mScrolled = true;
                    cancelLongPress();
                    return true;
                }
            }
            return false;
        case MotionEvent.ACTION_UP:
        case MotionEvent.ACTION_CANCEL:
            super.onTouchEvent(event);
            if (mHasPerformedLongClick) {
                mGotTouchDown = false;
                return false;
            }
            if (!mScrolled) {
                // If the page scrolled, or the TextView scrolled, we do not
                // want to change the selection
                cancelLongPress();
                if (mGotTouchDown && mWebView != null) {
                    mWebView.touchUpOnTextField(event);
                }
            }
            // Necessary for the WebView to reset its state
            if (mWebView != null && mDragSent) {
                mWebView.onTouchEvent(event);
            }
            mGotTouchDown = false;
            break;
        default:
            break;
        }
        return true;
    }

    @Override
    public boolean onTrackballEvent(MotionEvent event) {
        if (isPopupShowing()) {
            return super.onTrackballEvent(event);
        }
        if (event.getAction() != MotionEvent.ACTION_MOVE) {
            return false;
        }
        // If the Cursor is not on the text input, webview should handle the
        // trackball
        if (!mWebView.nativeCursorMatchesFocus()) {
            return mWebView.onTrackballEvent(event);
        }
        Spannable text = (Spannable) getText();
        MovementMethod move = getMovementMethod();
        if (move != null && getLayout() != null &&
            move.onTrackballEvent(this, text, event)) {
            // Selection is changed in onSelectionChanged
            return true;
        }
        return false;
    }

    @Override
    public boolean performLongClick() {
        mHasPerformedLongClick = true;
        return super.performLongClick();
    }

    /**
     * Remove this WebTextView from its host WebView, and return
     * focus to the host.
     */
    /* package */ void remove() {
        // hide the soft keyboard when the edit text is out of focus
        InputMethodManager.getInstance(mContext).hideSoftInputFromWindow(
                getWindowToken(), 0);
        mWebView.removeView(this);
        mWebView.requestFocus();
    }

    /* package */ void bringIntoView() {
        if (getLayout() != null) {
            bringPointIntoView(Selection.getSelectionEnd(getText()));
        }
    }

    /**
     *  Send the DOM events for the specified event.
     *  @param event    KeyEvent to be translated into a DOM event.
     */
    private void sendDomEvent(KeyEvent event) {
        mWebView.passToJavaScript(getText().toString(), event);
    }

    /**
     *  Always use this instead of setAdapter, as this has features specific to
     *  the WebTextView.
     */
    public void setAdapterCustom(AutoCompleteAdapter adapter) {
        if (adapter != null) {
            setInputType(getInputType()
                    | EditorInfo.TYPE_TEXT_FLAG_AUTO_COMPLETE);
            adapter.setTextView(this);
        }
        super.setAdapter(adapter);
    }

    /**
     *  This is a special version of ArrayAdapter which changes its text size
     *  to match the text size of its host TextView.
     */
    public static class AutoCompleteAdapter extends ArrayAdapter<String> {
        private TextView mTextView;

        public AutoCompleteAdapter(Context context, ArrayList<String> entries) {
            super(context, com.android.internal.R.layout
                    .search_dropdown_item_1line, entries);
        }

        /**
         * {@inheritDoc}
         */
        public View getView(int position, View convertView, ViewGroup parent) {
            TextView tv =
                    (TextView) super.getView(position, convertView, parent);
            if (tv != null && mTextView != null) {
                tv.setTextSize(mTextView.getTextSize());
            }
            return tv;
        }

        /**
         * Set the TextView so we can match its text size.
         */
        private void setTextView(TextView tv) {
            mTextView = tv;
        }
    }

    /**
     * Sets the selection when the user clicks on a textfield or textarea with
     * the trackball or center key, or starts typing into it without clicking on
     * it.
     */
    /* package */ void setDefaultSelection() {
        Spannable text = (Spannable) getText();
        int selection = mSingle ? text.length() : 0;
        if (Selection.getSelectionStart(text) == selection
                && Selection.getSelectionEnd(text) == selection) {
            // The selection of the UI copy is set correctly, but the
            // WebTextView still needs to inform the webkit thread to set the
            // selection.  Normally that is done in onSelectionChanged, but
            // onSelectionChanged will not be called because the UI copy is not
            // changing.  (This can happen when the WebTextView takes focus.
            // That onSelectionChanged was blocked because the selection set
            // when focusing is not necessarily the desirable selection for
            // WebTextView.)
            if (mWebView != null) {
                mWebView.setSelection(selection, selection);
            }
        } else {
            Selection.setSelection(text, selection, selection);
        }
    }

    /**
     * Determine whether to use the system-wide password disguising method,
     * or to use none.
     * @param   inPassword  True if the textfield is a password field.
     */
    /* package */ void setInPassword(boolean inPassword) {
        if (inPassword) {
            setInputType(EditorInfo.TYPE_CLASS_TEXT | EditorInfo.
                    TYPE_TEXT_VARIATION_PASSWORD);
            createBackground();
        }
        // For password fields, draw the WebTextView.  For others, just show
        // webkit's drawing.
        setWillNotDraw(!inPassword);
        setBackgroundDrawable(inPassword ? mBackground : null);
    }

    /**
     * Private class used for the background of a password textfield.
     */
    private static class OutlineDrawable extends Drawable {
        public void draw(Canvas canvas) {
            Rect bounds = getBounds();
            Paint paint = new Paint();
            paint.setAntiAlias(true);
            // Draw the background.
            paint.setColor(Color.WHITE);
            canvas.drawRect(bounds, paint);
            // Draw the outline.
            paint.setStyle(Paint.Style.STROKE);
            paint.setColor(Color.BLACK);
            canvas.drawRect(bounds, paint);
        }
        // Always want it to be opaque.
        public int getOpacity() {
            return PixelFormat.OPAQUE;
        }
        // These are needed because they are abstract in Drawable.
        public void setAlpha(int alpha) { }
        public void setColorFilter(ColorFilter cf) { }
    }

    /**
     * Create a background for the WebTextView and set up the paint for drawing
     * the text.  This way, we can see the password transformation of the
     * system, which (optionally) shows the actual text before changing to dots.
     * The background is necessary to hide the webkit-drawn text beneath.
     */
    private void createBackground() {
        if (mBackground != null) {
            return;
        }
        mBackground = new OutlineDrawable();

        setGravity(Gravity.CENTER_VERTICAL);
        // Turn on subpixel text, and turn off kerning, so it better matches
        // the text in webkit.
        TextPaint paint = getPaint();
        int flags = paint.getFlags() | Paint.SUBPIXEL_TEXT_FLAG |
                Paint.ANTI_ALIAS_FLAG & ~Paint.DEV_KERN_TEXT_FLAG;
        paint.setFlags(flags);
        // Set the text color to black, regardless of the theme.  This ensures
        // that other applications that use embedded WebViews will properly
        // display the text in password textfields.
        setTextColor(Color.BLACK);
    }

    @Override
    public void setInputType(int type) {
        mFromSetInputType = true;
        super.setInputType(type);
        mFromSetInputType = false;
    }

    private void setMaxLength(int maxLength) {
        mMaxLength = maxLength;
        if (-1 == maxLength) {
            setFilters(NO_FILTERS);
        } else {
            setFilters(new InputFilter[] {
                new InputFilter.LengthFilter(maxLength) });
        }
    }

    /**
     *  Set the pointer for this node so it can be determined which node this
     *  WebTextView represents.
     *  @param  ptr Integer representing the pointer to the node which this
     *          WebTextView represents.
     */
    /* package */ void setNodePointer(int ptr) {
        mNodePointer = ptr;
    }

    /**
     * Determine the position and size of WebTextView, and add it to the
     * WebView's view heirarchy.  All parameters are presumed to be in
     * view coordinates.  Also requests Focus and sets the cursor to not
     * request to be in view.
     * @param x         x-position of the textfield.
     * @param y         y-position of the textfield.
     * @param width     width of the textfield.
     * @param height    height of the textfield.
     */
    /* package */ void setRect(int x, int y, int width, int height) {
        LayoutParams lp = (LayoutParams) getLayoutParams();
        if (null == lp) {
            lp = new LayoutParams(width, height, x, y);
        } else {
            lp.x = x;
            lp.y = y;
            lp.width = width;
            lp.height = height;
        }
        if (getParent() == null) {
            mWebView.addView(this, lp);
        } else {
            setLayoutParams(lp);
        }
        // Set up a measure spec so a layout can always be recreated.
        mWidthSpec = MeasureSpec.makeMeasureSpec(width, MeasureSpec.EXACTLY);
        mHeightSpec = MeasureSpec.makeMeasureSpec(height, MeasureSpec.EXACTLY);
    }

    /**
     * Set the selection, and disable our onSelectionChanged action.
     */
    /* package */ void setSelectionFromWebKit(int start, int end) {
        if (start < 0 || end < 0) return;
        Spannable text = (Spannable) getText();
        int length = text.length();
        if (start > length || end > length) return;
        mFromWebKit = true;
        Selection.setSelection(text, start, end);
        mFromWebKit = false;
    }

    /**
     * Set the text to the new string, but use the old selection, making sure
     * to keep it within the new string.
     * @param   text    The new text to place in the textfield.
     */
    /* package */ void setTextAndKeepSelection(String text) {
        mPreChange = text.toString();
        Editable edit = (Editable) getText();
        int selStart = Selection.getSelectionStart(edit);
        int selEnd = Selection.getSelectionEnd(edit);
        mInSetTextAndKeepSelection = true;
        edit.replace(0, edit.length(), text);
        int newLength = edit.length();
        if (selStart > newLength) selStart = newLength;
        if (selEnd > newLength) selEnd = newLength;
        Selection.setSelection(edit, selStart, selEnd);
        mInSetTextAndKeepSelection = false;
        updateCachedTextfield();
    }

    /**
     * Called by WebView.rebuildWebTextView().  Based on the type of the <input>
     * element, set up the WebTextView, its InputType, and IME Options properly.
     * @param type int corresponding to enum "type" defined in WebView.cpp.
     *              Does not correspond to HTMLInputElement::InputType so this
     *              is unaffected if that changes, and also because that has no
     *              type corresponding to textarea (which is its own tag).
     */
    /* package */ void setType(int type) {
        if (mWebView == null) return;
        boolean single = true;
        boolean inPassword = false;
        int maxLength = -1;
        int inputType = EditorInfo.TYPE_CLASS_TEXT;
        if (mWebView.nativeFocusCandidateHasNextTextfield()) {
            inputType |= EditorInfo.TYPE_TEXT_VARIATION_WEB_EDIT_TEXT;
        }
        int imeOptions = EditorInfo.IME_FLAG_NO_EXTRACT_UI
                | EditorInfo.IME_FLAG_NO_FULLSCREEN;
        switch (type) {
            case 0: // NORMAL_TEXT_FIELD
                imeOptions |= EditorInfo.IME_ACTION_GO;
                break;
            case 1: // TEXT_AREA
                single = false;
                inputType = EditorInfo.TYPE_TEXT_FLAG_MULTI_LINE
                        | EditorInfo.TYPE_TEXT_FLAG_CAP_SENTENCES
                        | EditorInfo.TYPE_CLASS_TEXT
                        | EditorInfo.TYPE_TEXT_FLAG_AUTO_CORRECT;
                imeOptions |= EditorInfo.IME_ACTION_NONE;
                break;
            case 2: // PASSWORD
                inPassword = true;
                imeOptions |= EditorInfo.IME_ACTION_GO;
                break;
            case 3: // SEARCH
                imeOptions |= EditorInfo.IME_ACTION_SEARCH;
                break;
            case 4: // EMAIL
                // TYPE_TEXT_VARIATION_WEB_EDIT_TEXT prevents EMAIL_ADDRESS
                // from working, so exclude it for now.
                imeOptions |= EditorInfo.IME_ACTION_GO;
                break;
            case 5: // NUMBER
                inputType |= EditorInfo.TYPE_CLASS_NUMBER;
                // Number and telephone do not have both a Tab key and an
                // action, so set the action to NEXT
                imeOptions |= EditorInfo.IME_ACTION_NEXT;
                break;
            case 6: // TELEPHONE
                inputType |= EditorInfo.TYPE_CLASS_PHONE;
                imeOptions |= EditorInfo.IME_ACTION_NEXT;
                break;
            case 7: // URL
                // TYPE_TEXT_VARIATION_URI prevents Tab key from showing, so
                // exclude it for now.
                imeOptions |= EditorInfo.IME_ACTION_GO;
                break;
            default:
                imeOptions |= EditorInfo.IME_ACTION_GO;
                break;
        }
        setHint(null);
        if (single) {
            mWebView.requestLabel(mWebView.nativeFocusCandidateFramePointer(),
                    mNodePointer);
            maxLength = mWebView.nativeFocusCandidateMaxLength();
            if (type != 2 /* PASSWORD */) {
                String name = mWebView.nativeFocusCandidateName();
                if (name != null && name.length() > 0) {
                    mWebView.requestFormData(name, mNodePointer);
                }
            }
        }
        mSingle = single;
        setMaxLength(maxLength);
        setHorizontallyScrolling(single);
        setInputType(inputType);
        setImeOptions(imeOptions);
        setInPassword(inPassword);
        AutoCompleteAdapter adapter = null;
        setAdapterCustom(adapter);
    }

    /**
     *  Update the cache to reflect the current text.
     */
    /* package */ void updateCachedTextfield() {
        mWebView.updateCachedTextfield(getText().toString());
    }

    @Override
    public boolean requestRectangleOnScreen(Rect rectangle) {
        // don't scroll while in zoom animation. When it is done, we will adjust
        // the WebTextView if it is in editing mode.
        if (!mWebView.inAnimateZoom()) {
            return super.requestRectangleOnScreen(rectangle);
        }
        return false;
    }
}<|MERGE_RESOLUTION|>--- conflicted
+++ resolved
@@ -342,6 +342,7 @@
             int candEnd = EditableInputConnection.getComposingSpanEnd(sp);
             imm.updateSelection(this, selStart, selEnd, candStart, candEnd);
         }
+      updateCursorControllerPositions();
     }
 
     @Override
@@ -361,10 +362,6 @@
         }
     }
 
-    public void onDrawSubstitute() {
-      updateCursorControllerPositions();
-    }
-
     @Override
     public void onEditorAction(int actionCode) {
         switch (actionCode) {
@@ -414,20 +411,6 @@
 
     @Override
     protected void onSelectionChanged(int selStart, int selEnd) {
-<<<<<<< HEAD
-        if (mInSetTextAndKeepSelection) return;
-        // This code is copied from TextView.onDraw().  That code does not get
-        // executed, however, because the WebTextView does not draw, allowing
-        // webkit's drawing to show through.
-        InputMethodManager imm = InputMethodManager.peekInstance();
-        if (imm != null && imm.isActive(this)) {
-            Spannable sp = (Spannable) getText();
-            int candStart = EditableInputConnection.getComposingSpanStart(sp);
-            int candEnd = EditableInputConnection.getComposingSpanEnd(sp);
-            imm.updateSelection(this, selStart, selEnd, candStart, candEnd);
-        }
-=======
->>>>>>> dfbb1f42
         if (!mFromWebKit && !mFromFocusChange && !mFromSetInputType
                 && mWebView != null && !mInSetTextAndKeepSelection) {
             if (DebugFlags.WEB_TEXT_VIEW) {
