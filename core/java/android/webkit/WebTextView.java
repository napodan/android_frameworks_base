--- conflicted
+++ resolved
@@ -342,7 +342,6 @@
             int candEnd = EditableInputConnection.getComposingSpanEnd(sp);
             imm.updateSelection(this, selStart, selEnd, candStart, candEnd);
         }
-<<<<<<< HEAD
       updateCursorControllerPositions();
     }
 
@@ -361,8 +360,6 @@
         } else {
             super.onDraw(canvas);
         }
-=======
->>>>>>> cef45f33
     }
 
     @Override
