/*
 * Copyright (C) 2007 The Android Open Source Project
 *
 * Licensed under the Apache License, Version 2.0 (the "License");
 * you may not use this file except in compliance with the License.
 * You may obtain a copy of the License at
 *
 *      http://www.apache.org/licenses/LICENSE-2.0
 *
 * Unless required by applicable law or agreed to in writing, software
 * distributed under the License is distributed on an "AS IS" BASIS,
 * WITHOUT WARRANTIES OR CONDITIONS OF ANY KIND, either express or implied.
 * See the License for the specific language governing permissions and
 * limitations under the License.
 */

package android.webkit;

import android.content.Context;
import android.content.SharedPreferences;
import android.content.pm.PackageManager;
import android.os.Build;
import android.os.Handler;
import android.os.Message;
import android.util.EventLog;
import java.lang.SecurityException;
import java.util.Locale;

/**
 * Manages settings state for a WebView. When a WebView is first created, it
 * obtains a set of default settings. These default settings will be returned
 * from any getter call. A WebSettings object obtained from
 * WebView.getSettings() is tied to the life of the WebView. If a WebView has
 * been destroyed, any method call on WebSettings will throw an
 * IllegalStateException.
 */
public class WebSettings {
    /**
     * Enum for controlling the layout of html.
     * NORMAL means no rendering changes.
     * SINGLE_COLUMN moves all content into one column that is the width of the
     * view.
     * NARROW_COLUMNS makes all columns no wider than the screen if possible.
     */
    // XXX: These must match LayoutAlgorithm in Settings.h in WebCore.
    public enum LayoutAlgorithm {
        NORMAL,
        SINGLE_COLUMN,
        NARROW_COLUMNS
    }

    /**
     * Enum for specifying the text size.
     * SMALLEST is 50%
     * SMALLER is 75%
     * NORMAL is 100%
     * LARGER is 150%
     * LARGEST is 200%
     */
    public enum TextSize {
        SMALLEST(50),
        SMALLER(75),
        NORMAL(100),
        LARGER(150),
        LARGEST(200);
        TextSize(int size) {
            value = size;
        }
        int value;
    }

    /**
     * Enum for specifying the WebView's desired density.
     * FAR makes 100% looking like in 240dpi
     * MEDIUM makes 100% looking like in 160dpi
     * CLOSE makes 100% looking like in 120dpi
     */
    public enum ZoomDensity {
        FAR(150),      // 240dpi
        MEDIUM(100),    // 160dpi
        CLOSE(75);     // 120dpi
        ZoomDensity(int size) {
            value = size;
        }
        int value;
    }

    /**
     * Default cache usage pattern  Use with {@link #setCacheMode}.
     */
    public static final int LOAD_DEFAULT = -1;

    /**
     * Normal cache usage pattern  Use with {@link #setCacheMode}.
     */
    public static final int LOAD_NORMAL = 0;

    /**
     * Use cache if content is there, even if expired (eg, history nav)
     * If it is not in the cache, load from network.
     * Use with {@link #setCacheMode}.
     */
    public static final int LOAD_CACHE_ELSE_NETWORK = 1;

    /**
     * Don't use the cache, load from network
     * Use with {@link #setCacheMode}.
     */
    public static final int LOAD_NO_CACHE = 2;
    
    /**
     * Don't use the network, load from cache only.
     * Use with {@link #setCacheMode}.
     */
    public static final int LOAD_CACHE_ONLY = 3;

    public enum RenderPriority {
        NORMAL,
        HIGH,
        LOW
    }

    /**
     * The plugin state effects how plugins are treated on a page. ON means
     * that any object will be loaded even if a plugin does not exist to handle
     * the content. ON_DEMAND means that if there is a plugin installed that
     * can handle the content, a placeholder is shown until the user clicks on
     * the placeholder. Once clicked, the plugin will be enabled on the page.
     * OFF means that all plugins will be turned off and any fallback content
     * will be used.
     */
    public enum PluginState {
        ON,
        ON_DEMAND,
        OFF
    }

    // WebView associated with this WebSettings.
    private WebView mWebView;
    // BrowserFrame used to access the native frame pointer.
    private BrowserFrame mBrowserFrame;
    // Flag to prevent multiple SYNC messages at one time.
    private boolean mSyncPending = false;
    // Custom handler that queues messages until the WebCore thread is active.
    private final EventHandler mEventHandler;

    // Private settings so we don't have to go into native code to
    // retrieve the values. After setXXX, postSync() needs to be called.
    //
    // The default values need to match those in WebSettings.cpp
    // If the defaults change, please also update the JavaDocs so developers
    // know what they are.
    private LayoutAlgorithm mLayoutAlgorithm = LayoutAlgorithm.NARROW_COLUMNS;
    private Context         mContext;
    private TextSize        mTextSize = TextSize.NORMAL;
    private String          mStandardFontFamily = "sans-serif";
    private String          mFixedFontFamily = "monospace";
    private String          mSansSerifFontFamily = "sans-serif";
    private String          mSerifFontFamily = "serif";
    private String          mCursiveFontFamily = "cursive";
    private String          mFantasyFontFamily = "fantasy";
    private String          mDefaultTextEncoding;
    private String          mUserAgent;
    private boolean         mUseDefaultUserAgent;
    private String          mAcceptLanguage;
    private int             mMinimumFontSize = 8;
    private int             mMinimumLogicalFontSize = 8;
    private int             mDefaultFontSize = 16;
    private int             mDefaultFixedFontSize = 13;
    private int             mPageCacheCapacity = 0;
    private boolean         mLoadsImagesAutomatically = true;
    private boolean         mBlockNetworkImage = false;
    private boolean         mBlockNetworkLoads;
    private boolean         mJavaScriptEnabled = false;
    private PluginState     mPluginState = PluginState.OFF;
    private boolean         mJavaScriptCanOpenWindowsAutomatically = false;
    private boolean         mUseDoubleTree = false;
    private boolean         mUseWideViewport = false;
    private boolean         mSupportMultipleWindows = false;
    private boolean         mShrinksStandaloneImagesToFit = false;
    // HTML5 API flags
    private boolean         mAppCacheEnabled = false;
    private boolean         mDatabaseEnabled = false;
    private boolean         mDomStorageEnabled = false;
    private boolean         mWorkersEnabled = false;  // only affects V8.
    private boolean         mGeolocationEnabled = true;
    private boolean         mXSSAuditorEnabled = false;
    // HTML5 configuration parameters
    private long            mAppCacheMaxSize = Long.MAX_VALUE;
    private String          mAppCachePath = "";
    private String          mDatabasePath = "";
    // The WebCore DatabaseTracker only allows the database path to be set
    // once. Keep track of when the path has been set.
    private boolean         mDatabasePathHasBeenSet = false;
    private String          mGeolocationDatabasePath = "";
    // Don't need to synchronize the get/set methods as they
    // are basic types, also none of these values are used in
    // native WebCore code.
    private ZoomDensity     mDefaultZoom = ZoomDensity.MEDIUM;
    private RenderPriority  mRenderPriority = RenderPriority.NORMAL;
    private int             mOverrideCacheMode = LOAD_DEFAULT;
    private boolean         mSaveFormData = true;
    private boolean         mSavePassword = true;
    private boolean         mLightTouchEnabled = false;
    private boolean         mNeedInitialFocus = true;
    private boolean         mNavDump = false;
    private boolean         mSupportZoom = true;
    private boolean         mBuiltInZoomControls = false;
    private boolean         mAllowFileAccess = true;
    private boolean         mAllowContentAccess = true;
    private boolean         mLoadWithOverviewMode = false;
<<<<<<< HEAD
    private boolean         mUseWebViewBackgroundOverscrollBackground = true;
=======
>>>>>>> 5dc0c825
    private boolean         mEnableSmoothTransition = false;

    // private WebSettings, not accessible by the host activity
    static private int      mDoubleTapToastCount = 3;

    private static final String PREF_FILE = "WebViewSettings";
    private static final String DOUBLE_TAP_TOAST_COUNT = "double_tap_toast_count";

    // Class to handle messages before WebCore is ready.
    private class EventHandler {
        // Message id for syncing
        static final int SYNC = 0;
        // Message id for setting priority
        static final int PRIORITY = 1;
        // Message id for writing double-tap toast count
        static final int SET_DOUBLE_TAP_TOAST_COUNT = 2;
        // Actual WebCore thread handler
        private Handler mHandler;

        private synchronized void createHandler() {
            // as mRenderPriority can be set before thread is running, sync up
            setRenderPriority();

            // create a new handler
            mHandler = new Handler() {
                @Override
                public void handleMessage(Message msg) {
                    switch (msg.what) {
                        case SYNC:
                            synchronized (WebSettings.this) {
                                if (mBrowserFrame.mNativeFrame != 0) {
                                    nativeSync(mBrowserFrame.mNativeFrame);
                                }
                                mSyncPending = false;
                            }
                            break;

                        case PRIORITY: {
                            setRenderPriority();
                            break;
                        }

                        case SET_DOUBLE_TAP_TOAST_COUNT: {
                            SharedPreferences.Editor editor = mContext
                                    .getSharedPreferences(PREF_FILE,
                                            Context.MODE_PRIVATE).edit();
                            editor.putInt(DOUBLE_TAP_TOAST_COUNT,
                                    mDoubleTapToastCount);
                            editor.commit();
                            break;
                        }
                    }
                }
            };
        }

        private void setRenderPriority() {
            synchronized (WebSettings.this) {
                if (mRenderPriority == RenderPriority.NORMAL) {
                    android.os.Process.setThreadPriority(
                            android.os.Process.THREAD_PRIORITY_DEFAULT);
                } else if (mRenderPriority == RenderPriority.HIGH) {
                    android.os.Process.setThreadPriority(
                            android.os.Process.THREAD_PRIORITY_FOREGROUND +
                            android.os.Process.THREAD_PRIORITY_LESS_FAVORABLE);
                } else if (mRenderPriority == RenderPriority.LOW) {
                    android.os.Process.setThreadPriority(
                            android.os.Process.THREAD_PRIORITY_BACKGROUND);
                }
            }
        }

        /**
         * Send a message to the private queue or handler.
         */
        private synchronized boolean sendMessage(Message msg) {
            if (mHandler != null) {
                mHandler.sendMessage(msg);
                return true;
            } else {
                return false;
            }
        }
    }

    // User agent strings.
    private static final String DESKTOP_USERAGENT =
            "Mozilla/5.0 (Macintosh; U; Intel Mac OS X 10_5_7; en-us)"
            + " AppleWebKit/530.17 (KHTML, like Gecko) Version/4.0"
            + " Safari/530.17";
    private static final String IPHONE_USERAGENT =
            "Mozilla/5.0 (iPhone; U; CPU iPhone OS 3_0 like Mac OS X; en-us)"
            + " AppleWebKit/528.18 (KHTML, like Gecko) Version/4.0"
            + " Mobile/7A341 Safari/528.16";
    private static Locale sLocale;
    private static Object sLockForLocaleSettings;

    /**
     * Package constructor to prevent clients from creating a new settings
     * instance.
     */
    WebSettings(Context context, WebView webview) {
        mEventHandler = new EventHandler();
        mContext = context;
        mWebView = webview;
        mDefaultTextEncoding = context.getString(com.android.internal.
                                                 R.string.default_text_encoding);

        if (sLockForLocaleSettings == null) {
            sLockForLocaleSettings = new Object();
            sLocale = Locale.getDefault();
        }
        mAcceptLanguage = getCurrentAcceptLanguage();
        mUserAgent = getCurrentUserAgent();
        mUseDefaultUserAgent = true;

        mBlockNetworkLoads = mContext.checkPermission(
                "android.permission.INTERNET", android.os.Process.myPid(),
                android.os.Process.myUid()) != PackageManager.PERMISSION_GRANTED;
    }

    private static final String ACCEPT_LANG_FOR_US_LOCALE = "en-US";

    /**
     * Looks at sLocale and returns current AcceptLanguage String.
     * @return Current AcceptLanguage String.
     */
    private String getCurrentAcceptLanguage() {
        Locale locale;
        synchronized(sLockForLocaleSettings) {
            locale = sLocale;
        }
        StringBuilder buffer = new StringBuilder();
        addLocaleToHttpAcceptLanguage(buffer, locale);

        if (!Locale.US.equals(locale)) {
            if (buffer.length() > 0) {
                buffer.append(", ");
            }
            buffer.append(ACCEPT_LANG_FOR_US_LOCALE);
        }

        return buffer.toString();
    }

    /**
     * Convert obsolete language codes, including Hebrew/Indonesian/Yiddish,
     * to new standard.
     */
    private static String convertObsoleteLanguageCodeToNew(String langCode) {
        if (langCode == null) {
            return null;
        }
        if ("iw".equals(langCode)) {
            // Hebrew
            return "he";
        } else if ("in".equals(langCode)) {
            // Indonesian
            return "id";
        } else if ("ji".equals(langCode)) {
            // Yiddish
            return "yi";
        }
        return langCode;
    }

    private static void addLocaleToHttpAcceptLanguage(StringBuilder builder,
                                                      Locale locale) {
        String language = convertObsoleteLanguageCodeToNew(locale.getLanguage());
        if (language != null) {
            builder.append(language);
            String country = locale.getCountry();
            if (country != null) {
                builder.append("-");
                builder.append(country);
            }
        }
    }

    /**
     * Looks at sLocale and mContext and returns current UserAgent String.
     * @return Current UserAgent String.
     */
    private synchronized String getCurrentUserAgent() {
        Locale locale;
        synchronized(sLockForLocaleSettings) {
            locale = sLocale;
        }
        StringBuffer buffer = new StringBuffer();
        // Add version
        final String version = Build.VERSION.RELEASE;
        if (version.length() > 0) {
            buffer.append(version);
        } else {
            // default to "1.0"
            buffer.append("1.0");
        }
        buffer.append("; ");
        final String language = locale.getLanguage();
        if (language != null) {
            buffer.append(convertObsoleteLanguageCodeToNew(language));
            final String country = locale.getCountry();
            if (country != null) {
                buffer.append("-");
                buffer.append(country.toLowerCase());
            }
        } else {
            // default to "en"
            buffer.append("en");
        }
        // add the model for the release build
        if ("REL".equals(Build.VERSION.CODENAME)) {
            final String model = Build.MODEL;
            if (model.length() > 0) {
                buffer.append("; ");
                buffer.append(model);
            }
        }
        final String id = Build.ID;
        if (id.length() > 0) {
            buffer.append(" Build/");
            buffer.append(id);
        }
        final String base = mContext.getResources().getText(
                com.android.internal.R.string.web_user_agent).toString();
        return String.format(base, buffer);
    }
    
    /**
     * Enables dumping the pages navigation cache to a text file.
     */
    public void setNavDump(boolean enabled) {
        mNavDump = enabled;
    }

    /**
     * Returns true if dumping the navigation cache is enabled.
     */
    public boolean getNavDump() {
        return mNavDump;
    }

    /**
     * If WebView only supports touch, a different navigation model will be
     * applied. Otherwise, the navigation to support both touch and keyboard
     * will be used.
     * @hide
    public void setSupportTouchOnly(boolean touchOnly) {
        mSupportTounchOnly = touchOnly;
    }
     */

    boolean supportTouchOnly() {
        // for debug only, use mLightTouchEnabled for mSupportTounchOnly
        return mLightTouchEnabled;
    }

    /**
     * Set whether the WebView supports zoom
     */
    public void setSupportZoom(boolean support) {
        mSupportZoom = support;
        mWebView.updateMultiTouchSupport(mContext);
    }

    /**
     * Returns whether the WebView supports zoom
     */
    public boolean supportZoom() {
        return mSupportZoom;
    }

    /**
     * Sets whether the zoom mechanism built into WebView is used.
     */
    public void setBuiltInZoomControls(boolean enabled) {
        mBuiltInZoomControls = enabled;
        mWebView.updateMultiTouchSupport(mContext);
    }
    
    /**
     * Returns true if the zoom mechanism built into WebView is being used.
     */
    public boolean getBuiltInZoomControls() {
        return mBuiltInZoomControls;
    }
    
    /**
     * Enable or disable file access within WebView. File access is enabled by
     * default. Note that this enables or disables file system access only.
     * Assets and resources are still accessible using file:///android_asset and
     * file:///android_res.
     */
    public void setAllowFileAccess(boolean allow) {
        mAllowFileAccess = allow;
    }

    /**
     * Returns true if this WebView supports file access.
     */
    public boolean getAllowFileAccess() {
        return mAllowFileAccess;
    }

    /**
     * Enable or disable content url access within WebView.  Content url access
     * allows WebView to load content from a content provider installed in the
     * system.  The default is enabled.
     * @hide
     */
    public void setAllowContentAccess(boolean allow) {
        mAllowContentAccess = allow;
    }

    /**
     * Returns true if this WebView supports content url access.
     * @hide
     */
    public boolean getAllowContentAccess() {
        return mAllowContentAccess;
    }

    /**
     * Set whether the WebView loads a page with overview mode.
     */
    public void setLoadWithOverviewMode(boolean overview) {
        mLoadWithOverviewMode = overview;
    }

    /**
     * Returns true if this WebView loads page with overview mode
     */
    public boolean getLoadWithOverviewMode() {
        return mLoadWithOverviewMode;
    }

    /**
     * Set whether the WebView will enable smooth transition while panning or
     * zooming. If it is true, WebView will choose a solution to maximize the
     * performance. e.g. the WebView's content may not be updated during the
     * transition. If it is false, WebView will keep its fidelity. The default
     * value is false.
     */
    public void setEnableSmoothTransition(boolean enable) {
        mEnableSmoothTransition = enable;
    }

    /**
     * Returns true if the WebView enables smooth transition while panning or
     * zooming.
     */
    public boolean enableSmoothTransition() {
        return mEnableSmoothTransition;
    }

    /**
<<<<<<< HEAD
     * Set whether the WebView uses its background for over scroll background.
     * If true, it will use the WebView's background. If false, it will use an
     * internal pattern. Default is true.
     */
    public void setUseWebViewBackgroundForOverscrollBackground(boolean view) {
        mUseWebViewBackgroundOverscrollBackground = view;
    }

    /**
     * Returns true if this WebView uses WebView's background instead of
     * internal pattern for over scroll background.
     */
    public boolean getUseWebViewBackgroundForOverscrollBackground() {
        return mUseWebViewBackgroundOverscrollBackground;
    }

    /**
=======
>>>>>>> 5dc0c825
     * Store whether the WebView is saving form data.
     */
    public void setSaveFormData(boolean save) {
        mSaveFormData = save;
    }

    /**
     *  Return whether the WebView is saving form data.
     */
    public boolean getSaveFormData() {
        return mSaveFormData;
    }

    /**
     *  Store whether the WebView is saving password.
     */
    public void setSavePassword(boolean save) {
        mSavePassword = save;
    }

    /**
     *  Return whether the WebView is saving password.
     */
    public boolean getSavePassword() {
        return mSavePassword;
    }

    /**
     * Set the text size of the page.
     * @param t A TextSize value for increasing or decreasing the text.
     * @see WebSettings.TextSize
     */
    public synchronized void setTextSize(TextSize t) {
        if (WebView.mLogEvent && mTextSize != t ) {
            EventLog.writeEvent(EventLogTags.BROWSER_TEXT_SIZE_CHANGE,
                    mTextSize.value, t.value);
        }
        mTextSize = t;
        postSync();
    }

    /**
     * Get the text size of the page.
     * @return A TextSize enum value describing the text size.
     * @see WebSettings.TextSize
     */
    public synchronized TextSize getTextSize() {
        return mTextSize;
    }

    /**
     * Set the default zoom density of the page. This should be called from UI
     * thread.
     * @param zoom A ZoomDensity value
     * @see WebSettings.ZoomDensity
     */
    public void setDefaultZoom(ZoomDensity zoom) {
        if (mDefaultZoom != zoom) {
            mDefaultZoom = zoom;
            mWebView.updateDefaultZoomDensity(zoom.value);
        }
    }

    /**
     * Get the default zoom density of the page. This should be called from UI
     * thread.
     * @return A ZoomDensity value
     * @see WebSettings.ZoomDensity
     */
    public ZoomDensity getDefaultZoom() {
        return mDefaultZoom;
    }

    /**
     * Enables using light touches to make a selection and activate mouseovers.
     */
    public void setLightTouchEnabled(boolean enabled) {
        mLightTouchEnabled = enabled;
    }

    /**
     * Returns true if light touches are enabled.
     */
    public boolean getLightTouchEnabled() {
        return mLightTouchEnabled;
    }

    /**
     * @deprecated This setting controlled a rendering optimization
     * that is no longer present. Setting it now has no effect.
     */
    @Deprecated
    public synchronized void setUseDoubleTree(boolean use) {
        return;
    }

    /**
     * @deprecated This setting controlled a rendering optimization
     * that is no longer present. Setting it now has no effect.
     */
    @Deprecated
    public synchronized boolean getUseDoubleTree() {
        return false;
    }

    /**
     * Tell the WebView about user-agent string.
     * @param ua 0 if the WebView should use an Android user-agent string,
     *           1 if the WebView should use a desktop user-agent string.
     *
     * @deprecated Please use setUserAgentString instead.
     */
    @Deprecated
    public synchronized void setUserAgent(int ua) {
        String uaString = null;
        if (ua == 1) {
            if (DESKTOP_USERAGENT.equals(mUserAgent)) {
                return; // do nothing
            } else {
                uaString = DESKTOP_USERAGENT;
            }
        } else if (ua == 2) {
            if (IPHONE_USERAGENT.equals(mUserAgent)) {
                return; // do nothing
            } else {
                uaString = IPHONE_USERAGENT;
            }
        } else if (ua != 0) {
            return; // do nothing
        }
        setUserAgentString(uaString);
    }

    /**
     * Return user-agent as int
     * @return int  0 if the WebView is using an Android user-agent string.
     *              1 if the WebView is using a desktop user-agent string.
     *             -1 if the WebView is using user defined user-agent string.
     *
     * @deprecated Please use getUserAgentString instead.
     */
    @Deprecated
    public synchronized int getUserAgent() {
        if (DESKTOP_USERAGENT.equals(mUserAgent)) {
            return 1;
        } else if (IPHONE_USERAGENT.equals(mUserAgent)) {
            return 2;
        } else if (mUseDefaultUserAgent) {
            return 0;
        }
        return -1;
    }

    /**
     * Tell the WebView to use the wide viewport
     */
    public synchronized void setUseWideViewPort(boolean use) {
        if (mUseWideViewport != use) {
            mUseWideViewport = use;
            postSync();
        }
    }

    /**
     * @return True if the WebView is using a wide viewport
     */
    public synchronized boolean getUseWideViewPort() {
        return mUseWideViewport;
    }

    /**
     * Tell the WebView whether it supports multiple windows. TRUE means
     *         that {@link WebChromeClient#onCreateWindow(WebView, boolean,
     *         boolean, Message)} is implemented by the host application.
     */
    public synchronized void setSupportMultipleWindows(boolean support) {
        if (mSupportMultipleWindows != support) {
            mSupportMultipleWindows = support;
            postSync();
        }
    }

    /**
     * @return True if the WebView is supporting multiple windows. This means
     *         that {@link WebChromeClient#onCreateWindow(WebView, boolean,
     *         boolean, Message)} is implemented by the host application.
     */
    public synchronized boolean supportMultipleWindows() {
        return mSupportMultipleWindows;
    }

    /**
     * Set the underlying layout algorithm. This will cause a relayout of the
     * WebView.
     * @param l A LayoutAlgorithm enum specifying the algorithm to use.
     * @see WebSettings.LayoutAlgorithm
     */
    public synchronized void setLayoutAlgorithm(LayoutAlgorithm l) {
        // XXX: This will only be affective if libwebcore was built with
        // ANDROID_LAYOUT defined.
        if (mLayoutAlgorithm != l) {
            mLayoutAlgorithm = l;
            postSync();
        }
    }

    /**
     * Return the current layout algorithm. The default is NARROW_COLUMNS.
     * @return LayoutAlgorithm enum value describing the layout algorithm
     *         being used.
     * @see WebSettings.LayoutAlgorithm
     */
    public synchronized LayoutAlgorithm getLayoutAlgorithm() {
        return mLayoutAlgorithm;
    }

    /**
     * Set the standard font family name.
     * @param font A font family name.
     */
    public synchronized void setStandardFontFamily(String font) {
        if (font != null && !font.equals(mStandardFontFamily)) {
            mStandardFontFamily = font;
            postSync();
        }
    }

    /**
     * Get the standard font family name. The default is "sans-serif".
     * @return The standard font family name as a string.
     */
    public synchronized String getStandardFontFamily() {
        return mStandardFontFamily;
    }

    /**
     * Set the fixed font family name.
     * @param font A font family name.
     */
    public synchronized void setFixedFontFamily(String font) {
        if (font != null && !font.equals(mFixedFontFamily)) {
            mFixedFontFamily = font;
            postSync();
        }
    }

    /**
     * Get the fixed font family name. The default is "monospace".
     * @return The fixed font family name as a string.
     */
    public synchronized String getFixedFontFamily() {
        return mFixedFontFamily;
    }

    /**
     * Set the sans-serif font family name.
     * @param font A font family name.
     */
    public synchronized void setSansSerifFontFamily(String font) {
        if (font != null && !font.equals(mSansSerifFontFamily)) {
            mSansSerifFontFamily = font;
            postSync();
        }
    }

    /**
     * Get the sans-serif font family name.
     * @return The sans-serif font family name as a string.
     */
    public synchronized String getSansSerifFontFamily() {
        return mSansSerifFontFamily;
    }

    /**
     * Set the serif font family name. The default is "sans-serif".
     * @param font A font family name.
     */
    public synchronized void setSerifFontFamily(String font) {
        if (font != null && !font.equals(mSerifFontFamily)) {
            mSerifFontFamily = font;
            postSync();
        }
    }

    /**
     * Get the serif font family name. The default is "serif".
     * @return The serif font family name as a string.
     */
    public synchronized String getSerifFontFamily() {
        return mSerifFontFamily;
    }

    /**
     * Set the cursive font family name.
     * @param font A font family name.
     */
    public synchronized void setCursiveFontFamily(String font) {
        if (font != null && !font.equals(mCursiveFontFamily)) {
            mCursiveFontFamily = font;
            postSync();
        }
    }

    /**
     * Get the cursive font family name. The default is "cursive".
     * @return The cursive font family name as a string.
     */
    public synchronized String getCursiveFontFamily() {
        return mCursiveFontFamily;
    }

    /**
     * Set the fantasy font family name.
     * @param font A font family name.
     */
    public synchronized void setFantasyFontFamily(String font) {
        if (font != null && !font.equals(mFantasyFontFamily)) {
            mFantasyFontFamily = font;
            postSync();
        }
    }

    /**
     * Get the fantasy font family name. The default is "fantasy".
     * @return The fantasy font family name as a string.
     */
    public synchronized String getFantasyFontFamily() {
        return mFantasyFontFamily;
    }

    /**
     * Set the minimum font size.
     * @param size A non-negative integer between 1 and 72.
     * Any number outside the specified range will be pinned.
     */
    public synchronized void setMinimumFontSize(int size) {
        size = pin(size);
        if (mMinimumFontSize != size) {
            mMinimumFontSize = size;
            postSync();
        }
    }

    /**
     * Get the minimum font size. The default is 8.
     * @return A non-negative integer between 1 and 72.
     */
    public synchronized int getMinimumFontSize() {
        return mMinimumFontSize;
    }

    /**
     * Set the minimum logical font size.
     * @param size A non-negative integer between 1 and 72.
     * Any number outside the specified range will be pinned.
     */
    public synchronized void setMinimumLogicalFontSize(int size) {
        size = pin(size);
        if (mMinimumLogicalFontSize != size) {
            mMinimumLogicalFontSize = size;
            postSync();
        }
    }

    /**
     * Get the minimum logical font size. The default is 8.
     * @return A non-negative integer between 1 and 72.
     */
    public synchronized int getMinimumLogicalFontSize() {
        return mMinimumLogicalFontSize;
    }

    /**
     * Set the default font size.
     * @param size A non-negative integer between 1 and 72.
     * Any number outside the specified range will be pinned.
     */
    public synchronized void setDefaultFontSize(int size) {
        size = pin(size);
        if (mDefaultFontSize != size) {
            mDefaultFontSize = size;
            postSync();
        }
    }

    /**
     * Get the default font size. The default is 16.
     * @return A non-negative integer between 1 and 72.
     */
    public synchronized int getDefaultFontSize() {
        return mDefaultFontSize;
    }

    /**
     * Set the default fixed font size.
     * @param size A non-negative integer between 1 and 72.
     * Any number outside the specified range will be pinned.
     */
    public synchronized void setDefaultFixedFontSize(int size) {
        size = pin(size);
        if (mDefaultFixedFontSize != size) {
            mDefaultFixedFontSize = size;
            postSync();
        }
    }

    /**
     * Get the default fixed font size. The default is 16.
     * @return A non-negative integer between 1 and 72.
     */
    public synchronized int getDefaultFixedFontSize() {
        return mDefaultFixedFontSize;
    }

    /**
     * Set the number of pages cached by the WebKit for the history navigation.
     * @param size A non-negative integer between 0 (no cache) and 20 (max).
     * @hide
     */
    public synchronized void setPageCacheCapacity(int size) {
        if (size < 0) size = 0;
        if (size > 20) size = 20;
        if (mPageCacheCapacity != size) {
            mPageCacheCapacity = size;
            postSync();
        }
    }

    /**
     * Tell the WebView to load image resources automatically.
     * @param flag True if the WebView should load images automatically.
     */
    public synchronized void setLoadsImagesAutomatically(boolean flag) {
        if (mLoadsImagesAutomatically != flag) {
            mLoadsImagesAutomatically = flag;
            postSync();
        }
    }

    /**
     * Return true if the WebView will load image resources automatically.
     * The default is true.
     * @return True if the WebView loads images automatically.
     */
    public synchronized boolean getLoadsImagesAutomatically() {
        return mLoadsImagesAutomatically;
    }

    /**
     * Tell the WebView to block network images. This is only checked when
     * {@link #getLoadsImagesAutomatically} is true. If you set the value to
     * false, images will automatically be loaded. Use this api to reduce
     * bandwidth only. Use {@link #setBlockNetworkLoads} if possible.
     * @param flag True if the WebView should block network images.
     * @see #setBlockNetworkLoads
     */
    public synchronized void setBlockNetworkImage(boolean flag) {
        if (mBlockNetworkImage != flag) {
            mBlockNetworkImage = flag;
            postSync();
        }
    }

    /**
     * Return true if the WebView will block network images. The default is
     * false.
     * @return True if the WebView blocks network images.
     */
    public synchronized boolean getBlockNetworkImage() {
        return mBlockNetworkImage;
    }

    /**
     * Tell the WebView to block all network load requests. If you set the
     * value to false, you must call {@link android.webkit.WebView#reload} to
     * fetch remote resources. This flag supercedes the value passed to
     * {@link #setBlockNetworkImage}.
     * @param flag True if the WebView should block all network loads.
     * @see android.webkit.WebView#reload
     */
    public synchronized void setBlockNetworkLoads(boolean flag) {
        if (mBlockNetworkLoads != flag) {
            mBlockNetworkLoads = flag;
            verifyNetworkAccess();
        }
    }

    /**
     * Return true if the WebView will block all network loads. The default is
     * false.
     * @return True if the WebView blocks all network loads.
     */
    public synchronized boolean getBlockNetworkLoads() {
        return mBlockNetworkLoads;
    }


    private void verifyNetworkAccess() {
        if (!mBlockNetworkLoads) {
            if (mContext.checkPermission("android.permission.INTERNET", 
                    android.os.Process.myPid(), android.os.Process.myUid()) != 
                        PackageManager.PERMISSION_GRANTED) {
                throw new SecurityException
                        ("Permission denied - " +
                                "application missing INTERNET permission");
            }
        }
    }

    /**
     * Tell the WebView to enable javascript execution.
     * @param flag True if the WebView should execute javascript.
     */
    public synchronized void setJavaScriptEnabled(boolean flag) {
        if (mJavaScriptEnabled != flag) {
            mJavaScriptEnabled = flag;
            postSync();
        }
    }

    /**
     * Tell the WebView to enable plugins.
     * @param flag True if the WebView should load plugins.
     * @deprecated This method has been deprecated in favor of
     *             {@link #setPluginState}
     */
    @Deprecated
    public synchronized void setPluginsEnabled(boolean flag) {
        setPluginState(PluginState.ON);
    }

    /**
     * Tell the WebView to enable, disable, or have plugins on demand. On
     * demand mode means that if a plugin exists that can handle the embedded
     * content, a placeholder icon will be shown instead of the plugin. When
     * the placeholder is clicked, the plugin will be enabled.
     * @param state One of the PluginState values.
     */
    public synchronized void setPluginState(PluginState state) {
        if (mPluginState != state) {
            mPluginState = state;
            postSync();
        }
    }

    /**
     * Set a custom path to plugins used by the WebView. This method is
     * obsolete since each plugin is now loaded from its own package.
     * @param pluginsPath String path to the directory containing plugins.
     * @deprecated This method is no longer used as plugins are loaded from
     * their own APK via the system's package manager.
     */
    @Deprecated
    public synchronized void setPluginsPath(String pluginsPath) {
    }

    /**
     * Set the path to where database storage API databases should be saved.
     * Nota that the WebCore Database Tracker only allows the path to be set once.
     * This will update WebCore when the Sync runs in the C++ side.
     * @param databasePath String path to the directory where databases should
     *     be saved. May be the empty string but should never be null.
     */
    public synchronized void setDatabasePath(String databasePath) {
        if (databasePath != null && !mDatabasePathHasBeenSet) {
            mDatabasePath = databasePath;
            mDatabasePathHasBeenSet = true;
            postSync();
        }
    }

    /**
     * Set the path where the Geolocation permissions database should be saved.
     * This will update WebCore when the Sync runs in the C++ side.
     * @param databasePath String path to the directory where the Geolocation
     *     permissions database should be saved. May be the empty string but
     *     should never be null.
     */
    public synchronized void setGeolocationDatabasePath(String databasePath) {
        if (databasePath != null
                && !databasePath.equals(mGeolocationDatabasePath)) {
            mGeolocationDatabasePath = databasePath;
            postSync();
        }
    }

    /**
     * Tell the WebView to enable Application Caches API.
     * @param flag True if the WebView should enable Application Caches.
     */
    public synchronized void setAppCacheEnabled(boolean flag) {
        if (mAppCacheEnabled != flag) {
            mAppCacheEnabled = flag;
            postSync();
        }
    }

    /**
     * Set a custom path to the Application Caches files. The client
     * must ensure it exists before this call.
     * @param appCachePath String path to the directory containing Application
     * Caches files. The appCache path can be the empty string but should not
     * be null. Passing null for this parameter will result in a no-op.
     */
    public synchronized void setAppCachePath(String appCachePath) {
        if (appCachePath != null && !appCachePath.equals(mAppCachePath)) {
            mAppCachePath = appCachePath;
            postSync();
        }
    }

    /**
     * Set the maximum size for the Application Caches content.
     * @param appCacheMaxSize the maximum size in bytes.
     */
    public synchronized void setAppCacheMaxSize(long appCacheMaxSize) {
        if (appCacheMaxSize != mAppCacheMaxSize) {
            mAppCacheMaxSize = appCacheMaxSize;
            postSync();
        }
    }

    /**
     * Set whether the database storage API is enabled.
     * @param flag boolean True if the WebView should use the database storage
     *     API.
     */
    public synchronized void setDatabaseEnabled(boolean flag) {
       if (mDatabaseEnabled != flag) {
           mDatabaseEnabled = flag;
           postSync();
       }
    }

    /**
     * Set whether the DOM storage API is enabled.
     * @param flag boolean True if the WebView should use the DOM storage
     *     API.
     */
    public synchronized void setDomStorageEnabled(boolean flag) {
       if (mDomStorageEnabled != flag) {
           mDomStorageEnabled = flag;
           postSync();
       }
    }

    /**
     * Returns true if the DOM Storage API's are enabled.
     * @return True if the DOM Storage API's are enabled.
     */
    public synchronized boolean getDomStorageEnabled() {
       return mDomStorageEnabled;
    }

    /**
     * Return the path to where database storage API databases are saved for
     * the current WebView.
     * @return the String path to the database storage API databases.
     */
    public synchronized String getDatabasePath() {
        return mDatabasePath;
    }

    /**
     * Returns true if database storage API is enabled.
     * @return True if the database storage API is enabled.
     */
    public synchronized boolean getDatabaseEnabled() {
        return mDatabaseEnabled;
    }

    /**
     * Tell the WebView to enable WebWorkers API.
     * @param flag True if the WebView should enable WebWorkers.
     * Note that this flag only affects V8. JSC does not have
     * an equivalent setting.
     * @hide pending api council approval
     */
    public synchronized void setWorkersEnabled(boolean flag) {
        if (mWorkersEnabled != flag) {
            mWorkersEnabled = flag;
            postSync();
        }
    }

    /**
     * Sets whether Geolocation is enabled.
     * @param flag Whether Geolocation should be enabled.
     */
    public synchronized void setGeolocationEnabled(boolean flag) {
        if (mGeolocationEnabled != flag) {
            mGeolocationEnabled = flag;
            postSync();
        }
    }

    /**
     * Sets whether XSS Auditor is enabled.
     * @param flag Whether XSS Auditor should be enabled.
     */
    public synchronized void setXSSAuditorEnabled(boolean flag) {
        if (mXSSAuditorEnabled != flag) {
            mXSSAuditorEnabled = flag;
            postSync();
        }
    }

    /**
     * Return true if javascript is enabled. <b>Note: The default is false.</b>
     * @return True if javascript is enabled.
     */
    public synchronized boolean getJavaScriptEnabled() {
        return mJavaScriptEnabled;
    }

    /**
     * Return true if plugins are enabled.
     * @return True if plugins are enabled.
     * @deprecated This method has been replaced by {@link #getPluginState}
     */
    @Deprecated
    public synchronized boolean getPluginsEnabled() {
        return mPluginState == PluginState.ON;
    }

    /**
     * Return the current plugin state.
     * @return A value corresponding to the enum PluginState.
     */
    public synchronized PluginState getPluginState() {
        return mPluginState;
    }

    /**
     * Returns the directory that contains the plugin libraries. This method is
     * obsolete since each plugin is now loaded from its own package.
     * @return An empty string.
     * @deprecated This method is no longer used as plugins are loaded from
     * their own APK via the system's package manager.
     */
    @Deprecated
    public synchronized String getPluginsPath() {
        return "";
    }

    /**
     * Tell javascript to open windows automatically. This applies to the
     * javascript function window.open().
     * @param flag True if javascript can open windows automatically.
     */
    public synchronized void setJavaScriptCanOpenWindowsAutomatically(
            boolean flag) {
        if (mJavaScriptCanOpenWindowsAutomatically != flag) {
            mJavaScriptCanOpenWindowsAutomatically = flag;
            postSync();
        }
    }

    /**
     * Return true if javascript can open windows automatically. The default
     * is false.
     * @return True if javascript can open windows automatically during
     *         window.open().
     */
    public synchronized boolean getJavaScriptCanOpenWindowsAutomatically() {
        return mJavaScriptCanOpenWindowsAutomatically;
    }

    /**
     * Set the default text encoding name to use when decoding html pages.
     * @param encoding The text encoding name.
     */
    public synchronized void setDefaultTextEncodingName(String encoding) {
        if (encoding != null && !encoding.equals(mDefaultTextEncoding)) {
            mDefaultTextEncoding = encoding;
            postSync();
        }
    }

    /**
     * Get the default text encoding name. The default is "Latin-1".
     * @return The default text encoding name as a string.
     */
    public synchronized String getDefaultTextEncodingName() {
        return mDefaultTextEncoding;
    }

    /**
     * Set the WebView's user-agent string. If the string "ua" is null or empty,
     * it will use the system default user-agent string.
     */
    public synchronized void setUserAgentString(String ua) {
        if (ua == null || ua.length() == 0) {
            synchronized(sLockForLocaleSettings) {
                Locale currentLocale = Locale.getDefault(); 
                if (!sLocale.equals(currentLocale)) {
                    sLocale = currentLocale;
                    mAcceptLanguage = getCurrentAcceptLanguage();
                }
            }
            ua = getCurrentUserAgent();
            mUseDefaultUserAgent = true;
        } else  {
            mUseDefaultUserAgent = false;
        }

        if (!ua.equals(mUserAgent)) {
            mUserAgent = ua;
            postSync();
        }
    }

    /**
     * Return the WebView's user-agent string.
     */
    public synchronized String getUserAgentString() {
        if (DESKTOP_USERAGENT.equals(mUserAgent) ||
                IPHONE_USERAGENT.equals(mUserAgent) ||
                !mUseDefaultUserAgent) {
            return mUserAgent;
        }

        boolean doPostSync = false;
        synchronized(sLockForLocaleSettings) {
            Locale currentLocale = Locale.getDefault();
            if (!sLocale.equals(currentLocale)) {
                sLocale = currentLocale;
                mUserAgent = getCurrentUserAgent();
                mAcceptLanguage = getCurrentAcceptLanguage();
                doPostSync = true;
            }
        }
        if (doPostSync) {
            postSync();
        }
        return mUserAgent;
    }

    /* package api to grab the Accept Language string. */
    /*package*/ synchronized String getAcceptLanguage() {
        synchronized(sLockForLocaleSettings) {
            Locale currentLocale = Locale.getDefault();
            if (!sLocale.equals(currentLocale)) {
                sLocale = currentLocale;
                mAcceptLanguage = getCurrentAcceptLanguage();
            }
        }
        return mAcceptLanguage;
    }
    
    /**
     * Tell the WebView whether it needs to set a node to have focus when
     * {@link WebView#requestFocus(int, android.graphics.Rect)} is called.
     * 
     * @param flag
     */
    public void setNeedInitialFocus(boolean flag) {
        if (mNeedInitialFocus != flag) {
            mNeedInitialFocus = flag;
        }
    }

    /* Package api to get the choice whether it needs to set initial focus. */
    /* package */ boolean getNeedInitialFocus() {
        return mNeedInitialFocus;
    }

    /**
     * Set the priority of the Render thread. Unlike the other settings, this
     * one only needs to be called once per process. The default is NORMAL.
     *
     * @param priority RenderPriority, can be normal, high or low.
     */
    public synchronized void setRenderPriority(RenderPriority priority) {
        if (mRenderPriority != priority) {
            mRenderPriority = priority;
            mEventHandler.sendMessage(Message.obtain(null,
                    EventHandler.PRIORITY));
        }
    }
    
    /**
     * Override the way the cache is used. The way the cache is used is based
     * on the navigation option. For a normal page load, the cache is checked
     * and content is re-validated as needed. When navigating back, content is
     * not revalidated, instead the content is just pulled from the cache.
     * This function allows the client to override this behavior.
     * @param mode One of the LOAD_ values.
     */
    public void setCacheMode(int mode) {
        if (mode != mOverrideCacheMode) {
            mOverrideCacheMode = mode;
        }
    }
    
    /**
     * Return the current setting for overriding the cache mode. For a full
     * description, see the {@link #setCacheMode(int)} function.
     */
    public int getCacheMode() {
        return mOverrideCacheMode;
    }
    
    /**
     * If set, webkit alternately shrinks and expands images viewed outside
     * of an HTML page to fit the screen. This conflicts with attempts by
     * the UI to zoom in and out of an image, so it is set false by default.
     * @param shrink Set true to let webkit shrink the standalone image to fit.
     * {@hide}
     */
    public void setShrinksStandaloneImagesToFit(boolean shrink) {
        if (mShrinksStandaloneImagesToFit != shrink) {
            mShrinksStandaloneImagesToFit = shrink;
            postSync();
        }
     }

    int getDoubleTapToastCount() {
        return mDoubleTapToastCount;
    }

    void setDoubleTapToastCount(int count) {
        if (mDoubleTapToastCount != count) {
            mDoubleTapToastCount = count;
            // write the settings in the non-UI thread
            mEventHandler.sendMessage(Message.obtain(null,
                    EventHandler.SET_DOUBLE_TAP_TOAST_COUNT));
        }
    }

    /**
     * Transfer messages from the queue to the new WebCoreThread. Called from
     * WebCore thread.
     */
    /*package*/
    synchronized void syncSettingsAndCreateHandler(BrowserFrame frame) {
        mBrowserFrame = frame;
        if (DebugFlags.WEB_SETTINGS) {
            junit.framework.Assert.assertTrue(frame.mNativeFrame != 0);
        }

        SharedPreferences sp = mContext.getSharedPreferences(PREF_FILE,
                Context.MODE_PRIVATE);
        if (mDoubleTapToastCount > 0) {
            mDoubleTapToastCount = sp.getInt(DOUBLE_TAP_TOAST_COUNT,
                    mDoubleTapToastCount);
        }
        nativeSync(frame.mNativeFrame);
        mSyncPending = false;
        mEventHandler.createHandler();
    }

    /**
     * Let the Settings object know that our owner is being destroyed.
     */
    /*package*/
    synchronized void onDestroyed() {
    }

    private int pin(int size) {
        // FIXME: 72 is just an arbitrary max text size value.
        if (size < 1) {
            return 1;
        } else if (size > 72) {
            return 72;
        }
        return size;
    }

    /* Post a SYNC message to handle syncing the native settings. */
    private synchronized void postSync() {
        // Only post if a sync is not pending
        if (!mSyncPending) {
            mSyncPending = mEventHandler.sendMessage(
                    Message.obtain(null, EventHandler.SYNC));
        }
    }

    // Synchronize the native and java settings.
    private native void nativeSync(int nativeFrame);
}<|MERGE_RESOLUTION|>--- conflicted
+++ resolved
@@ -209,10 +209,7 @@
     private boolean         mAllowFileAccess = true;
     private boolean         mAllowContentAccess = true;
     private boolean         mLoadWithOverviewMode = false;
-<<<<<<< HEAD
     private boolean         mUseWebViewBackgroundOverscrollBackground = true;
-=======
->>>>>>> 5dc0c825
     private boolean         mEnableSmoothTransition = false;
 
     // private WebSettings, not accessible by the host activity
@@ -569,7 +566,6 @@
     }
 
     /**
-<<<<<<< HEAD
      * Set whether the WebView uses its background for over scroll background.
      * If true, it will use the WebView's background. If false, it will use an
      * internal pattern. Default is true.
@@ -587,8 +583,6 @@
     }
 
     /**
-=======
->>>>>>> 5dc0c825
      * Store whether the WebView is saving form data.
      */
     public void setSaveFormData(boolean save) {
