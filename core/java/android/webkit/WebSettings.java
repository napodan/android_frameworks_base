--- conflicted
+++ resolved
@@ -210,10 +210,7 @@
     private boolean         mAllowFileAccess = true;
     private boolean         mAllowContentAccess = true;
     private boolean         mLoadWithOverviewMode = false;
-<<<<<<< HEAD
     private boolean         mUseWebViewBackgroundOverscrollBackground = true;
-=======
->>>>>>> f0785a66
     private boolean         mEnableSmoothTransition = false;
 
     // private WebSettings, not accessible by the host activity
@@ -570,7 +567,6 @@
     }
 
     /**
-<<<<<<< HEAD
      * Set whether the WebView uses its background for over scroll background.
      * If true, it will use the WebView's background. If false, it will use an
      * internal pattern. Default is true.
@@ -588,8 +584,6 @@
     }
 
     /**
-=======
->>>>>>> f0785a66
      * Store whether the WebView is saving form data.
      */
     public void setSaveFormData(boolean save) {
