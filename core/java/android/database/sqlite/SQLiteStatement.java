--- conflicted
+++ resolved
@@ -51,10 +51,6 @@
     public void execute() {
         mDatabase.verifyDbIsOpen();
         BlockGuard.getThreadPolicy().onWriteToDisk();
-<<<<<<< HEAD
-        mDatabase.verifyDbIsOpen();
-=======
->>>>>>> bebfb6aa
         long timeStart = SystemClock.uptimeMillis();
         mDatabase.lock();
 
@@ -81,10 +77,6 @@
     public long executeInsert() {
         mDatabase.verifyDbIsOpen();
         BlockGuard.getThreadPolicy().onWriteToDisk();
-<<<<<<< HEAD
-        mDatabase.verifyDbIsOpen();
-=======
->>>>>>> bebfb6aa
         long timeStart = SystemClock.uptimeMillis();
         mDatabase.lock();
 
@@ -111,10 +103,6 @@
     public long simpleQueryForLong() {
         mDatabase.verifyDbIsOpen();
         BlockGuard.getThreadPolicy().onReadFromDisk();
-<<<<<<< HEAD
-        mDatabase.verifyDbIsOpen();
-=======
->>>>>>> bebfb6aa
         long timeStart = SystemClock.uptimeMillis();
         mDatabase.lock();
 
@@ -141,10 +129,6 @@
     public String simpleQueryForString() {
         mDatabase.verifyDbIsOpen();
         BlockGuard.getThreadPolicy().onReadFromDisk();
-<<<<<<< HEAD
-        mDatabase.verifyDbIsOpen();
-=======
->>>>>>> bebfb6aa
         long timeStart = SystemClock.uptimeMillis();
         mDatabase.lock();
 
