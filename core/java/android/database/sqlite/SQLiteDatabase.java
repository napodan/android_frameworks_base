/*
 * Copyright (C) 2006 The Android Open Source Project
 *
 * Licensed under the Apache License, Version 2.0 (the "License");
 * you may not use this file except in compliance with the License.
 * You may obtain a copy of the License at
 *
 *      http://www.apache.org/licenses/LICENSE-2.0
 *
 * Unless required by applicable law or agreed to in writing, software
 * distributed under the License is distributed on an "AS IS" BASIS,
 * WITHOUT WARRANTIES OR CONDITIONS OF ANY KIND, either express or implied.
 * See the License for the specific language governing permissions and
 * limitations under the License.
 */

package android.database.sqlite;

import android.app.ActivityThread;
import android.app.AppGlobals;
import android.content.ContentValues;
import android.database.Cursor;
import android.database.DatabaseErrorHandler;
import android.database.DatabaseUtils;
import android.database.DefaultDatabaseErrorHandler;
import android.database.SQLException;
import android.database.sqlite.SQLiteDebug.DbStats;
import android.os.Debug;
import android.os.StatFs;
import android.os.SystemClock;
import android.os.SystemProperties;
import android.text.TextUtils;
import android.util.Config;
import android.util.EventLog;
import android.util.Log;
import android.util.Pair;

import dalvik.system.BlockGuard;

import java.io.File;
import java.lang.ref.WeakReference;
import java.util.ArrayList;
import java.util.HashMap;
import java.util.HashSet;
import java.util.Iterator;
import java.util.LinkedHashMap;
import java.util.Locale;
import java.util.Map;
import java.util.Random;
import java.util.Set;
import java.util.WeakHashMap;
import java.util.concurrent.locks.ReentrantLock;
import java.util.regex.Pattern;

/**
 * Exposes methods to manage a SQLite database.
 * <p>SQLiteDatabase has methods to create, delete, execute SQL commands, and
 * perform other common database management tasks.
 * <p>See the Notepad sample application in the SDK for an example of creating
 * and managing a database.
 * <p> Database names must be unique within an application, not across all
 * applications.
 *
 * <h3>Localized Collation - ORDER BY</h3>
 * <p>In addition to SQLite's default <code>BINARY</code> collator, Android supplies
 * two more, <code>LOCALIZED</code>, which changes with the system's current locale
 * if you wire it up correctly (XXX a link needed!), and <code>UNICODE</code>, which
 * is the Unicode Collation Algorithm and not tailored to the current locale.
 */
public class SQLiteDatabase extends SQLiteClosable {
    private static final String TAG = "Database";
    private static final int EVENT_DB_OPERATION = 52000;
    private static final int EVENT_DB_CORRUPT = 75004;

    /**
     * Algorithms used in ON CONFLICT clause
     * http://www.sqlite.org/lang_conflict.html
     */
    /**
     *  When a constraint violation occurs, an immediate ROLLBACK occurs,
     * thus ending the current transaction, and the command aborts with a
     * return code of SQLITE_CONSTRAINT. If no transaction is active
     * (other than the implied transaction that is created on every command)
     *  then this algorithm works the same as ABORT.
     */
    public static final int CONFLICT_ROLLBACK = 1;

    /**
     * When a constraint violation occurs,no ROLLBACK is executed
     * so changes from prior commands within the same transaction
     * are preserved. This is the default behavior.
     */
    public static final int CONFLICT_ABORT = 2;

    /**
     * When a constraint violation occurs, the command aborts with a return
     * code SQLITE_CONSTRAINT. But any changes to the database that
     * the command made prior to encountering the constraint violation
     * are preserved and are not backed out.
     */
    public static final int CONFLICT_FAIL = 3;

    /**
     * When a constraint violation occurs, the one row that contains
     * the constraint violation is not inserted or changed.
     * But the command continues executing normally. Other rows before and
     * after the row that contained the constraint violation continue to be
     * inserted or updated normally. No error is returned.
     */
    public static final int CONFLICT_IGNORE = 4;

    /**
     * When a UNIQUE constraint violation occurs, the pre-existing rows that
     * are causing the constraint violation are removed prior to inserting
     * or updating the current row. Thus the insert or update always occurs.
     * The command continues executing normally. No error is returned.
     * If a NOT NULL constraint violation occurs, the NULL value is replaced
     * by the default value for that column. If the column has no default
     * value, then the ABORT algorithm is used. If a CHECK constraint
     * violation occurs then the IGNORE algorithm is used. When this conflict
     * resolution strategy deletes rows in order to satisfy a constraint,
     * it does not invoke delete triggers on those rows.
     *  This behavior might change in a future release.
     */
    public static final int CONFLICT_REPLACE = 5;

    /**
     * use the following when no conflict action is specified.
     */
    public static final int CONFLICT_NONE = 0;
    private static final String[] CONFLICT_VALUES = new String[]
            {"", " OR ROLLBACK ", " OR ABORT ", " OR FAIL ", " OR IGNORE ", " OR REPLACE "};

    /**
     * Maximum Length Of A LIKE Or GLOB Pattern
     * The pattern matching algorithm used in the default LIKE and GLOB implementation
     * of SQLite can exhibit O(N^2) performance (where N is the number of characters in
     * the pattern) for certain pathological cases. To avoid denial-of-service attacks
     * the length of the LIKE or GLOB pattern is limited to SQLITE_MAX_LIKE_PATTERN_LENGTH bytes.
     * The default value of this limit is 50000. A modern workstation can evaluate
     * even a pathological LIKE or GLOB pattern of 50000 bytes relatively quickly.
     * The denial of service problem only comes into play when the pattern length gets
     * into millions of bytes. Nevertheless, since most useful LIKE or GLOB patterns
     * are at most a few dozen bytes in length, paranoid application developers may
     * want to reduce this parameter to something in the range of a few hundred
     * if they know that external users are able to generate arbitrary patterns.
     */
    public static final int SQLITE_MAX_LIKE_PATTERN_LENGTH = 50000;

    /**
     * Flag for {@link #openDatabase} to open the database for reading and writing.
     * If the disk is full, this may fail even before you actually write anything.
     *
     * {@more} Note that the value of this flag is 0, so it is the default.
     */
    public static final int OPEN_READWRITE = 0x00000000;          // update native code if changing

    /**
     * Flag for {@link #openDatabase} to open the database for reading only.
     * This is the only reliable way to open a database if the disk may be full.
     */
    public static final int OPEN_READONLY = 0x00000001;           // update native code if changing

    private static final int OPEN_READ_MASK = 0x00000001;         // update native code if changing

    /**
     * Flag for {@link #openDatabase} to open the database without support for localized collators.
     *
     * {@more} This causes the collator <code>LOCALIZED</code> not to be created.
     * You must be consistent when using this flag to use the setting the database was
     * created with.  If this is set, {@link #setLocale} will do nothing.
     */
    public static final int NO_LOCALIZED_COLLATORS = 0x00000010;  // update native code if changing

    /**
     * Flag for {@link #openDatabase} to create the database file if it does not already exist.
     */
    public static final int CREATE_IF_NECESSARY = 0x10000000;     // update native code if changing

    /**
     * Indicates whether the most-recently started transaction has been marked as successful.
     */
    private boolean mInnerTransactionIsSuccessful;

    /**
     * Valid during the life of a transaction, and indicates whether the entire transaction (the
     * outer one and all of the inner ones) so far has been successful.
     */
    private boolean mTransactionIsSuccessful;

    /**
     * Valid during the life of a transaction.
     */
    private SQLiteTransactionListener mTransactionListener;

    /** Synchronize on this when accessing the database */
    private final ReentrantLock mLock = new ReentrantLock(true);

    private long mLockAcquiredWallTime = 0L;
    private long mLockAcquiredThreadTime = 0L;

    // limit the frequency of complaints about each database to one within 20 sec
    // unless run command adb shell setprop log.tag.Database VERBOSE
    private static final int LOCK_WARNING_WINDOW_IN_MS = 20000;
    /** If the lock is held this long then a warning will be printed when it is released. */
    private static final int LOCK_ACQUIRED_WARNING_TIME_IN_MS = 300;
    private static final int LOCK_ACQUIRED_WARNING_THREAD_TIME_IN_MS = 100;
    private static final int LOCK_ACQUIRED_WARNING_TIME_IN_MS_ALWAYS_PRINT = 2000;

    private static final int SLEEP_AFTER_YIELD_QUANTUM = 1000;

    // The pattern we remove from database filenames before
    // potentially logging them.
    private static final Pattern EMAIL_IN_DB_PATTERN = Pattern.compile("[\\w\\.\\-]+@[\\w\\.\\-]+");

    private long mLastLockMessageTime = 0L;

    // Things related to query logging/sampling for debugging
    // slow/frequent queries during development.  Always log queries
    // which take (by default) 500ms+; shorter queries are sampled
    // accordingly.  Commit statements, which are typically slow, are
    // logged together with the most recently executed SQL statement,
    // for disambiguation.  The 500ms value is configurable via a
    // SystemProperty, but developers actively debugging database I/O
    // should probably use the regular log tunable,
    // LOG_SLOW_QUERIES_PROPERTY, defined below.
    private static int sQueryLogTimeInMillis = 0;  // lazily initialized
    private static final int QUERY_LOG_SQL_LENGTH = 64;
    private static final String COMMIT_SQL = "COMMIT;";
    private final Random mRandom = new Random();
    private String mLastSqlStatement = null;

    // String prefix for slow database query EventLog records that show
    // lock acquistions of the database.
    /* package */ static final String GET_LOCK_LOG_PREFIX = "GETLOCK:";

    /** Used by native code, do not rename. make it volatile, so it is thread-safe. */
    /* package */ volatile int mNativeHandle = 0;

    /** Used to make temp table names unique */
    /* package */ int mTempTableSequence = 0;

    /**
     * The size, in bytes, of a block on "/data". This corresponds to the Unix
     * statfs.f_bsize field. note that this field is lazily initialized.
     */
    private static int sBlockSize = 0;

    /** The path for the database file */
    private final String mPath;

    /** The anonymized path for the database file for logging purposes */
    private String mPathForLogs = null;  // lazily populated

    /** The flags passed to open/create */
    private final int mFlags;

    /** The optional factory to use when creating new Cursors */
    private final CursorFactory mFactory;

    private final WeakHashMap<SQLiteClosable, Object> mPrograms;

    /**
     * for each instance of this class, a LRU cache is maintained to store
     * the compiled query statement ids returned by sqlite database.
     *     key = SQL statement with "?" for bind args
     *     value = {@link SQLiteCompiledSql}
     * If an application opens the database and keeps it open during its entire life, then
     * there will not be an overhead of compilation of SQL statements by sqlite.
     *
     * why is this cache NOT static? because sqlite attaches compiledsql statements to the
     * struct created when {@link SQLiteDatabase#openDatabase(String, CursorFactory, int)} is
     * invoked.
     *
     * this cache has an upper limit of mMaxSqlCacheSize (settable by calling the method
     * (@link setMaxSqlCacheSize(int)}).
     */
    // default statement-cache size per database connection ( = instance of this class)
    private int mMaxSqlCacheSize = 25;
    /* package */ final Map<String, SQLiteCompiledSql> mCompiledQueries =
        new LinkedHashMap<String, SQLiteCompiledSql>(mMaxSqlCacheSize + 1, 0.75f, true) {
            @Override
            public boolean removeEldestEntry(Map.Entry<String, SQLiteCompiledSql> eldest) {
                // eldest = least-recently used entry
                // if it needs to be removed to accommodate a new entry,
                //     close {@link SQLiteCompiledSql} represented by this entry, if not in use
                //     and then let it be removed from the Map.
                // when this is called, the caller must be trying to add a just-compiled stmt
                // to cache; i.e., caller should already have acquired database lock AND
                // the lock on mCompiledQueries. do as assert of these two 2 facts.
                verifyLockOwner();
                if (this.size() <= mMaxSqlCacheSize) {
                    // cache is not full. nothing needs to be removed
                    return false;
                }
                // cache is full. eldest will be removed.
                SQLiteCompiledSql entry = eldest.getValue();
                if (!entry.isInUse()) {
                    // this {@link SQLiteCompiledSql} is not in use. release it.
                    entry.releaseSqlStatement();
                }
                // return true, so that this entry is removed automatically by the caller.
                return true;
            }
        };
    /**
     * absolute max value that can be set by {@link #setMaxSqlCacheSize(int)}
     * size of each prepared-statement is between 1K - 6K, depending on the complexity of the
     * SQL statement & schema.
     */
    public static final int MAX_SQL_CACHE_SIZE = 100;
    private int mCacheFullWarnings;
    private static final int MAX_WARNINGS_ON_CACHESIZE_CONDITION = 1;

    /** maintain stats about number of cache hits and misses */
    private int mNumCacheHits;
    private int mNumCacheMisses;

    /** Used to find out where this object was created in case it never got closed. */
    private final Throwable mStackTrace;

    // System property that enables logging of slow queries. Specify the threshold in ms.
    private static final String LOG_SLOW_QUERIES_PROPERTY = "db.log.slow_query_threshold";
    private final int mSlowQueryThreshold;

    /** stores the list of statement ids that need to be finalized by sqlite */
    private final ArrayList<Integer> mClosedStatementIds = new ArrayList<Integer>();

    /** {@link DatabaseErrorHandler} to be used when SQLite returns any of the following errors
     *    Corruption
     * */
    private final DatabaseErrorHandler mErrorHandler;

    /** The Database connection pool {@link DatabaseConnectionPool}.
     * Visibility is package-private for testing purposes. otherwise, private visibility is enough.
     */
    /* package */ volatile DatabaseConnectionPool mConnectionPool = null;

    /** Each database connection handle in the pool is assigned a number 1..N, where N is the
     * size of the connection pool.
     * The main connection handle to which the pool is attached is assigned a value of 0.
     */
    /* package */ final short mConnectionNum;

    private static final String MEMORY_DB_PATH = ":memory:";

    /**
     * @param closable
     */
    void addSQLiteClosable(SQLiteClosable closable) {
        lock();
        try {
            mPrograms.put(closable, null);
        } finally {
            unlock();
        }
    }

    void removeSQLiteClosable(SQLiteClosable closable) {
        lock();
        try {
            mPrograms.remove(closable);
        } finally {
            unlock();
        }
    }

    @Override
    protected void onAllReferencesReleased() {
        if (isOpen()) {
            // close the database which will close all pending statements to be finalized also
            close();
        }
    }

    /**
     * Attempts to release memory that SQLite holds but does not require to
     * operate properly. Typically this memory will come from the page cache.
     *
     * @return the number of bytes actually released
     */
    static public native int releaseMemory();

    /**
     * Control whether or not the SQLiteDatabase is made thread-safe by using locks
     * around critical sections. This is pretty expensive, so if you know that your
     * DB will only be used by a single thread then you should set this to false.
     * The default is true.
     * @param lockingEnabled set to true to enable locks, false otherwise
     */
    public void setLockingEnabled(boolean lockingEnabled) {
        mLockingEnabled = lockingEnabled;
    }

    /**
     * If set then the SQLiteDatabase is made thread-safe by using locks
     * around critical sections
     */
    private boolean mLockingEnabled = true;

    /* package */ void onCorruption() {
        EventLog.writeEvent(EVENT_DB_CORRUPT, mPath);
        mErrorHandler.onCorruption(this);
    }

    /**
     * Locks the database for exclusive access. The database lock must be held when
     * touch the native sqlite3* object since it is single threaded and uses
     * a polling lock contention algorithm. The lock is recursive, and may be acquired
     * multiple times by the same thread. This is a no-op if mLockingEnabled is false.
     *
     * @see #unlock()
     */
    /* package */ void lock() {
        if (!mLockingEnabled) return;
        mLock.lock();
        if (SQLiteDebug.DEBUG_LOCK_TIME_TRACKING) {
            if (mLock.getHoldCount() == 1) {
                // Use elapsed real-time since the CPU may sleep when waiting for IO
                mLockAcquiredWallTime = SystemClock.elapsedRealtime();
                mLockAcquiredThreadTime = Debug.threadCpuTimeNanos();
            }
        }
    }

    /**
     * Locks the database for exclusive access. The database lock must be held when
     * touch the native sqlite3* object since it is single threaded and uses
     * a polling lock contention algorithm. The lock is recursive, and may be acquired
     * multiple times by the same thread.
     *
     * @see #unlockForced()
     */
    private void lockForced() {
        mLock.lock();
        if (SQLiteDebug.DEBUG_LOCK_TIME_TRACKING) {
            if (mLock.getHoldCount() == 1) {
                // Use elapsed real-time since the CPU may sleep when waiting for IO
                mLockAcquiredWallTime = SystemClock.elapsedRealtime();
                mLockAcquiredThreadTime = Debug.threadCpuTimeNanos();
            }
        }
    }

    /**
     * Releases the database lock. This is a no-op if mLockingEnabled is false.
     *
     * @see #unlock()
     */
    /* package */ void unlock() {
        if (!mLockingEnabled) return;
        if (SQLiteDebug.DEBUG_LOCK_TIME_TRACKING) {
            if (mLock.getHoldCount() == 1) {
                checkLockHoldTime();
            }
        }
        mLock.unlock();
    }

    /**
     * Releases the database lock.
     *
     * @see #unlockForced()
     */
    private void unlockForced() {
        if (SQLiteDebug.DEBUG_LOCK_TIME_TRACKING) {
            if (mLock.getHoldCount() == 1) {
                checkLockHoldTime();
            }
        }
        mLock.unlock();
    }

    private void checkLockHoldTime() {
        // Use elapsed real-time since the CPU may sleep when waiting for IO
        long elapsedTime = SystemClock.elapsedRealtime();
        long lockedTime = elapsedTime - mLockAcquiredWallTime;
        if (lockedTime < LOCK_ACQUIRED_WARNING_TIME_IN_MS_ALWAYS_PRINT &&
                !Log.isLoggable(TAG, Log.VERBOSE) &&
                (elapsedTime - mLastLockMessageTime) < LOCK_WARNING_WINDOW_IN_MS) {
            return;
        }
        if (lockedTime > LOCK_ACQUIRED_WARNING_TIME_IN_MS) {
            int threadTime = (int)
                    ((Debug.threadCpuTimeNanos() - mLockAcquiredThreadTime) / 1000000);
            if (threadTime > LOCK_ACQUIRED_WARNING_THREAD_TIME_IN_MS ||
                    lockedTime > LOCK_ACQUIRED_WARNING_TIME_IN_MS_ALWAYS_PRINT) {
                mLastLockMessageTime = elapsedTime;
                String msg = "lock held on " + mPath + " for " + lockedTime + "ms. Thread time was "
                        + threadTime + "ms";
                if (SQLiteDebug.DEBUG_LOCK_TIME_TRACKING_STACK_TRACE) {
                    Log.d(TAG, msg, new Exception());
                } else {
                    Log.d(TAG, msg);
                }
            }
        }
    }

    /**
     * Begins a transaction in EXCLUSIVE mode.
     * <p>
     * Transactions can be nested.
     * When the outer transaction is ended all of
     * the work done in that transaction and all of the nested transactions will be committed or
     * rolled back. The changes will be rolled back if any transaction is ended without being
     * marked as clean (by calling setTransactionSuccessful). Otherwise they will be committed.
     * </p>
     * <p>Here is the standard idiom for transactions:
     *
     * <pre>
     *   db.beginTransaction();
     *   try {
     *     ...
     *     db.setTransactionSuccessful();
     *   } finally {
     *     db.endTransaction();
     *   }
     * </pre>
     */
    public void beginTransaction() {
        beginTransaction(null /* transactionStatusCallback */, true);
    }

    /**
     * Begins a transaction in IMMEDIATE mode. Transactions can be nested. When
     * the outer transaction is ended all of the work done in that transaction
     * and all of the nested transactions will be committed or rolled back. The
     * changes will be rolled back if any transaction is ended without being
     * marked as clean (by calling setTransactionSuccessful). Otherwise they
     * will be committed.
     * <p>
     * Here is the standard idiom for transactions:
     *
     * <pre>
     *   db.beginTransactionNonExclusive();
     *   try {
     *     ...
     *     db.setTransactionSuccessful();
     *   } finally {
     *     db.endTransaction();
     *   }
     * </pre>
     */
    public void beginTransactionNonExclusive() {
        beginTransaction(null /* transactionStatusCallback */, false);
    }

    /**
     * Begins a transaction in EXCLUSIVE mode.
     * <p>
     * Transactions can be nested.
     * When the outer transaction is ended all of
     * the work done in that transaction and all of the nested transactions will be committed or
     * rolled back. The changes will be rolled back if any transaction is ended without being
     * marked as clean (by calling setTransactionSuccessful). Otherwise they will be committed.
     * </p>
     * <p>Here is the standard idiom for transactions:
     *
     * <pre>
     *   db.beginTransactionWithListener(listener);
     *   try {
     *     ...
     *     db.setTransactionSuccessful();
     *   } finally {
     *     db.endTransaction();
     *   }
     * </pre>
     *
     * @param transactionListener listener that should be notified when the transaction begins,
     * commits, or is rolled back, either explicitly or by a call to
     * {@link #yieldIfContendedSafely}.
     */
    public void beginTransactionWithListener(SQLiteTransactionListener transactionListener) {
        beginTransaction(transactionListener, true);
    }

    /**
     * Begins a transaction in IMMEDIATE mode. Transactions can be nested. When
     * the outer transaction is ended all of the work done in that transaction
     * and all of the nested transactions will be committed or rolled back. The
     * changes will be rolled back if any transaction is ended without being
     * marked as clean (by calling setTransactionSuccessful). Otherwise they
     * will be committed.
     * <p>
     * Here is the standard idiom for transactions:
     *
     * <pre>
     *   db.beginTransactionWithListenerNonExclusive(listener);
     *   try {
     *     ...
     *     db.setTransactionSuccessful();
     *   } finally {
     *     db.endTransaction();
     *   }
     * </pre>
     *
     * @param transactionListener listener that should be notified when the
     *            transaction begins, commits, or is rolled back, either
     *            explicitly or by a call to {@link #yieldIfContendedSafely}.
     */
    public void beginTransactionWithListenerNonExclusive(
            SQLiteTransactionListener transactionListener) {
        beginTransaction(transactionListener, false);
    }

    private void beginTransaction(SQLiteTransactionListener transactionListener,
            boolean exclusive) {
        verifyDbIsOpen();
        lockForced();
        boolean ok = false;
        try {
            // If this thread already had the lock then get out
            if (mLock.getHoldCount() > 1) {
                if (mInnerTransactionIsSuccessful) {
                    String msg = "Cannot call beginTransaction between "
                            + "calling setTransactionSuccessful and endTransaction";
                    IllegalStateException e = new IllegalStateException(msg);
                    Log.e(TAG, "beginTransaction() failed", e);
                    throw e;
                }
                ok = true;
                return;
            }

            // This thread didn't already have the lock, so begin a database
            // transaction now.
            if (exclusive) {
                execSQL("BEGIN EXCLUSIVE;");
            } else {
                execSQL("BEGIN IMMEDIATE;");
            }
            mTransactionListener = transactionListener;
            mTransactionIsSuccessful = true;
            mInnerTransactionIsSuccessful = false;
            if (transactionListener != null) {
                try {
                    transactionListener.onBegin();
                } catch (RuntimeException e) {
                    execSQL("ROLLBACK;");
                    throw e;
                }
            }
            ok = true;
        } finally {
            if (!ok) {
                // beginTransaction is called before the try block so we must release the lock in
                // the case of failure.
                unlockForced();
            }
        }
    }

    /**
     * End a transaction. See beginTransaction for notes about how to use this and when transactions
     * are committed and rolled back.
     */
    public void endTransaction() {
        verifyLockOwner();
        try {
            if (mInnerTransactionIsSuccessful) {
                mInnerTransactionIsSuccessful = false;
            } else {
                mTransactionIsSuccessful = false;
            }
            if (mLock.getHoldCount() != 1) {
                return;
            }
            RuntimeException savedException = null;
            if (mTransactionListener != null) {
                try {
                    if (mTransactionIsSuccessful) {
                        mTransactionListener.onCommit();
                    } else {
                        mTransactionListener.onRollback();
                    }
                } catch (RuntimeException e) {
                    savedException = e;
                    mTransactionIsSuccessful = false;
                }
            }
            if (mTransactionIsSuccessful) {
                execSQL(COMMIT_SQL);
                // if write-ahead logging is used, we have to take care of checkpoint.
                // TODO: should applications be given the flexibility of choosing when to
                // trigger checkpoint?
                // for now, do checkpoint after every COMMIT because that is the fastest
                // way to guarantee that readers will see latest data.
                // but this is the slowest way to run sqlite with in write-ahead logging mode.
                if (this.mConnectionPool != null) {
                    execSQL("PRAGMA wal_checkpoint;");
                    if (SQLiteDebug.DEBUG_SQL_STATEMENTS) {
                        Log.i(TAG, "PRAGMA wal_Checkpoint done");
                    }
                }
            } else {
                try {
                    execSQL("ROLLBACK;");
                    if (savedException != null) {
                        throw savedException;
                    }
                } catch (SQLException e) {
                    if (Config.LOGD) {
                        Log.d(TAG, "exception during rollback, maybe the DB previously "
                                + "performed an auto-rollback");
                    }
                }
            }
        } finally {
            mTransactionListener = null;
            unlockForced();
            if (Config.LOGV) {
                Log.v(TAG, "unlocked " + Thread.currentThread()
                        + ", holdCount is " + mLock.getHoldCount());
            }
        }
    }

    /**
     * Marks the current transaction as successful. Do not do any more database work between
     * calling this and calling endTransaction. Do as little non-database work as possible in that
     * situation too. If any errors are encountered between this and endTransaction the transaction
     * will still be committed.
     *
     * @throws IllegalStateException if the current thread is not in a transaction or the
     * transaction is already marked as successful.
     */
    public void setTransactionSuccessful() {
        verifyDbIsOpen();
        if (!mLock.isHeldByCurrentThread()) {
            throw new IllegalStateException("no transaction pending");
        }
        if (mInnerTransactionIsSuccessful) {
            throw new IllegalStateException(
                    "setTransactionSuccessful may only be called once per call to beginTransaction");
        }
        mInnerTransactionIsSuccessful = true;
    }

    /**
     * return true if there is a transaction pending
     */
    public boolean inTransaction() {
        return mLock.getHoldCount() > 0;
    }

    /**
     * Checks if the database lock is held by this thread.
     *
     * @return true, if this thread is holding the database lock.
     */
    public boolean isDbLockedByCurrentThread() {
        return mLock.isHeldByCurrentThread();
    }

    /**
     * Checks if the database is locked by another thread. This is
     * just an estimate, since this status can change at any time,
     * including after the call is made but before the result has
     * been acted upon.
     *
     * @return true, if the database is locked by another thread
     */
    public boolean isDbLockedByOtherThreads() {
        return !mLock.isHeldByCurrentThread() && mLock.isLocked();
    }

    /**
     * Temporarily end the transaction to let other threads run. The transaction is assumed to be
     * successful so far. Do not call setTransactionSuccessful before calling this. When this
     * returns a new transaction will have been created but not marked as successful.
     * @return true if the transaction was yielded
     * @deprecated if the db is locked more than once (becuase of nested transactions) then the lock
     *   will not be yielded. Use yieldIfContendedSafely instead.
     */
    @Deprecated
    public boolean yieldIfContended() {
        return yieldIfContendedHelper(false /* do not check yielding */,
                -1 /* sleepAfterYieldDelay */);
    }

    /**
     * Temporarily end the transaction to let other threads run. The transaction is assumed to be
     * successful so far. Do not call setTransactionSuccessful before calling this. When this
     * returns a new transaction will have been created but not marked as successful. This assumes
     * that there are no nested transactions (beginTransaction has only been called once) and will
     * throw an exception if that is not the case.
     * @return true if the transaction was yielded
     */
    public boolean yieldIfContendedSafely() {
        return yieldIfContendedHelper(true /* check yielding */, -1 /* sleepAfterYieldDelay*/);
    }

    /**
     * Temporarily end the transaction to let other threads run. The transaction is assumed to be
     * successful so far. Do not call setTransactionSuccessful before calling this. When this
     * returns a new transaction will have been created but not marked as successful. This assumes
     * that there are no nested transactions (beginTransaction has only been called once) and will
     * throw an exception if that is not the case.
     * @param sleepAfterYieldDelay if > 0, sleep this long before starting a new transaction if
     *   the lock was actually yielded. This will allow other background threads to make some
     *   more progress than they would if we started the transaction immediately.
     * @return true if the transaction was yielded
     */
    public boolean yieldIfContendedSafely(long sleepAfterYieldDelay) {
        return yieldIfContendedHelper(true /* check yielding */, sleepAfterYieldDelay);
    }

    private boolean yieldIfContendedHelper(boolean checkFullyYielded, long sleepAfterYieldDelay) {
        if (mLock.getQueueLength() == 0) {
            // Reset the lock acquire time since we know that the thread was willing to yield
            // the lock at this time.
            mLockAcquiredWallTime = SystemClock.elapsedRealtime();
            mLockAcquiredThreadTime = Debug.threadCpuTimeNanos();
            return false;
        }
        setTransactionSuccessful();
        SQLiteTransactionListener transactionListener = mTransactionListener;
        endTransaction();
        if (checkFullyYielded) {
            if (this.isDbLockedByCurrentThread()) {
                throw new IllegalStateException(
                        "Db locked more than once. yielfIfContended cannot yield");
            }
        }
        if (sleepAfterYieldDelay > 0) {
            // Sleep for up to sleepAfterYieldDelay milliseconds, waking up periodically to
            // check if anyone is using the database.  If the database is not contended,
            // retake the lock and return.
            long remainingDelay = sleepAfterYieldDelay;
            while (remainingDelay > 0) {
                try {
                    Thread.sleep(remainingDelay < SLEEP_AFTER_YIELD_QUANTUM ?
                            remainingDelay : SLEEP_AFTER_YIELD_QUANTUM);
                } catch (InterruptedException e) {
                    Thread.interrupted();
                }
                remainingDelay -= SLEEP_AFTER_YIELD_QUANTUM;
                if (mLock.getQueueLength() == 0) {
                    break;
                }
            }
        }
        beginTransactionWithListener(transactionListener);
        return true;
    }

    /** Maps table names to info about what to which _sync_time column to set
     * to NULL on an update. This is used to support syncing. */
    private final Map<String, SyncUpdateInfo> mSyncUpdateInfo =
            new HashMap<String, SyncUpdateInfo>();

    public Map<String, String> getSyncedTables() {
        synchronized(mSyncUpdateInfo) {
            HashMap<String, String> tables = new HashMap<String, String>();
            for (String table : mSyncUpdateInfo.keySet()) {
                SyncUpdateInfo info = mSyncUpdateInfo.get(table);
                if (info.deletedTable != null) {
                    tables.put(table, info.deletedTable);
                }
            }
            return tables;
        }
    }

    /**
     * Internal class used to keep track what needs to be marked as changed
     * when an update occurs. This is used for syncing, so the sync engine
     * knows what data has been updated locally.
     */
    static private class SyncUpdateInfo {
        /**
         * Creates the SyncUpdateInfo class.
         *
         * @param masterTable The table to set _sync_time to NULL in
         * @param deletedTable The deleted table that corresponds to the
         *          master table
         * @param foreignKey The key that refers to the primary key in table
         */
        SyncUpdateInfo(String masterTable, String deletedTable,
                String foreignKey) {
            this.masterTable = masterTable;
            this.deletedTable = deletedTable;
            this.foreignKey = foreignKey;
        }

        /** The table containing the _sync_time column */
        String masterTable;

        /** The deleted table that corresponds to the master table */
        String deletedTable;

        /** The key in the local table the row in table. It may be _id, if table
         * is the local table. */
        String foreignKey;
    }

    /**
     * Used to allow returning sub-classes of {@link Cursor} when calling query.
     */
    public interface CursorFactory {
        /**
         * See
         * {@link SQLiteCursor#SQLiteCursor(SQLiteDatabase, SQLiteCursorDriver,
         * String, SQLiteQuery)}.
         */
        public Cursor newCursor(SQLiteDatabase db,
                SQLiteCursorDriver masterQuery, String editTable,
                SQLiteQuery query);
    }

    /**
     * Open the database according to the flags {@link #OPEN_READWRITE}
     * {@link #OPEN_READONLY} {@link #CREATE_IF_NECESSARY} and/or {@link #NO_LOCALIZED_COLLATORS}.
     *
     * <p>Sets the locale of the database to the  the system's current locale.
     * Call {@link #setLocale} if you would like something else.</p>
     *
     * @param path to database file to open and/or create
     * @param factory an optional factory class that is called to instantiate a
     *            cursor when query is called, or null for default
     * @param flags to control database access mode
     * @return the newly opened database
     * @throws SQLiteException if the database cannot be opened
     */
    public static SQLiteDatabase openDatabase(String path, CursorFactory factory, int flags) {
        return openDatabase(path, factory, flags, new DefaultDatabaseErrorHandler());
    }

    /**
     * Open the database according to the flags {@link #OPEN_READWRITE}
     * {@link #OPEN_READONLY} {@link #CREATE_IF_NECESSARY} and/or {@link #NO_LOCALIZED_COLLATORS}.
     *
     * <p>Sets the locale of the database to the  the system's current locale.
     * Call {@link #setLocale} if you would like something else.</p>
     *
     * <p>Accepts input param: a concrete instance of {@link DatabaseErrorHandler} to be
     * used to handle corruption when sqlite reports database corruption.</p>
     *
     * @param path to database file to open and/or create
     * @param factory an optional factory class that is called to instantiate a
     *            cursor when query is called, or null for default
     * @param flags to control database access mode
     * @param errorHandler the {@link DatabaseErrorHandler} obj to be used to handle corruption
     * when sqlite reports database corruption
     * @return the newly opened database
     * @throws SQLiteException if the database cannot be opened
     */
    public static SQLiteDatabase openDatabase(String path, CursorFactory factory, int flags,
            DatabaseErrorHandler errorHandler) {
        SQLiteDatabase sqliteDatabase = openDatabase(path, factory, flags, errorHandler,
                (short) 0 /* the main connection handle */);

        // set sqlite pagesize to mBlockSize
        if (sBlockSize == 0) {
            // TODO: "/data" should be a static final String constant somewhere. it is hardcoded
            // in several places right now.
            sBlockSize = new StatFs("/data").getBlockSize();
        }
        sqliteDatabase.setPageSize(sBlockSize);
        sqliteDatabase.setJournalMode(path, "TRUNCATE");

        // add this database to the list of databases opened in this process
        ActiveDatabases.addActiveDatabase(sqliteDatabase);
        return sqliteDatabase;
    }

    private static SQLiteDatabase openDatabase(String path, CursorFactory factory, int flags,
            DatabaseErrorHandler errorHandler, short connectionNum) {
        SQLiteDatabase db = new SQLiteDatabase(path, factory, flags, errorHandler, connectionNum);
        try {
            // Open the database.
            db.dbopen(path, flags);
            db.setLocale(Locale.getDefault());
            if (SQLiteDebug.DEBUG_SQL_STATEMENTS) {
                db.enableSqlTracing(path, connectionNum);
            }
            if (SQLiteDebug.DEBUG_SQL_TIME) {
                db.enableSqlProfiling(path, connectionNum);
            }
            return db;
        } catch (SQLiteDatabaseCorruptException e) {
            db.mErrorHandler.onCorruption(db);
            return SQLiteDatabase.openDatabase(path, factory, flags, errorHandler);
        } catch (SQLiteException e) {
            Log.e(TAG, "Failed to open the database. closing it.", e);
            db.close();
            throw e;
        }
    }

    /**
     * Equivalent to openDatabase(file.getPath(), factory, CREATE_IF_NECESSARY).
     */
    public static SQLiteDatabase openOrCreateDatabase(File file, CursorFactory factory) {
        return openOrCreateDatabase(file.getPath(), factory);
    }

    /**
     * Equivalent to openDatabase(path, factory, CREATE_IF_NECESSARY).
     */
    public static SQLiteDatabase openOrCreateDatabase(String path, CursorFactory factory) {
        return openDatabase(path, factory, CREATE_IF_NECESSARY);
    }

    /**
     * Equivalent to openDatabase(path, factory, CREATE_IF_NECESSARY, errorHandler).
     */
    public static SQLiteDatabase openOrCreateDatabase(String path, CursorFactory factory,
            DatabaseErrorHandler errorHandler) {
        return openDatabase(path, factory, CREATE_IF_NECESSARY, errorHandler);
    }

    private void setJournalMode(final String dbPath, final String mode) {
        // journal mode can be set only for non-memory databases
        if (!dbPath.equalsIgnoreCase(MEMORY_DB_PATH)) {
            String s = DatabaseUtils.stringForQuery(this, "PRAGMA journal_mode=" + mode, null);
            if (!s.equalsIgnoreCase(mode)) {
                Log.e(TAG, "setting journal_mode to " + mode + " failed for db: " + dbPath +
                        " (on pragma set journal_mode, sqlite returned:" + s);
            }
        }
    }

    /**
     * Create a memory backed SQLite database.  Its contents will be destroyed
     * when the database is closed.
     *
     * <p>Sets the locale of the database to the  the system's current locale.
     * Call {@link #setLocale} if you would like something else.</p>
     *
     * @param factory an optional factory class that is called to instantiate a
     *            cursor when query is called
     * @return a SQLiteDatabase object, or null if the database can't be created
     */
    public static SQLiteDatabase create(CursorFactory factory) {
        // This is a magic string with special meaning for SQLite.
        return openDatabase(MEMORY_DB_PATH, factory, CREATE_IF_NECESSARY);
    }

    /**
     * Close the database.
     */
    public void close() {
        if (!isOpen()) {
            return; // already closed
        }
        lock();
        try {
            closeClosable();
            // finalize ALL statements queued up so far
            closePendingStatements();
            // close this database instance - regardless of its reference count value
            dbclose();
            if (mConnectionPool != null) {
                mConnectionPool.close();
            }
        } finally {
            unlock();
        }
    }

    private void closeClosable() {
        /* deallocate all compiled SQL statement objects from mCompiledQueries cache.
         * this should be done before de-referencing all {@link SQLiteClosable} objects
         * from this database object because calling
         * {@link SQLiteClosable#onAllReferencesReleasedFromContainer()} could cause the database
         * to be closed. sqlite doesn't let a database close if there are
         * any unfinalized statements - such as the compiled-sql objects in mCompiledQueries.
         */
        deallocCachedSqlStatements();

        Iterator<Map.Entry<SQLiteClosable, Object>> iter = mPrograms.entrySet().iterator();
        while (iter.hasNext()) {
            Map.Entry<SQLiteClosable, Object> entry = iter.next();
            SQLiteClosable program = entry.getKey();
            if (program != null) {
                program.onAllReferencesReleasedFromContainer();
            }
        }
    }

    /**
     * Native call to close the database.
     */
    private native void dbclose();

    /**
     * Gets the database version.
     *
     * @return the database version
     */
    public int getVersion() {
        return ((Long) DatabaseUtils.longForQuery(this, "PRAGMA user_version;", null)).intValue();
    }

    /**
     * Sets the database version.
     *
     * @param version the new database version
     */
    public void setVersion(int version) {
        execSQL("PRAGMA user_version = " + version);
    }

    /**
     * Returns the maximum size the database may grow to.
     *
     * @return the new maximum database size
     */
    public long getMaximumSize() {
        long pageCount = DatabaseUtils.longForQuery(this, "PRAGMA max_page_count;", null);
        return pageCount * getPageSize();
    }

    /**
     * Sets the maximum size the database will grow to. The maximum size cannot
     * be set below the current size.
     *
     * @param numBytes the maximum database size, in bytes
     * @return the new maximum database size
     */
    public long setMaximumSize(long numBytes) {
        long pageSize = getPageSize();
        long numPages = numBytes / pageSize;
        // If numBytes isn't a multiple of pageSize, bump up a page
        if ((numBytes % pageSize) != 0) {
            numPages++;
        }
        long newPageCount = DatabaseUtils.longForQuery(this, "PRAGMA max_page_count = " + numPages,
                null);
        return newPageCount * pageSize;
    }

    /**
     * Returns the current database page size, in bytes.
     *
     * @return the database page size, in bytes
     */
    public long getPageSize() {
        return DatabaseUtils.longForQuery(this, "PRAGMA page_size;", null);
    }

    /**
     * Sets the database page size. The page size must be a power of two. This
     * method does not work if any data has been written to the database file,
     * and must be called right after the database has been created.
     *
     * @param numBytes the database page size, in bytes
     */
    public void setPageSize(long numBytes) {
        execSQL("PRAGMA page_size = " + numBytes);
    }

    /**
     * Mark this table as syncable. When an update occurs in this table the
     * _sync_dirty field will be set to ensure proper syncing operation.
     *
     * @param table the table to mark as syncable
     * @param deletedTable The deleted table that corresponds to the
     *          syncable table
     */
    public void markTableSyncable(String table, String deletedTable) {
        markTableSyncable(table, "_id", table, deletedTable);
    }

    /**
     * Mark this table as syncable, with the _sync_dirty residing in another
     * table. When an update occurs in this table the _sync_dirty field of the
     * row in updateTable with the _id in foreignKey will be set to
     * ensure proper syncing operation.
     *
     * @param table an update on this table will trigger a sync time removal
     * @param foreignKey this is the column in table whose value is an _id in
     *          updateTable
     * @param updateTable this is the table that will have its _sync_dirty
     */
    public void markTableSyncable(String table, String foreignKey,
            String updateTable) {
        markTableSyncable(table, foreignKey, updateTable, null);
    }

    /**
     * Mark this table as syncable, with the _sync_dirty residing in another
     * table. When an update occurs in this table the _sync_dirty field of the
     * row in updateTable with the _id in foreignKey will be set to
     * ensure proper syncing operation.
     *
     * @param table an update on this table will trigger a sync time removal
     * @param foreignKey this is the column in table whose value is an _id in
     *          updateTable
     * @param updateTable this is the table that will have its _sync_dirty
     * @param deletedTable The deleted table that corresponds to the
     *          updateTable
     */
    private void markTableSyncable(String table, String foreignKey,
            String updateTable, String deletedTable) {
        lock();
        try {
            native_execSQL("SELECT _sync_dirty FROM " + updateTable
                    + " LIMIT 0");
            native_execSQL("SELECT " + foreignKey + " FROM " + table
                    + " LIMIT 0");
        } finally {
            unlock();
        }

        SyncUpdateInfo info = new SyncUpdateInfo(updateTable, deletedTable,
                foreignKey);
        synchronized (mSyncUpdateInfo) {
            mSyncUpdateInfo.put(table, info);
        }
    }

    /**
     * Call for each row that is updated in a cursor.
     *
     * @param table the table the row is in
     * @param rowId the row ID of the updated row
     */
    /* package */ void rowUpdated(String table, long rowId) {
        SyncUpdateInfo info;
        synchronized (mSyncUpdateInfo) {
            info = mSyncUpdateInfo.get(table);
        }
        if (info != null) {
            execSQL("UPDATE " + info.masterTable
                    + " SET _sync_dirty=1 WHERE _id=(SELECT " + info.foreignKey
                    + " FROM " + table + " WHERE _id=?)", new String[] {String.valueOf(rowId)});
        }
    }

    /**
     * Finds the name of the first table, which is editable.
     *
     * @param tables a list of tables
     * @return the first table listed
     */
    public static String findEditTable(String tables) {
        if (!TextUtils.isEmpty(tables)) {
            // find the first word terminated by either a space or a comma
            int spacepos = tables.indexOf(' ');
            int commapos = tables.indexOf(',');

            if (spacepos > 0 && (spacepos < commapos || commapos < 0)) {
                return tables.substring(0, spacepos);
            } else if (commapos > 0 && (commapos < spacepos || spacepos < 0) ) {
                return tables.substring(0, commapos);
            }
            return tables;
        } else {
            throw new IllegalStateException("Invalid tables");
        }
    }

    /**
     * Compiles an SQL statement into a reusable pre-compiled statement object.
     * The parameters are identical to {@link #execSQL(String)}. You may put ?s in the
     * statement and fill in those values with {@link SQLiteProgram#bindString}
     * and {@link SQLiteProgram#bindLong} each time you want to run the
     * statement. Statements may not return result sets larger than 1x1.
     *
     * @param sql The raw SQL statement, may contain ? for unknown values to be
     *            bound later.
     * @return A pre-compiled {@link SQLiteStatement} object. Note that
     * {@link SQLiteStatement}s are not synchronized, see the documentation for more details.
     */
    public SQLiteStatement compileStatement(String sql) throws SQLException {
        verifyDbIsOpen();
        String prefixSql = sql.trim().substring(0, 6);
        SQLiteDatabase db = this;
        // get a pooled database connection handle to use, if this is a query
        if (prefixSql.equalsIgnoreCase("SELECT")) {
            db = getDbConnection(sql);
        }
        db.lock();
        try {
            return new SQLiteStatement(db, sql);
        } finally {
            releaseDbConnection(db);
            db.unlock();
        }
    }

    /**
     * Query the given URL, returning a {@link Cursor} over the result set.
     *
     * @param distinct true if you want each row to be unique, false otherwise.
     * @param table The table name to compile the query against.
     * @param columns A list of which columns to return. Passing null will
     *            return all columns, which is discouraged to prevent reading
     *            data from storage that isn't going to be used.
     * @param selection A filter declaring which rows to return, formatted as an
     *            SQL WHERE clause (excluding the WHERE itself). Passing null
     *            will return all rows for the given table.
     * @param selectionArgs You may include ?s in selection, which will be
     *         replaced by the values from selectionArgs, in order that they
     *         appear in the selection. The values will be bound as Strings.
     * @param groupBy A filter declaring how to group rows, formatted as an SQL
     *            GROUP BY clause (excluding the GROUP BY itself). Passing null
     *            will cause the rows to not be grouped.
     * @param having A filter declare which row groups to include in the cursor,
     *            if row grouping is being used, formatted as an SQL HAVING
     *            clause (excluding the HAVING itself). Passing null will cause
     *            all row groups to be included, and is required when row
     *            grouping is not being used.
     * @param orderBy How to order the rows, formatted as an SQL ORDER BY clause
     *            (excluding the ORDER BY itself). Passing null will use the
     *            default sort order, which may be unordered.
     * @param limit Limits the number of rows returned by the query,
     *            formatted as LIMIT clause. Passing null denotes no LIMIT clause.
     * @return A {@link Cursor} object, which is positioned before the first entry. Note that
     * {@link Cursor}s are not synchronized, see the documentation for more details.
     * @see Cursor
     */
    public Cursor query(boolean distinct, String table, String[] columns,
            String selection, String[] selectionArgs, String groupBy,
            String having, String orderBy, String limit) {
        return queryWithFactory(null, distinct, table, columns, selection, selectionArgs,
                groupBy, having, orderBy, limit);
    }

    /**
     * Query the given URL, returning a {@link Cursor} over the result set.
     *
     * @param cursorFactory the cursor factory to use, or null for the default factory
     * @param distinct true if you want each row to be unique, false otherwise.
     * @param table The table name to compile the query against.
     * @param columns A list of which columns to return. Passing null will
     *            return all columns, which is discouraged to prevent reading
     *            data from storage that isn't going to be used.
     * @param selection A filter declaring which rows to return, formatted as an
     *            SQL WHERE clause (excluding the WHERE itself). Passing null
     *            will return all rows for the given table.
     * @param selectionArgs You may include ?s in selection, which will be
     *         replaced by the values from selectionArgs, in order that they
     *         appear in the selection. The values will be bound as Strings.
     * @param groupBy A filter declaring how to group rows, formatted as an SQL
     *            GROUP BY clause (excluding the GROUP BY itself). Passing null
     *            will cause the rows to not be grouped.
     * @param having A filter declare which row groups to include in the cursor,
     *            if row grouping is being used, formatted as an SQL HAVING
     *            clause (excluding the HAVING itself). Passing null will cause
     *            all row groups to be included, and is required when row
     *            grouping is not being used.
     * @param orderBy How to order the rows, formatted as an SQL ORDER BY clause
     *            (excluding the ORDER BY itself). Passing null will use the
     *            default sort order, which may be unordered.
     * @param limit Limits the number of rows returned by the query,
     *            formatted as LIMIT clause. Passing null denotes no LIMIT clause.
     * @return A {@link Cursor} object, which is positioned before the first entry. Note that
     * {@link Cursor}s are not synchronized, see the documentation for more details.
     * @see Cursor
     */
    public Cursor queryWithFactory(CursorFactory cursorFactory,
            boolean distinct, String table, String[] columns,
            String selection, String[] selectionArgs, String groupBy,
            String having, String orderBy, String limit) {
        verifyDbIsOpen();
        String sql = SQLiteQueryBuilder.buildQueryString(
                distinct, table, columns, selection, groupBy, having, orderBy, limit);

        return rawQueryWithFactory(
                cursorFactory, sql, selectionArgs, findEditTable(table));
    }

    /**
     * Query the given table, returning a {@link Cursor} over the result set.
     *
     * @param table The table name to compile the query against.
     * @param columns A list of which columns to return. Passing null will
     *            return all columns, which is discouraged to prevent reading
     *            data from storage that isn't going to be used.
     * @param selection A filter declaring which rows to return, formatted as an
     *            SQL WHERE clause (excluding the WHERE itself). Passing null
     *            will return all rows for the given table.
     * @param selectionArgs You may include ?s in selection, which will be
     *         replaced by the values from selectionArgs, in order that they
     *         appear in the selection. The values will be bound as Strings.
     * @param groupBy A filter declaring how to group rows, formatted as an SQL
     *            GROUP BY clause (excluding the GROUP BY itself). Passing null
     *            will cause the rows to not be grouped.
     * @param having A filter declare which row groups to include in the cursor,
     *            if row grouping is being used, formatted as an SQL HAVING
     *            clause (excluding the HAVING itself). Passing null will cause
     *            all row groups to be included, and is required when row
     *            grouping is not being used.
     * @param orderBy How to order the rows, formatted as an SQL ORDER BY clause
     *            (excluding the ORDER BY itself). Passing null will use the
     *            default sort order, which may be unordered.
     * @return A {@link Cursor} object, which is positioned before the first entry. Note that
     * {@link Cursor}s are not synchronized, see the documentation for more details.
     * @see Cursor
     */
    public Cursor query(String table, String[] columns, String selection,
            String[] selectionArgs, String groupBy, String having,
            String orderBy) {

        return query(false, table, columns, selection, selectionArgs, groupBy,
                having, orderBy, null /* limit */);
    }

    /**
     * Query the given table, returning a {@link Cursor} over the result set.
     *
     * @param table The table name to compile the query against.
     * @param columns A list of which columns to return. Passing null will
     *            return all columns, which is discouraged to prevent reading
     *            data from storage that isn't going to be used.
     * @param selection A filter declaring which rows to return, formatted as an
     *            SQL WHERE clause (excluding the WHERE itself). Passing null
     *            will return all rows for the given table.
     * @param selectionArgs You may include ?s in selection, which will be
     *         replaced by the values from selectionArgs, in order that they
     *         appear in the selection. The values will be bound as Strings.
     * @param groupBy A filter declaring how to group rows, formatted as an SQL
     *            GROUP BY clause (excluding the GROUP BY itself). Passing null
     *            will cause the rows to not be grouped.
     * @param having A filter declare which row groups to include in the cursor,
     *            if row grouping is being used, formatted as an SQL HAVING
     *            clause (excluding the HAVING itself). Passing null will cause
     *            all row groups to be included, and is required when row
     *            grouping is not being used.
     * @param orderBy How to order the rows, formatted as an SQL ORDER BY clause
     *            (excluding the ORDER BY itself). Passing null will use the
     *            default sort order, which may be unordered.
     * @param limit Limits the number of rows returned by the query,
     *            formatted as LIMIT clause. Passing null denotes no LIMIT clause.
     * @return A {@link Cursor} object, which is positioned before the first entry. Note that
     * {@link Cursor}s are not synchronized, see the documentation for more details.
     * @see Cursor
     */
    public Cursor query(String table, String[] columns, String selection,
            String[] selectionArgs, String groupBy, String having,
            String orderBy, String limit) {

        return query(false, table, columns, selection, selectionArgs, groupBy,
                having, orderBy, limit);
    }

    /**
     * Runs the provided SQL and returns a {@link Cursor} over the result set.
     *
     * @param sql the SQL query. The SQL string must not be ; terminated
     * @param selectionArgs You may include ?s in where clause in the query,
     *     which will be replaced by the values from selectionArgs. The
     *     values will be bound as Strings.
     * @return A {@link Cursor} object, which is positioned before the first entry. Note that
     * {@link Cursor}s are not synchronized, see the documentation for more details.
     */
    public Cursor rawQuery(String sql, String[] selectionArgs) {
        return rawQueryWithFactory(null, sql, selectionArgs, null);
    }

    /**
     * Runs the provided SQL and returns a cursor over the result set.
     *
     * @param cursorFactory the cursor factory to use, or null for the default factory
     * @param sql the SQL query. The SQL string must not be ; terminated
     * @param selectionArgs You may include ?s in where clause in the query,
     *     which will be replaced by the values from selectionArgs. The
     *     values will be bound as Strings.
     * @param editTable the name of the first table, which is editable
     * @return A {@link Cursor} object, which is positioned before the first entry. Note that
     * {@link Cursor}s are not synchronized, see the documentation for more details.
     */
    public Cursor rawQueryWithFactory(
            CursorFactory cursorFactory, String sql, String[] selectionArgs,
            String editTable) {
        verifyDbIsOpen();
        BlockGuard.getThreadPolicy().onReadFromDisk();
        long timeStart = 0;

        if (Config.LOGV || mSlowQueryThreshold != -1) {
            timeStart = System.currentTimeMillis();
        }

        SQLiteDatabase db = getDbConnection(sql);
        SQLiteCursorDriver driver = new SQLiteDirectCursorDriver(db, sql, editTable);

        Cursor cursor = null;
        try {
            cursor = driver.query(
                    cursorFactory != null ? cursorFactory : mFactory,
                    selectionArgs);
        } finally {
            if (Config.LOGV || mSlowQueryThreshold != -1) {

                // Force query execution
                int count = -1;
                if (cursor != null) {
                    count = cursor.getCount();
                }

                long duration = System.currentTimeMillis() - timeStart;

                if (Config.LOGV || duration >= mSlowQueryThreshold) {
                    Log.v(SQLiteCursor.TAG,
                          "query (" + duration + " ms): " + driver.toString() + ", args are "
                                  + (selectionArgs != null
                                  ? TextUtils.join(",", selectionArgs)
                                  : "<null>")  + ", count is " + count);
                }
            }
            releaseDbConnection(db);
        }
        return cursor;
    }

    /**
     * Runs the provided SQL and returns a cursor over the result set.
     * The cursor will read an initial set of rows and the return to the caller.
     * It will continue to read in batches and send data changed notifications
     * when the later batches are ready.
     * @param sql the SQL query. The SQL string must not be ; terminated
     * @param selectionArgs You may include ?s in where clause in the query,
     *     which will be replaced by the values from selectionArgs. The
     *     values will be bound as Strings.
     * @param initialRead set the initial count of items to read from the cursor
     * @param maxRead set the count of items to read on each iteration after the first
     * @return A {@link Cursor} object, which is positioned before the first entry. Note that
     * {@link Cursor}s are not synchronized, see the documentation for more details.
     *
     * This work is incomplete and not fully tested or reviewed, so currently
     * hidden.
     * @hide
     */
    public Cursor rawQuery(String sql, String[] selectionArgs,
            int initialRead, int maxRead) {
        SQLiteCursor c = (SQLiteCursor)rawQueryWithFactory(
                null, sql, selectionArgs, null);
        c.setLoadStyle(initialRead, maxRead);
        return c;
    }

    /**
     * Convenience method for inserting a row into the database.
     *
     * @param table the table to insert the row into
     * @param nullColumnHack optional; may be <code>null</code>.
     *            SQL doesn't allow inserting a completely empty row without
     *            naming at least one column name.  If your provided <code>values</code> is
     *            empty, no column names are known and an empty row can't be inserted.
     *            If not set to null, the <code>nullColumnHack</code> parameter
     *            provides the name of nullable column name to explicitly insert a NULL into
     *            in the case where your <code>values</code> is empty.
     * @param values this map contains the initial column values for the
     *            row. The keys should be the column names and the values the
     *            column values
     * @return the row ID of the newly inserted row, or -1 if an error occurred
     */
    public long insert(String table, String nullColumnHack, ContentValues values) {
        try {
            return insertWithOnConflict(table, nullColumnHack, values, CONFLICT_NONE);
        } catch (SQLException e) {
            Log.e(TAG, "Error inserting " + values, e);
            return -1;
        }
    }

    /**
     * Convenience method for inserting a row into the database.
     *
     * @param table the table to insert the row into
     * @param nullColumnHack optional; may be <code>null</code>.
     *            SQL doesn't allow inserting a completely empty row without
     *            naming at least one column name.  If your provided <code>values</code> is
     *            empty, no column names are known and an empty row can't be inserted.
     *            If not set to null, the <code>nullColumnHack</code> parameter
     *            provides the name of nullable column name to explicitly insert a NULL into
     *            in the case where your <code>values</code> is empty.
     * @param values this map contains the initial column values for the
     *            row. The keys should be the column names and the values the
     *            column values
     * @throws SQLException
     * @return the row ID of the newly inserted row, or -1 if an error occurred
     */
    public long insertOrThrow(String table, String nullColumnHack, ContentValues values)
            throws SQLException {
        return insertWithOnConflict(table, nullColumnHack, values, CONFLICT_NONE);
    }

    /**
     * Convenience method for replacing a row in the database.
     *
     * @param table the table in which to replace the row
     * @param nullColumnHack optional; may be <code>null</code>.
     *            SQL doesn't allow inserting a completely empty row without
     *            naming at least one column name.  If your provided <code>initialValues</code> is
     *            empty, no column names are known and an empty row can't be inserted.
     *            If not set to null, the <code>nullColumnHack</code> parameter
     *            provides the name of nullable column name to explicitly insert a NULL into
     *            in the case where your <code>initialValues</code> is empty.
     * @param initialValues this map contains the initial column values for
     *   the row.
     * @return the row ID of the newly inserted row, or -1 if an error occurred
     */
    public long replace(String table, String nullColumnHack, ContentValues initialValues) {
        try {
            return insertWithOnConflict(table, nullColumnHack, initialValues,
                    CONFLICT_REPLACE);
        } catch (SQLException e) {
            Log.e(TAG, "Error inserting " + initialValues, e);
            return -1;
        }
    }

    /**
     * Convenience method for replacing a row in the database.
     *
     * @param table the table in which to replace the row
     * @param nullColumnHack optional; may be <code>null</code>.
     *            SQL doesn't allow inserting a completely empty row without
     *            naming at least one column name.  If your provided <code>initialValues</code> is
     *            empty, no column names are known and an empty row can't be inserted.
     *            If not set to null, the <code>nullColumnHack</code> parameter
     *            provides the name of nullable column name to explicitly insert a NULL into
     *            in the case where your <code>initialValues</code> is empty.
     * @param initialValues this map contains the initial column values for
     *   the row. The key
     * @throws SQLException
     * @return the row ID of the newly inserted row, or -1 if an error occurred
     */
    public long replaceOrThrow(String table, String nullColumnHack,
            ContentValues initialValues) throws SQLException {
        return insertWithOnConflict(table, nullColumnHack, initialValues,
                CONFLICT_REPLACE);
    }

    /**
     * General method for inserting a row into the database.
     *
     * @param table the table to insert the row into
     * @param nullColumnHack optional; may be <code>null</code>.
     *            SQL doesn't allow inserting a completely empty row without
     *            naming at least one column name.  If your provided <code>initialValues</code> is
     *            empty, no column names are known and an empty row can't be inserted.
     *            If not set to null, the <code>nullColumnHack</code> parameter
     *            provides the name of nullable column name to explicitly insert a NULL into
     *            in the case where your <code>initialValues</code> is empty.
     * @param initialValues this map contains the initial column values for the
     *            row. The keys should be the column names and the values the
     *            column values
     * @param conflictAlgorithm for insert conflict resolver
     * @return the row ID of the newly inserted row
     * OR the primary key of the existing row if the input param 'conflictAlgorithm' =
     * {@link #CONFLICT_IGNORE}
     * OR -1 if any error
     */
    public long insertWithOnConflict(String table, String nullColumnHack,
            ContentValues initialValues, int conflictAlgorithm) {
        verifyDbIsOpen();
        BlockGuard.getThreadPolicy().onWriteToDisk();

        // Measurements show most sql lengths <= 152
        StringBuilder sql = new StringBuilder(152);
        sql.append("INSERT");
        sql.append(CONFLICT_VALUES[conflictAlgorithm]);
        sql.append(" INTO ");
        sql.append(table);
        // Measurements show most values lengths < 40
        StringBuilder values = new StringBuilder(40);

        Set<Map.Entry<String, Object>> entrySet = null;
        if (initialValues != null && initialValues.size() > 0) {
            entrySet = initialValues.valueSet();
            Iterator<Map.Entry<String, Object>> entriesIter = entrySet.iterator();
            sql.append('(');

            boolean needSeparator = false;
            while (entriesIter.hasNext()) {
                if (needSeparator) {
                    sql.append(", ");
                    values.append(", ");
                }
                needSeparator = true;
                Map.Entry<String, Object> entry = entriesIter.next();
                sql.append(entry.getKey());
                values.append('?');
            }

            sql.append(')');
        } else {
            sql.append("(" + nullColumnHack + ") ");
            values.append("NULL");
        }

        sql.append(" VALUES(");
        sql.append(values);
        sql.append(");");

        lock();
        SQLiteStatement statement = null;
        try {
            statement = compileStatement(sql.toString());

            // Bind the values
            if (entrySet != null) {
                int size = entrySet.size();
                Iterator<Map.Entry<String, Object>> entriesIter = entrySet.iterator();
                for (int i = 0; i < size; i++) {
                    Map.Entry<String, Object> entry = entriesIter.next();
                    DatabaseUtils.bindObjectToProgram(statement, i + 1, entry.getValue());
                }
            }

            // Run the program and then cleanup
            statement.execute();

            long insertedRowId = lastInsertRow();
            if (insertedRowId == -1) {
                Log.e(TAG, "Error inserting " + initialValues + " using " + sql);
            } else {
                if (Config.LOGD && Log.isLoggable(TAG, Log.VERBOSE)) {
                    Log.v(TAG, "Inserting row " + insertedRowId + " from "
                            + initialValues + " using " + sql);
                }
            }
            return insertedRowId;
        } catch (SQLiteDatabaseCorruptException e) {
            onCorruption();
            throw e;
        } finally {
            if (statement != null) {
                statement.close();
            }
            unlock();
        }
    }

    /**
     * Convenience method for deleting rows in the database.
     *
     * @param table the table to delete from
     * @param whereClause the optional WHERE clause to apply when deleting.
     *            Passing null will delete all rows.
     * @return the number of rows affected if a whereClause is passed in, 0
     *         otherwise. To remove all rows and get a count pass "1" as the
     *         whereClause.
     */
    public int delete(String table, String whereClause, String[] whereArgs) {
        verifyDbIsOpen();
        BlockGuard.getThreadPolicy().onWriteToDisk();
        lock();
        SQLiteStatement statement = null;
        try {
            statement = compileStatement("DELETE FROM " + table
                    + (!TextUtils.isEmpty(whereClause)
                    ? " WHERE " + whereClause : ""));
            if (whereArgs != null) {
                int numArgs = whereArgs.length;
                for (int i = 0; i < numArgs; i++) {
                    DatabaseUtils.bindObjectToProgram(statement, i + 1, whereArgs[i]);
                }
            }
            statement.execute();
            return lastChangeCount();
        } catch (SQLiteDatabaseCorruptException e) {
            onCorruption();
            throw e;
        } finally {
            if (statement != null) {
                statement.close();
            }
            unlock();
        }
    }

    /**
     * Convenience method for updating rows in the database.
     *
     * @param table the table to update in
     * @param values a map from column names to new column values. null is a
     *            valid value that will be translated to NULL.
     * @param whereClause the optional WHERE clause to apply when updating.
     *            Passing null will update all rows.
     * @return the number of rows affected
     */
    public int update(String table, ContentValues values, String whereClause, String[] whereArgs) {
        return updateWithOnConflict(table, values, whereClause, whereArgs, CONFLICT_NONE);
    }

    /**
     * Convenience method for updating rows in the database.
     *
     * @param table the table to update in
     * @param values a map from column names to new column values. null is a
     *            valid value that will be translated to NULL.
     * @param whereClause the optional WHERE clause to apply when updating.
     *            Passing null will update all rows.
     * @param conflictAlgorithm for update conflict resolver
     * @return the number of rows affected
     */
    public int updateWithOnConflict(String table, ContentValues values,
            String whereClause, String[] whereArgs, int conflictAlgorithm) {
        BlockGuard.getThreadPolicy().onWriteToDisk();
        if (values == null || values.size() == 0) {
            throw new IllegalArgumentException("Empty values");
        }

        StringBuilder sql = new StringBuilder(120);
        sql.append("UPDATE ");
        sql.append(CONFLICT_VALUES[conflictAlgorithm]);
        sql.append(table);
        sql.append(" SET ");

        Set<Map.Entry<String, Object>> entrySet = values.valueSet();
        Iterator<Map.Entry<String, Object>> entriesIter = entrySet.iterator();

        while (entriesIter.hasNext()) {
            Map.Entry<String, Object> entry = entriesIter.next();
            sql.append(entry.getKey());
            sql.append("=?");
            if (entriesIter.hasNext()) {
                sql.append(", ");
            }
        }

        if (!TextUtils.isEmpty(whereClause)) {
            sql.append(" WHERE ");
            sql.append(whereClause);
        }

        verifyDbIsOpen();
        lock();
        SQLiteStatement statement = null;
        try {
            statement = compileStatement(sql.toString());

            // Bind the values
            int size = entrySet.size();
            entriesIter = entrySet.iterator();
            int bindArg = 1;
            for (int i = 0; i < size; i++) {
                Map.Entry<String, Object> entry = entriesIter.next();
                DatabaseUtils.bindObjectToProgram(statement, bindArg, entry.getValue());
                bindArg++;
            }

            if (whereArgs != null) {
                size = whereArgs.length;
                for (int i = 0; i < size; i++) {
                    statement.bindString(bindArg, whereArgs[i]);
                    bindArg++;
                }
            }

            // Run the program and then cleanup
            statement.execute();
            int numChangedRows = lastChangeCount();
            if (Config.LOGD && Log.isLoggable(TAG, Log.VERBOSE)) {
                Log.v(TAG, "Updated " + numChangedRows + " using " + values + " and " + sql);
            }
            return numChangedRows;
        } catch (SQLiteDatabaseCorruptException e) {
            onCorruption();
            throw e;
        } catch (SQLException e) {
            Log.e(TAG, "Error updating " + values + " using " + sql);
            throw e;
        } finally {
            if (statement != null) {
                statement.close();
            }
            unlock();
        }
    }

    /**
     * Execute a single SQL statement that is NOT a SELECT
     * or any other SQL statement that returns data.
     * <p>
     * Use of this method is discouraged as it doesn't perform well when issuing the same SQL
     * statement repeatedly (see {@link #compileStatement(String)} to prepare statements for
     * repeated use), and it has no means to return any data (such as the number of affected rows).
     * Instead, you're encouraged to use {@link #insert(String, String, ContentValues)},
     * {@link #update(String, ContentValues, String, String[])}, et al, when possible.
     * </p>
     *
     * @param sql the SQL statement to be executed. Multiple statements separated by semicolons are
     * not supported.
     * @throws SQLException If the SQL string is invalid for some reason
     */
    public void execSQL(String sql) throws SQLException {
        sql = sql.trim();
        String prefix = sql.substring(0, 6);
        if (prefix.equalsIgnoreCase("ATTACH")) {
            disableWriteAheadLogging();
        }
        verifyDbIsOpen();
        BlockGuard.getThreadPolicy().onWriteToDisk();
        long timeStart = SystemClock.uptimeMillis();
        lock();
        logTimeStat(mLastSqlStatement, timeStart, GET_LOCK_LOG_PREFIX);
        try {
            closePendingStatements();
            native_execSQL(sql);
        } catch (SQLiteDatabaseCorruptException e) {
            onCorruption();
            throw e;
        } finally {
            unlock();
        }

        // Log commit statements along with the most recently executed
        // SQL statement for disambiguation.  Note that instance
        // equality to COMMIT_SQL is safe here.
        if (sql == COMMIT_SQL) {
            logTimeStat(mLastSqlStatement, timeStart, COMMIT_SQL);
        } else {
            logTimeStat(sql, timeStart, null);
        }
    }

    /**
     * Execute a single SQL statement that is NOT a SELECT/INSERT/UPDATE/DELETE.
     * <p>
     * For INSERT statements, use any of the following instead.
     * <ul>
     *   <li>{@link #insert(String, String, ContentValues)}</li>
     *   <li>{@link #insertOrThrow(String, String, ContentValues)}</li>
     *   <li>{@link #insertWithOnConflict(String, String, ContentValues, int)}</li>
     * </ul>
     * <p>
     * For UPDATE statements, use any of the following instead.
     * <ul>
     *   <li>{@link #update(String, ContentValues, String, String[])}</li>
     *   <li>{@link #updateWithOnConflict(String, ContentValues, String, String[], int)}</li>
     * </ul>
     * <p>
     * For DELETE statements, use any of the following instead.
     * <ul>
     *   <li>{@link #delete(String, String, String[])}</li>
     * </ul>
     * <p>
     * For example, the following are good candidates for using this method:
     * <ul>
     *   <li>ALTER TABLE</li>
     *   <li>CREATE or DROP table / trigger / view / index / virtual table</li>
     *   <li>REINDEX</li>
     *   <li>RELEASE</li>
     *   <li>SAVEPOINT</li>
     *   <li>PRAGMA that returns no data</li>
     * </ul>
     * </p>
     *
     * @param sql the SQL statement to be executed. Multiple statements separated by semicolons are
     * not supported.
     * @param bindArgs only byte[], String, Long and Double are supported in bindArgs.
     * @throws SQLException if the SQL string is invalid
     */
    public void execSQL(String sql, Object[] bindArgs) throws SQLException {
        BlockGuard.getThreadPolicy().onWriteToDisk();
        if (bindArgs == null) {
            throw new IllegalArgumentException("Empty bindArgs");
        }
        verifyDbIsOpen();
        long timeStart = SystemClock.uptimeMillis();
        lock();
        SQLiteStatement statement = null;
        try {
            statement = compileStatement(sql);
            if (bindArgs != null) {
                int numArgs = bindArgs.length;
                for (int i = 0; i < numArgs; i++) {
                    DatabaseUtils.bindObjectToProgram(statement, i + 1, bindArgs[i]);
                }
            }
            statement.execute();
        } catch (SQLiteDatabaseCorruptException e) {
            onCorruption();
            throw e;
        } finally {
            if (statement != null) {
                statement.close();
            }
            unlock();
        }
        logTimeStat(sql, timeStart);
    }

    @Override
    protected void finalize() {
        if (isOpen()) {
            Log.e(TAG, "close() was never explicitly called on database '" +
                    mPath + "' ", mStackTrace);
            closeClosable();
            onAllReferencesReleased();
        }
    }

    /**
     * Private constructor.
     *
     * @param path The full path to the database
     * @param factory The factory to use when creating cursors, may be NULL.
     * @param flags 0 or {@link #NO_LOCALIZED_COLLATORS}.  If the database file already
     *              exists, mFlags will be updated appropriately.
     * @param errorHandler The {@link DatabaseErrorHandler} to be used when sqlite reports database
     * corruption. may be NULL.
     * @param connectionNum 0 for main database connection handle. 1..N for pooled database
     * connection handles.
     */
    private SQLiteDatabase(String path, CursorFactory factory, int flags,
            DatabaseErrorHandler errorHandler, short connectionNum) {
        if (path == null) {
            throw new IllegalArgumentException("path should not be null");
        }
        mFlags = flags;
        mPath = path;
        mSlowQueryThreshold = SystemProperties.getInt(LOG_SLOW_QUERIES_PROPERTY, -1);
        mStackTrace = new DatabaseObjectNotClosedException().fillInStackTrace();
        mFactory = factory;
        mPrograms = new WeakHashMap<SQLiteClosable,Object>();
        // Set the DatabaseErrorHandler to be used when SQLite reports corruption.
        // If the caller sets errorHandler = null, then use default errorhandler.
        mErrorHandler = (errorHandler == null) ? new DefaultDatabaseErrorHandler() : errorHandler;
        mConnectionNum = connectionNum;
    }

    /**
     * return whether the DB is opened as read only.
     * @return true if DB is opened as read only
     */
    public boolean isReadOnly() {
        return (mFlags & OPEN_READ_MASK) == OPEN_READONLY;
    }

    /**
     * @return true if the DB is currently open (has not been closed)
     */
    public boolean isOpen() {
        return mNativeHandle != 0;
    }

    public boolean needUpgrade(int newVersion) {
        return newVersion > getVersion();
    }

    /**
     * Getter for the path to the database file.
     *
     * @return the path to our database file.
     */
    public final String getPath() {
        return mPath;
    }

    /* package */ void logTimeStat(String sql, long beginMillis) {
        logTimeStat(sql, beginMillis, null);
    }

    /* package */ void logTimeStat(String sql, long beginMillis, String prefix) {
        // Keep track of the last statement executed here, as this is
        // the common funnel through which all methods of hitting
        // libsqlite eventually flow.
        mLastSqlStatement = sql;

        // Sample fast queries in proportion to the time taken.
        // Quantize the % first, so the logged sampling probability
        // exactly equals the actual sampling rate for this query.

        int samplePercent;
        long durationMillis = SystemClock.uptimeMillis() - beginMillis;
        if (durationMillis == 0 && prefix == GET_LOCK_LOG_PREFIX) {
            // The common case is locks being uncontended.  Don't log those,
            // even at 1%, which is our default below.
            return;
        }
        if (sQueryLogTimeInMillis == 0) {
            sQueryLogTimeInMillis = SystemProperties.getInt("db.db_operation.threshold_ms", 500);
        }
        if (durationMillis >= sQueryLogTimeInMillis) {
            samplePercent = 100;
        } else {;
            samplePercent = (int) (100 * durationMillis / sQueryLogTimeInMillis) + 1;
            if (mRandom.nextInt(100) >= samplePercent) return;
        }

        // Note: the prefix will be "COMMIT;" or "GETLOCK:" when non-null.  We wait to do
        // it here so we avoid allocating in the common case.
        if (prefix != null) {
            sql = prefix + sql;
        }

        if (sql.length() > QUERY_LOG_SQL_LENGTH) sql = sql.substring(0, QUERY_LOG_SQL_LENGTH);

        // ActivityThread.currentPackageName() only returns non-null if the
        // current thread is an application main thread.  This parameter tells
        // us whether an event loop is blocked, and if so, which app it is.
        //
        // Sadly, there's no fast way to determine app name if this is *not* a
        // main thread, or when we are invoked via Binder (e.g. ContentProvider).
        // Hopefully the full path to the database will be informative enough.

        String blockingPackage = AppGlobals.getInitialPackage();
        if (blockingPackage == null) blockingPackage = "";

        EventLog.writeEvent(
            EVENT_DB_OPERATION,
            getPathForLogs(),
            sql,
            durationMillis,
            blockingPackage,
            samplePercent);
    }

    /**
     * Removes email addresses from database filenames before they're
     * logged to the EventLog where otherwise apps could potentially
     * read them.
     */
    private String getPathForLogs() {
        if (mPathForLogs != null) {
            return mPathForLogs;
        }
        if (mPath == null) {
            return null;
        }
        if (mPath.indexOf('@') == -1) {
            mPathForLogs = mPath;
        } else {
            mPathForLogs = EMAIL_IN_DB_PATTERN.matcher(mPath).replaceAll("XX@YY");
        }
        return mPathForLogs;
    }

    /**
     * Sets the locale for this database.  Does nothing if this database has
     * the NO_LOCALIZED_COLLATORS flag set or was opened read only.
     * @throws SQLException if the locale could not be set.  The most common reason
     * for this is that there is no collator available for the locale you requested.
     * In this case the database remains unchanged.
     */
    public void setLocale(Locale locale) {
        lock();
        try {
            native_setLocale(locale.toString(), mFlags);
        } finally {
            unlock();
        }
    }

    /* package */ void verifyDbIsOpen() {
        if (!isOpen()) {
            throw new IllegalStateException("database " + getPath() + " already closed");
        }
    }

    /* package */ void verifyLockOwner() {
        verifyDbIsOpen();
        if (mLockingEnabled && !isDbLockedByCurrentThread()) {
            throw new IllegalStateException("Don't have database lock!");
        }
    }

    /*
     * ============================================================================
     *
     *       The following methods deal with compiled-sql cache
     * ============================================================================
     */
    /**
     * Adds the given SQL and its compiled-statement-id-returned-by-sqlite to the
     * cache of compiledQueries attached to 'this'.
     * <p>
     * If there is already a {@link SQLiteCompiledSql} in compiledQueries for the given SQL,
     * the new {@link SQLiteCompiledSql} object is NOT inserted into the cache (i.e.,the current
     * mapping is NOT replaced with the new mapping).
     */
    /* package */ void addToCompiledQueries(String sql, SQLiteCompiledSql compiledStatement) {
        SQLiteCompiledSql compiledSql = null;
        synchronized(mCompiledQueries) {
            // don't insert the new mapping if a mapping already exists
            compiledSql = mCompiledQueries.get(sql);
            if (compiledSql != null) {
                return;
            }

            if (mCompiledQueries.size() == mMaxSqlCacheSize) {
                /*
                 * cache size of {@link #mMaxSqlCacheSize} is not enough for this app.
                 * log a warning.
                 * chances are it is NOT using ? for bindargs - or cachesize is too small.
                 */
                if (++mCacheFullWarnings == MAX_WARNINGS_ON_CACHESIZE_CONDITION) {
                    Log.w(TAG, "Reached MAX size for compiled-sql statement cache for database " +
                            getPath() + ". Consider increasing cachesize.");
                }
            } 
            /* add the given SQLiteCompiledSql compiledStatement to cache.
             * no need to worry about the cache size - because {@link #mCompiledQueries}
             * self-limits its size to {@link #mMaxSqlCacheSize}.
             */
            mCompiledQueries.put(sql, compiledStatement);
            if (SQLiteDebug.DEBUG_SQL_CACHE) {
                Log.v(TAG, "|adding_sql_to_cache|" + getPath() + "|" +
                        mCompiledQueries.size() + "|" + sql);
            }
        }
    }

    private void deallocCachedSqlStatements() {
        synchronized (mCompiledQueries) {
            for (SQLiteCompiledSql compiledSql : mCompiledQueries.values()) {
                compiledSql.releaseSqlStatement();
            }
            mCompiledQueries.clear();
        }
    }

    /**
     * From the compiledQueries cache, returns the compiled-statement-id for the given SQL.
     * Returns null, if not found in the cache.
     */
    /* package */ SQLiteCompiledSql getCompiledStatementForSql(String sql) {
        SQLiteCompiledSql compiledStatement = null;
        boolean cacheHit;
        synchronized(mCompiledQueries) {
            cacheHit = (compiledStatement = mCompiledQueries.get(sql)) != null;
        }
        if (cacheHit) {
            mNumCacheHits++;
        } else {
            mNumCacheMisses++;
        }

        if (SQLiteDebug.DEBUG_SQL_CACHE) {
            Log.v(TAG, "|cache_stats|" +
                    getPath() + "|" + mCompiledQueries.size() +
                    "|" + mNumCacheHits + "|" + mNumCacheMisses +
                    "|" + cacheHit + "|" + sql);
        }
        return compiledStatement;
    }

    /**
     * Sets the maximum size of the prepared-statement cache for this database.
     * (size of the cache = number of compiled-sql-statements stored in the cache).
     *<p>
     * Maximum cache size can ONLY be increased from its current size (default = 10).
     * If this method is called with smaller size than the current maximum value,
     * then IllegalStateException is thrown.
     *<p>
     * This method is thread-safe.
     *
     * @param cacheSize the size of the cache. can be (0 to {@link #MAX_SQL_CACHE_SIZE})
     * @throws IllegalStateException if input cacheSize > {@link #MAX_SQL_CACHE_SIZE} or
     * > the value set with previous setMaxSqlCacheSize() call.
     */
    public synchronized void setMaxSqlCacheSize(int cacheSize) {
        if (cacheSize > MAX_SQL_CACHE_SIZE || cacheSize < 0) {
            throw new IllegalStateException("expected value between 0 and " + MAX_SQL_CACHE_SIZE);
        } else if (cacheSize < mMaxSqlCacheSize) {
            throw new IllegalStateException("cannot set cacheSize to a value less than the value " +
                    "set with previous setMaxSqlCacheSize() call.");
        }
        mMaxSqlCacheSize = cacheSize;
    }

    /* package */ boolean isSqlInStatementCache(String sql) {
        synchronized (mCompiledQueries) {
            return mCompiledQueries.containsKey(sql);
        }
    }

    /* package */ void finalizeStatementLater(int id) {
        if (!isOpen()) {
            // database already closed. this statement will already have been finalized.
            return;
        }
        synchronized(mClosedStatementIds) {
            if (mClosedStatementIds.contains(id)) {
                // this statement id is already queued up for finalization.
                return;
            }
            mClosedStatementIds.add(id);
        }
    }

    /**
     * public visibility only for testing. otherwise, package visibility is sufficient
     * @hide
     */
    public void closePendingStatements() {
        if (!isOpen()) {
            // since this database is already closed, no need to finalize anything.
            mClosedStatementIds.clear();
            return;
        }
        verifyLockOwner();
        /* to minimize synchronization on mClosedStatementIds, make a copy of the list */
        ArrayList<Integer> list = new ArrayList<Integer>(mClosedStatementIds.size());
        synchronized(mClosedStatementIds) {
            list.addAll(mClosedStatementIds);
            mClosedStatementIds.clear();
        }
        // finalize all the statements from the copied list
        int size = list.size();
        for (int i = 0; i < size; i++) {
            native_finalize(list.get(i));
        }
    }

    /**
     * for testing only
     * @hide
     */
    public ArrayList<Integer> getQueuedUpStmtList() {
        return mClosedStatementIds;
    }

    /**
     * This method enables parallel execution of queries from multiple threads on the same database.
     * It does this by opening multiple handles to the database and using a different
     * database handle for each query.
     * <p>
     * If a transaction is in progress on one connection handle and say, a table is updated in the
     * transaction, then query on the same table on another connection handle will block for the
     * transaction to complete. But this method enables such queries to execute by having them
     * return old version of the data from the table. Most often it is the data that existed in the
     * table prior to the above transaction updates on that table.
     * <p>
     * Maximum number of simultaneous handles used to execute queries in parallel is
     * dependent upon the device memory and possibly other properties.
     * <p>
     * After calling this method, execution of queries in parallel is enabled as long as this
     * database handle is open. To disable execution of queries in parallel, database should
     * be closed and reopened.
     * <p>
     * If a query is part of a transaction, then it is executed on the same database handle the
     * transaction was begun.
     * <p>
     * If the database has any attached databases, then execution of queries in paralel is NOT
     * possible. In such cases, a message is printed to logcat and false is returned.
     * <p>
     * This feature is not available for :memory: databases. In such cases,
     * a message is printed to logcat and false is returned.
     * <p>
     * A typical way to use this method is the following:
     * <pre>
     *     SQLiteDatabase db = SQLiteDatabase.openDatabase("db_filename", cursorFactory,
     *             CREATE_IF_NECESSARY, myDatabaseErrorHandler);
     *     db.enableWriteAheadLogging();
     * </pre>
     * <p>
     * Writers should use {@link #beginTransactionNonExclusive()} or
     * {@link #beginTransactionWithListenerNonExclusive(SQLiteTransactionListener)}
     * to start a trsnsaction.
     * Non-exclusive mode allows database file to be in readable by threads executing queries.
     * </p>
     *
     * @return true if write-ahead-logging is set. false otherwise
     */
    public synchronized boolean enableWriteAheadLogging() {
        if (mPath.equalsIgnoreCase(MEMORY_DB_PATH)) {
            Log.i(TAG, "can't enable WAL for memory databases.");
            return false;
        }

        // make sure this database has NO attached databases because sqlite's write-ahead-logging
        // doesn't work for databases with attached databases
        if (getAttachedDbs().size() > 1) {
            Log.i(TAG, "this database: " + mPath + " has attached databases. can't  enable WAL.");
            return false;
        }
        if (mConnectionPool == null) {
            mConnectionPool = new DatabaseConnectionPool(this);
            setJournalMode(mPath, "WAL");
<<<<<<< HEAD
        }
        return true;
=======
        }
        return true;
    }

    private synchronized void disableWriteAheadLogging() {
        if (mConnectionPool == null) {
            return;
        }
        mConnectionPool.close();
        mConnectionPool = null;
>>>>>>> 8d111038
    }

    /**
     * Sets the database connection handle pool size to the given value.
     * Database connection handle pool is enabled when the app calls
     * {@link #enableWriteAheadLogging()}.
     * <p>
     * The default connection handle pool is set by the system by taking into account various
     * aspects of the device, such as memory, number of cores etc. It is recommended that
     * applications use the default pool size set by the system.
     *
     * @param size the value the connection handle pool size should be set to.
     */
    public synchronized void setConnectionPoolSize(int size) {
        if (mConnectionPool == null) {
            throw new IllegalStateException("connection pool not enabled");
        }
        int i = mConnectionPool.getMaxPoolSize();
        if (size < i) {
            throw new IllegalArgumentException(
                    "cannot set max pool size to a value less than the current max value(=" +
                    i + ")");
        }
        mConnectionPool.setMaxPoolSize(size);
    }

    /* package */ SQLiteDatabase createPoolConnection(short connectionNum) {
        return openDatabase(mPath, mFactory, mFlags, mErrorHandler, connectionNum);
    }

    private boolean isPooledConnection() {
        return this.mConnectionNum > 0;
    }

    private SQLiteDatabase getDbConnection(String sql) {
        verifyDbIsOpen();

        // use the current connection handle if
        // 1. this is a pooled connection handle
        // 2. OR, if this thread is in a transaction
        // 3. OR, if there is NO connection handle pool setup
        SQLiteDatabase db = null;
        if (isPooledConnection() ||
                (inTransaction() && mLock.isHeldByCurrentThread()) ||
                (this.mConnectionPool == null)) {
            db = this;
        } else {
            // get a connection handle from the pool
            if (Log.isLoggable(TAG, Log.DEBUG)) {
                assert mConnectionPool != null;
            }
            db = mConnectionPool.get(sql);
        }
        if (Log.isLoggable(TAG, Log.DEBUG)) {
            Log.d(TAG, "getDbConnection threadid = " + Thread.currentThread().getId() +
                    ", request on # " + mConnectionNum +
                    ", assigned # " + db.mConnectionNum + ", " + getPath());
        }
        return db;
    }

    private void releaseDbConnection(SQLiteDatabase db) {
        // ignore this release call if
        // 1. the database is closed
        // 2. OR, if db is NOT a pooled connection handle
        // 3. OR, if the database being released is same as 'this' (this condition means
        //     that we should always be releasing a pooled connection handle by calling this method
        //     from the 'main' connection handle
        if (!isOpen() || !db.isPooledConnection() || (db == this)) {
            return;
        }
        if (Log.isLoggable(TAG, Log.DEBUG)) {
            assert isPooledConnection();
            assert mConnectionPool != null;
            Log.d(TAG, "releaseDbConnection threadid = " + Thread.currentThread().getId() +
                    ", releasing # " + db.mConnectionNum + ", " + getPath());
        }
        mConnectionPool.release(db);
    }

    static class ActiveDatabases {
        private static final ActiveDatabases activeDatabases = new ActiveDatabases();
        private HashSet<WeakReference<SQLiteDatabase>> mActiveDatabases =
                new HashSet<WeakReference<SQLiteDatabase>>();
        private ActiveDatabases() {} // disable instantiation of this class
        static ActiveDatabases getInstance() {
            return activeDatabases;
        }
        private static void addActiveDatabase(SQLiteDatabase sqliteDatabase) {
            activeDatabases.mActiveDatabases.add(new WeakReference<SQLiteDatabase>(sqliteDatabase));
        }
    }

    /**
     * this method is used to collect data about ALL open databases in the current process.
     * bugreport is a user of this data. 
     */
    /* package */ static ArrayList<DbStats> getDbStats() {
        ArrayList<DbStats> dbStatsList = new ArrayList<DbStats>();
        for (WeakReference<SQLiteDatabase> w : ActiveDatabases.getInstance().mActiveDatabases) {
            SQLiteDatabase db = w.get();
            if (db == null || !db.isOpen()) {
                continue;
            }

            try {
                // get SQLITE_DBSTATUS_LOOKASIDE_USED for the db
                int lookasideUsed = db.native_getDbLookaside();

                // get the lastnode of the dbname
                String path = db.getPath();
                int indx = path.lastIndexOf("/");
                String lastnode = path.substring((indx != -1) ? ++indx : 0);

                // get list of attached dbs and for each db, get its size and pagesize
                ArrayList<Pair<String, String>> attachedDbs = db.getAttachedDbs();
                if (attachedDbs == null) {
                    continue;
                }
                for (int i = 0; i < attachedDbs.size(); i++) {
                    Pair<String, String> p = attachedDbs.get(i);
                    long pageCount = DatabaseUtils.longForQuery(db, "PRAGMA " + p.first
                            + ".page_count;", null);

                    // first entry in the attached db list is always the main database
                    // don't worry about prefixing the dbname with "main"
                    String dbName;
                    if (i == 0) {
                        dbName = lastnode;
                    } else {
                        // lookaside is only relevant for the main db
                        lookasideUsed = 0;
                        dbName = "  (attached) " + p.first;
                        // if the attached db has a path, attach the lastnode from the path to above
                        if (p.second.trim().length() > 0) {
                            int idx = p.second.lastIndexOf("/");
                            dbName += " : " + p.second.substring((idx != -1) ? ++idx : 0);
                        }
                    }
                    if (pageCount > 0) {
                        dbStatsList.add(new DbStats(dbName, pageCount, db.getPageSize(),
                                lookasideUsed, db.mNumCacheHits, db.mNumCacheMisses,
                                db.mCompiledQueries.size()));
                    }
                }
                // if there are pooled connections, return the cache stats for them also.
                if (db.mConnectionPool != null) {
                    for (SQLiteDatabase pDb : db.mConnectionPool.getConnectionList()) {
                        dbStatsList.add(new DbStats("(pooled # " + pDb.mConnectionNum + ") "
                                + lastnode, 0, 0, 0, pDb.mNumCacheHits, pDb.mNumCacheMisses,
                                pDb.mCompiledQueries.size()));
                    }
                }
            } catch (SQLiteException e) {
                // ignore. we don't care about exceptions when we are taking adb
                // bugreport!
            }
        }
        return dbStatsList;
    }

    /**
     * Returns list of full pathnames of all attached databases including the main database
     * by executing 'pragma database_list' on the database.
     *
     * @return ArrayList of pairs of (database name, database file path) or null if the database
     * is not open.
     */
    public ArrayList<Pair<String, String>> getAttachedDbs() {
        if (!isOpen()) {
            return null;
        }
        ArrayList<Pair<String, String>> attachedDbs = new ArrayList<Pair<String, String>>();
        Cursor c = null;
        try {
            c = rawQuery("pragma database_list;", null);
            while (c.moveToNext()) {
                // sqlite returns a row for each database in the returned list of databases.
                //   in each row,
                //       1st column is the database name such as main, or the database
                //                              name specified on the "ATTACH" command
                //       2nd column is the database file path.
                attachedDbs.add(new Pair<String, String>(c.getString(1), c.getString(2)));
            }
        } finally {
            if (c != null) {
                c.close();
            }
        }
        return attachedDbs;
    }

    /**
     * Runs 'pragma integrity_check' on the given database (and all the attached databases)
     * and returns true if the given database (and all its attached databases) pass integrity_check,
     * false otherwise.
     *<p>
     * If the result is false, then this method logs the errors reported by the integrity_check
     * command execution.
     *<p>
     * Note that 'pragma integrity_check' on a database can take a long time.
     *
     * @return true if the given database (and all its attached databases) pass integrity_check,
     * false otherwise.
     */
    public boolean isDatabaseIntegrityOk() {
        verifyDbIsOpen();
        ArrayList<Pair<String, String>> attachedDbs = getAttachedDbs();
        if (attachedDbs == null) {
            throw new IllegalStateException("databaselist for: " + getPath() + " couldn't " +
                    "be retrieved. probably because the database is closed");
        }
        boolean isDatabaseCorrupt = false;
        for (int i = 0; i < attachedDbs.size(); i++) {
            Pair<String, String> p = attachedDbs.get(i);
            SQLiteStatement prog = null;
            try {
                prog = compileStatement("PRAGMA " + p.first + ".integrity_check(1);");
                String rslt = prog.simpleQueryForString();
                if (!rslt.equalsIgnoreCase("ok")) {
                    // integrity_checker failed on main or attached databases
                    isDatabaseCorrupt = true;
                    Log.e(TAG, "PRAGMA integrity_check on " + p.second + " returned: " + rslt);
                }
            } finally {
                if (prog != null) prog.close();
            }
        }
        return isDatabaseCorrupt;
    }

    /**
     * Native call to open the database.
     *
     * @param path The full path to the database
     */
    private native void dbopen(String path, int flags);

    /**
     * Native call to setup tracing of all SQL statements
     *
     * @param path the full path to the database
     * @param connectionNum connection number: 0 - N, where the main database
     *            connection handle is numbered 0 and the connection handles in the connection
     *            pool are numbered 1..N.
     */
    private native void enableSqlTracing(String path, short connectionNum);

    /**
     * Native call to setup profiling of all SQL statements.
     * currently, sqlite's profiling = printing of execution-time
     * (wall-clock time) of each of the SQL statements, as they
     * are executed.
     *
     * @param path the full path to the database
     * @param connectionNum connection number: 0 - N, where the main database
     *            connection handle is numbered 0 and the connection handles in the connection
     *            pool are numbered 1..N.
     */
    private native void enableSqlProfiling(String path, short connectionNum);

    /**
     * Native call to execute a raw SQL statement. {@link #lock} must be held
     * when calling this method.
     *
     * @param sql The raw SQL string
     * @throws SQLException
     */
    /* package */ native void native_execSQL(String sql) throws SQLException;

    /**
     * Native call to set the locale.  {@link #lock} must be held when calling
     * this method.
     * @throws SQLException
     */
    /* package */ native void native_setLocale(String loc, int flags);

    /**
     * Returns the row ID of the last row inserted into the database.
     *
     * @return the row ID of the last row inserted into the database.
     */
    /* package */ native long lastInsertRow();

    /**
     * Returns the number of changes made in the last statement executed.
     *
     * @return the number of changes made in the last statement executed.
     */
    /* package */ native int lastChangeCount();

    /**
     * return the SQLITE_DBSTATUS_LOOKASIDE_USED documented here
     * http://www.sqlite.org/c3ref/c_dbstatus_lookaside_used.html
     * @return int value of SQLITE_DBSTATUS_LOOKASIDE_USED
     */
    private native int native_getDbLookaside();

    /**
     * finalizes the given statement id.
     *
     * @param statementId statement to be finzlied by sqlite
     */
    private final native void native_finalize(int statementId);
}<|MERGE_RESOLUTION|>--- conflicted
+++ resolved
@@ -2367,10 +2367,6 @@
         if (mConnectionPool == null) {
             mConnectionPool = new DatabaseConnectionPool(this);
             setJournalMode(mPath, "WAL");
-<<<<<<< HEAD
-        }
-        return true;
-=======
         }
         return true;
     }
@@ -2381,7 +2377,6 @@
         }
         mConnectionPool.close();
         mConnectionPool = null;
->>>>>>> 8d111038
     }
 
     /**
