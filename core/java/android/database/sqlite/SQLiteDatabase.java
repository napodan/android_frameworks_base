/*
 * Copyright (C) 2006 The Android Open Source Project
 *
 * Licensed under the Apache License, Version 2.0 (the "License");
 * you may not use this file except in compliance with the License.
 * You may obtain a copy of the License at
 *
 *      http://www.apache.org/licenses/LICENSE-2.0
 *
 * Unless required by applicable law or agreed to in writing, software
 * distributed under the License is distributed on an "AS IS" BASIS,
 * WITHOUT WARRANTIES OR CONDITIONS OF ANY KIND, either express or implied.
 * See the License for the specific language governing permissions and
 * limitations under the License.
 */

package android.database.sqlite;

import android.app.ActivityThread;
import android.app.AppGlobals;
import android.content.ContentValues;
import android.database.Cursor;
import android.database.DatabaseErrorHandler;
import android.database.DatabaseUtils;
import android.database.DefaultDatabaseErrorHandler;
import android.database.SQLException;
import android.database.sqlite.SQLiteDebug.DbStats;
import android.os.Debug;
import android.os.SystemClock;
import android.os.SystemProperties;
import android.text.TextUtils;
import android.util.Config;
import android.util.EventLog;
import android.util.Log;
import android.util.Pair;

import dalvik.system.BlockGuard;

import java.io.File;
import java.lang.ref.WeakReference;
import java.util.ArrayList;
import java.util.HashMap;
import java.util.HashSet;
import java.util.Iterator;
import java.util.LinkedHashMap;
import java.util.Locale;
import java.util.Map;
import java.util.Random;
import java.util.Set;
import java.util.WeakHashMap;
import java.util.concurrent.locks.ReentrantLock;
import java.util.regex.Pattern;

/**
 * Exposes methods to manage a SQLite database.
 * <p>SQLiteDatabase has methods to create, delete, execute SQL commands, and
 * perform other common database management tasks.
 * <p>See the Notepad sample application in the SDK for an example of creating
 * and managing a database.
 * <p> Database names must be unique within an application, not across all
 * applications.
 *
 * <h3>Localized Collation - ORDER BY</h3>
 * <p>In addition to SQLite's default <code>BINARY</code> collator, Android supplies
 * two more, <code>LOCALIZED</code>, which changes with the system's current locale
 * if you wire it up correctly (XXX a link needed!), and <code>UNICODE</code>, which
 * is the Unicode Collation Algorithm and not tailored to the current locale.
 */
public class SQLiteDatabase extends SQLiteClosable {
    private static final String TAG = "Database";
    private static final int EVENT_DB_OPERATION = 52000;
    private static final int EVENT_DB_CORRUPT = 75004;

    /**
     * Algorithms used in ON CONFLICT clause
     * http://www.sqlite.org/lang_conflict.html
     */
    /**
     *  When a constraint violation occurs, an immediate ROLLBACK occurs,
     * thus ending the current transaction, and the command aborts with a
     * return code of SQLITE_CONSTRAINT. If no transaction is active
     * (other than the implied transaction that is created on every command)
     *  then this algorithm works the same as ABORT.
     */
    public static final int CONFLICT_ROLLBACK = 1;

    /**
     * When a constraint violation occurs,no ROLLBACK is executed
     * so changes from prior commands within the same transaction
     * are preserved. This is the default behavior.
     */
    public static final int CONFLICT_ABORT = 2;

    /**
     * When a constraint violation occurs, the command aborts with a return
     * code SQLITE_CONSTRAINT. But any changes to the database that
     * the command made prior to encountering the constraint violation
     * are preserved and are not backed out.
     */
    public static final int CONFLICT_FAIL = 3;

    /**
     * When a constraint violation occurs, the one row that contains
     * the constraint violation is not inserted or changed.
     * But the command continues executing normally. Other rows before and
     * after the row that contained the constraint violation continue to be
     * inserted or updated normally. No error is returned.
     */
    public static final int CONFLICT_IGNORE = 4;

    /**
     * When a UNIQUE constraint violation occurs, the pre-existing rows that
     * are causing the constraint violation are removed prior to inserting
     * or updating the current row. Thus the insert or update always occurs.
     * The command continues executing normally. No error is returned.
     * If a NOT NULL constraint violation occurs, the NULL value is replaced
     * by the default value for that column. If the column has no default
     * value, then the ABORT algorithm is used. If a CHECK constraint
     * violation occurs then the IGNORE algorithm is used. When this conflict
     * resolution strategy deletes rows in order to satisfy a constraint,
     * it does not invoke delete triggers on those rows.
     *  This behavior might change in a future release.
     */
    public static final int CONFLICT_REPLACE = 5;

    /**
     * use the following when no conflict action is specified.
     */
    public static final int CONFLICT_NONE = 0;
    private static final String[] CONFLICT_VALUES = new String[]
            {"", " OR ROLLBACK ", " OR ABORT ", " OR FAIL ", " OR IGNORE ", " OR REPLACE "};

    /**
     * Maximum Length Of A LIKE Or GLOB Pattern
     * The pattern matching algorithm used in the default LIKE and GLOB implementation
     * of SQLite can exhibit O(N^2) performance (where N is the number of characters in
     * the pattern) for certain pathological cases. To avoid denial-of-service attacks
     * the length of the LIKE or GLOB pattern is limited to SQLITE_MAX_LIKE_PATTERN_LENGTH bytes.
     * The default value of this limit is 50000. A modern workstation can evaluate
     * even a pathological LIKE or GLOB pattern of 50000 bytes relatively quickly.
     * The denial of service problem only comes into play when the pattern length gets
     * into millions of bytes. Nevertheless, since most useful LIKE or GLOB patterns
     * are at most a few dozen bytes in length, paranoid application developers may
     * want to reduce this parameter to something in the range of a few hundred
     * if they know that external users are able to generate arbitrary patterns.
     */
    public static final int SQLITE_MAX_LIKE_PATTERN_LENGTH = 50000;

    /**
     * Flag for {@link #openDatabase} to open the database for reading and writing.
     * If the disk is full, this may fail even before you actually write anything.
     *
     * {@more} Note that the value of this flag is 0, so it is the default.
     */
    public static final int OPEN_READWRITE = 0x00000000;          // update native code if changing

    /**
     * Flag for {@link #openDatabase} to open the database for reading only.
     * This is the only reliable way to open a database if the disk may be full.
     */
    public static final int OPEN_READONLY = 0x00000001;           // update native code if changing

    private static final int OPEN_READ_MASK = 0x00000001;         // update native code if changing

    /**
     * Flag for {@link #openDatabase} to open the database without support for localized collators.
     *
     * {@more} This causes the collator <code>LOCALIZED</code> not to be created.
     * You must be consistent when using this flag to use the setting the database was
     * created with.  If this is set, {@link #setLocale} will do nothing.
     */
    public static final int NO_LOCALIZED_COLLATORS = 0x00000010;  // update native code if changing

    /**
     * Flag for {@link #openDatabase} to create the database file if it does not already exist.
     */
    public static final int CREATE_IF_NECESSARY = 0x10000000;     // update native code if changing

    /**
     * Indicates whether the most-recently started transaction has been marked as successful.
     */
    private boolean mInnerTransactionIsSuccessful;

    /**
     * Valid during the life of a transaction, and indicates whether the entire transaction (the
     * outer one and all of the inner ones) so far has been successful.
     */
    private boolean mTransactionIsSuccessful;

    /**
     * Valid during the life of a transaction.
     */
    private SQLiteTransactionListener mTransactionListener;

    /** Synchronize on this when accessing the database */
    private final ReentrantLock mLock = new ReentrantLock(true);

    private long mLockAcquiredWallTime = 0L;
    private long mLockAcquiredThreadTime = 0L;

    // limit the frequency of complaints about each database to one within 20 sec
    // unless run command adb shell setprop log.tag.Database VERBOSE
    private static final int LOCK_WARNING_WINDOW_IN_MS = 20000;
    /** If the lock is held this long then a warning will be printed when it is released. */
    private static final int LOCK_ACQUIRED_WARNING_TIME_IN_MS = 300;
    private static final int LOCK_ACQUIRED_WARNING_THREAD_TIME_IN_MS = 100;
    private static final int LOCK_ACQUIRED_WARNING_TIME_IN_MS_ALWAYS_PRINT = 2000;

    private static final int SLEEP_AFTER_YIELD_QUANTUM = 1000;

    // The pattern we remove from database filenames before
    // potentially logging them.
    private static final Pattern EMAIL_IN_DB_PATTERN = Pattern.compile("[\\w\\.\\-]+@[\\w\\.\\-]+");

    private long mLastLockMessageTime = 0L;

    // Things related to query logging/sampling for debugging
    // slow/frequent queries during development.  Always log queries
    // which take (by default) 500ms+; shorter queries are sampled
    // accordingly.  Commit statements, which are typically slow, are
    // logged together with the most recently executed SQL statement,
    // for disambiguation.  The 500ms value is configurable via a
    // SystemProperty, but developers actively debugging database I/O
    // should probably use the regular log tunable,
    // LOG_SLOW_QUERIES_PROPERTY, defined below.
    private static int sQueryLogTimeInMillis = 0;  // lazily initialized
    private static final int QUERY_LOG_SQL_LENGTH = 64;
    private static final String COMMIT_SQL = "COMMIT;";
    private final Random mRandom = new Random();
    private String mLastSqlStatement = null;

    // String prefix for slow database query EventLog records that show
    // lock acquistions of the database.
    /* package */ static final String GET_LOCK_LOG_PREFIX = "GETLOCK:";

    /** Used by native code, do not rename */
    /* package */ int mNativeHandle = 0;

    /** Used to make temp table names unique */
    /* package */ int mTempTableSequence = 0;

    /** The path for the database file */
    private String mPath;

    /** The anonymized path for the database file for logging purposes */
    private String mPathForLogs = null;  // lazily populated

    /** The flags passed to open/create */
    private int mFlags;

    /** The optional factory to use when creating new Cursors */
    private CursorFactory mFactory;

    private WeakHashMap<SQLiteClosable, Object> mPrograms;

    /**
     * for each instance of this class, a LRU cache is maintained to store
     * the compiled query statement ids returned by sqlite database.
     *     key = sql statement with "?" for bind args
     *     value = {@link SQLiteCompiledSql}
     * If an application opens the database and keeps it open during its entire life, then
     * there will not be an overhead of compilation of sql statements by sqlite.
     *
     * why is this cache NOT static? because sqlite attaches compiledsql statements to the
     * struct created when {@link SQLiteDatabase#openDatabase(String, CursorFactory, int)} is
     * invoked.
     *
     * this cache has an upper limit of mMaxSqlCacheSize (settable by calling the method
     * (@link setMaxCacheSize(int)}).
     */
    // default statement-cache size per database connection ( = instance of this class)
    private int mMaxSqlCacheSize = 25;
    /* package */ Map<String, SQLiteCompiledSql> mCompiledQueries =
        new LinkedHashMap<String, SQLiteCompiledSql>(mMaxSqlCacheSize + 1, 0.75f, true) {
            @Override
            public boolean removeEldestEntry(Map.Entry<String, SQLiteCompiledSql> eldest) {
                return this.size() > mMaxSqlCacheSize;
            }
        };
    /**
<<<<<<< HEAD
     * absolute max value that can set by {@link #setMaxSqlCacheSize(int)}
=======
     * absolute max value that can be set by {@link #setMaxSqlCacheSize(int)}
>>>>>>> 20f549fd
     * size of each prepared-statement is between 1K - 6K, depending on the complexity of the
     * sql statement & schema.
     */
    public static final int MAX_SQL_CACHE_SIZE = 100;
<<<<<<< HEAD

    // default statement-cache size per database connection ( = instance of this class)
    private int mMaxSqlCacheSize = 25;

=======
>>>>>>> 20f549fd
    private int mCacheFullWarnings;
    private static final int MAX_WARNINGS_ON_CACHESIZE_CONDITION = 1;

    /** maintain stats about number of cache hits and misses */
    private int mNumCacheHits;
    private int mNumCacheMisses;

    /** Used to find out where this object was created in case it never got closed. */
    private Throwable mStackTrace = null;

    // System property that enables logging of slow queries. Specify the threshold in ms.
    private static final String LOG_SLOW_QUERIES_PROPERTY = "db.log.slow_query_threshold";
    private final int mSlowQueryThreshold;

    /** {@link DatabaseErrorHandler} to be used when SQLite returns any of the following errors
     *    Corruption
     * */
    private DatabaseErrorHandler errorHandler;

    /**
     * @param closable
     */
    void addSQLiteClosable(SQLiteClosable closable) {
        lock();
        try {
            mPrograms.put(closable, null);
        } finally {
            unlock();
        }
    }

    void removeSQLiteClosable(SQLiteClosable closable) {
        lock();
        try {
            mPrograms.remove(closable);
        } finally {
            unlock();
        }
    }

    @Override
    protected void onAllReferencesReleased() {
        if (isOpen()) {
            dbclose();
        }
    }

    /**
     * Attempts to release memory that SQLite holds but does not require to
     * operate properly. Typically this memory will come from the page cache.
     *
     * @return the number of bytes actually released
     */
    static public native int releaseMemory();

    /**
     * Control whether or not the SQLiteDatabase is made thread-safe by using locks
     * around critical sections. This is pretty expensive, so if you know that your
     * DB will only be used by a single thread then you should set this to false.
     * The default is true.
     * @param lockingEnabled set to true to enable locks, false otherwise
     */
    public void setLockingEnabled(boolean lockingEnabled) {
        mLockingEnabled = lockingEnabled;
    }

    /**
     * If set then the SQLiteDatabase is made thread-safe by using locks
     * around critical sections
     */
    private boolean mLockingEnabled = true;

    /* package */ void onCorruption() {
        EventLog.writeEvent(EVENT_DB_CORRUPT, mPath);
        errorHandler.onCorruption(this);
    }

    /**
     * Locks the database for exclusive access. The database lock must be held when
     * touch the native sqlite3* object since it is single threaded and uses
     * a polling lock contention algorithm. The lock is recursive, and may be acquired
     * multiple times by the same thread. This is a no-op if mLockingEnabled is false.
     *
     * @see #unlock()
     */
    /* package */ void lock() {
        if (!mLockingEnabled) return;
        mLock.lock();
        if (SQLiteDebug.DEBUG_LOCK_TIME_TRACKING) {
            if (mLock.getHoldCount() == 1) {
                // Use elapsed real-time since the CPU may sleep when waiting for IO
                mLockAcquiredWallTime = SystemClock.elapsedRealtime();
                mLockAcquiredThreadTime = Debug.threadCpuTimeNanos();
            }
        }
    }

    /**
     * Locks the database for exclusive access. The database lock must be held when
     * touch the native sqlite3* object since it is single threaded and uses
     * a polling lock contention algorithm. The lock is recursive, and may be acquired
     * multiple times by the same thread.
     *
     * @see #unlockForced()
     */
    private void lockForced() {
        mLock.lock();
        if (SQLiteDebug.DEBUG_LOCK_TIME_TRACKING) {
            if (mLock.getHoldCount() == 1) {
                // Use elapsed real-time since the CPU may sleep when waiting for IO
                mLockAcquiredWallTime = SystemClock.elapsedRealtime();
                mLockAcquiredThreadTime = Debug.threadCpuTimeNanos();
            }
        }
    }

    /**
     * Releases the database lock. This is a no-op if mLockingEnabled is false.
     *
     * @see #unlock()
     */
    /* package */ void unlock() {
        if (!mLockingEnabled) return;
        if (SQLiteDebug.DEBUG_LOCK_TIME_TRACKING) {
            if (mLock.getHoldCount() == 1) {
                checkLockHoldTime();
            }
        }
        mLock.unlock();
    }

    /**
     * Releases the database lock.
     *
     * @see #unlockForced()
     */
    private void unlockForced() {
        if (SQLiteDebug.DEBUG_LOCK_TIME_TRACKING) {
            if (mLock.getHoldCount() == 1) {
                checkLockHoldTime();
            }
        }
        mLock.unlock();
    }

    private void checkLockHoldTime() {
        // Use elapsed real-time since the CPU may sleep when waiting for IO
        long elapsedTime = SystemClock.elapsedRealtime();
        long lockedTime = elapsedTime - mLockAcquiredWallTime;
        if (lockedTime < LOCK_ACQUIRED_WARNING_TIME_IN_MS_ALWAYS_PRINT &&
                !Log.isLoggable(TAG, Log.VERBOSE) &&
                (elapsedTime - mLastLockMessageTime) < LOCK_WARNING_WINDOW_IN_MS) {
            return;
        }
        if (lockedTime > LOCK_ACQUIRED_WARNING_TIME_IN_MS) {
            int threadTime = (int)
                    ((Debug.threadCpuTimeNanos() - mLockAcquiredThreadTime) / 1000000);
            if (threadTime > LOCK_ACQUIRED_WARNING_THREAD_TIME_IN_MS ||
                    lockedTime > LOCK_ACQUIRED_WARNING_TIME_IN_MS_ALWAYS_PRINT) {
                mLastLockMessageTime = elapsedTime;
                String msg = "lock held on " + mPath + " for " + lockedTime + "ms. Thread time was "
                        + threadTime + "ms";
                if (SQLiteDebug.DEBUG_LOCK_TIME_TRACKING_STACK_TRACE) {
                    Log.d(TAG, msg, new Exception());
                } else {
                    Log.d(TAG, msg);
                }
            }
        }
    }

    /**
     * Begins a transaction. Transactions can be nested. When the outer transaction is ended all of
     * the work done in that transaction and all of the nested transactions will be committed or
     * rolled back. The changes will be rolled back if any transaction is ended without being
     * marked as clean (by calling setTransactionSuccessful). Otherwise they will be committed.
     *
     * <p>Here is the standard idiom for transactions:
     *
     * <pre>
     *   db.beginTransaction();
     *   try {
     *     ...
     *     db.setTransactionSuccessful();
     *   } finally {
     *     db.endTransaction();
     *   }
     * </pre>
     */
    public void beginTransaction() {
        beginTransactionWithListener(null /* transactionStatusCallback */);
    }

    /**
     * Begins a transaction. Transactions can be nested. When the outer transaction is ended all of
     * the work done in that transaction and all of the nested transactions will be committed or
     * rolled back. The changes will be rolled back if any transaction is ended without being
     * marked as clean (by calling setTransactionSuccessful). Otherwise they will be committed.
     *
     * <p>Here is the standard idiom for transactions:
     *
     * <pre>
     *   db.beginTransactionWithListener(listener);
     *   try {
     *     ...
     *     db.setTransactionSuccessful();
     *   } finally {
     *     db.endTransaction();
     *   }
     * </pre>
     * @param transactionListener listener that should be notified when the transaction begins,
     * commits, or is rolled back, either explicitly or by a call to
     * {@link #yieldIfContendedSafely}.
     */
    public void beginTransactionWithListener(SQLiteTransactionListener transactionListener) {
        lockForced();
        if (!isOpen()) {
            throw new IllegalStateException("database not open");
        }
        boolean ok = false;
        try {
            // If this thread already had the lock then get out
            if (mLock.getHoldCount() > 1) {
                if (mInnerTransactionIsSuccessful) {
                    String msg = "Cannot call beginTransaction between "
                            + "calling setTransactionSuccessful and endTransaction";
                    IllegalStateException e = new IllegalStateException(msg);
                    Log.e(TAG, "beginTransaction() failed", e);
                    throw e;
                }
                ok = true;
                return;
            }

            // This thread didn't already have the lock, so begin a database
            // transaction now.
            execSQL("BEGIN EXCLUSIVE;");
            mTransactionListener = transactionListener;
            mTransactionIsSuccessful = true;
            mInnerTransactionIsSuccessful = false;
            if (transactionListener != null) {
                try {
                    transactionListener.onBegin();
                } catch (RuntimeException e) {
                    execSQL("ROLLBACK;");
                    throw e;
                }
            }
            ok = true;
        } finally {
            if (!ok) {
                // beginTransaction is called before the try block so we must release the lock in
                // the case of failure.
                unlockForced();
            }
        }
    }

    /**
     * End a transaction. See beginTransaction for notes about how to use this and when transactions
     * are committed and rolled back.
     */
    public void endTransaction() {
        if (!isOpen()) {
            throw new IllegalStateException("database not open");
        }
        if (!mLock.isHeldByCurrentThread()) {
            throw new IllegalStateException("no transaction pending");
        }
        try {
            if (mInnerTransactionIsSuccessful) {
                mInnerTransactionIsSuccessful = false;
            } else {
                mTransactionIsSuccessful = false;
            }
            if (mLock.getHoldCount() != 1) {
                return;
            }
            RuntimeException savedException = null;
            if (mTransactionListener != null) {
                try {
                    if (mTransactionIsSuccessful) {
                        mTransactionListener.onCommit();
                    } else {
                        mTransactionListener.onRollback();
                    }
                } catch (RuntimeException e) {
                    savedException = e;
                    mTransactionIsSuccessful = false;
                }
            }
            if (mTransactionIsSuccessful) {
                execSQL(COMMIT_SQL);
            } else {
                try {
                    execSQL("ROLLBACK;");
                    if (savedException != null) {
                        throw savedException;
                    }
                } catch (SQLException e) {
                    if (Config.LOGD) {
                        Log.d(TAG, "exception during rollback, maybe the DB previously "
                                + "performed an auto-rollback");
                    }
                }
            }
        } finally {
            mTransactionListener = null;
            unlockForced();
            if (Config.LOGV) {
                Log.v(TAG, "unlocked " + Thread.currentThread()
                        + ", holdCount is " + mLock.getHoldCount());
            }
        }
    }

    /**
     * Marks the current transaction as successful. Do not do any more database work between
     * calling this and calling endTransaction. Do as little non-database work as possible in that
     * situation too. If any errors are encountered between this and endTransaction the transaction
     * will still be committed.
     *
     * @throws IllegalStateException if the current thread is not in a transaction or the
     * transaction is already marked as successful.
     */
    public void setTransactionSuccessful() {
        if (!isOpen()) {
            throw new IllegalStateException("database not open");
        }
        if (!mLock.isHeldByCurrentThread()) {
            throw new IllegalStateException("no transaction pending");
        }
        if (mInnerTransactionIsSuccessful) {
            throw new IllegalStateException(
                    "setTransactionSuccessful may only be called once per call to beginTransaction");
        }
        mInnerTransactionIsSuccessful = true;
    }

    /**
     * return true if there is a transaction pending
     */
    public boolean inTransaction() {
        return mLock.getHoldCount() > 0;
    }

    /**
     * Checks if the database lock is held by this thread.
     *
     * @return true, if this thread is holding the database lock.
     */
    public boolean isDbLockedByCurrentThread() {
        return mLock.isHeldByCurrentThread();
    }

    /**
     * Checks if the database is locked by another thread. This is
     * just an estimate, since this status can change at any time,
     * including after the call is made but before the result has
     * been acted upon.
     *
     * @return true, if the database is locked by another thread
     */
    public boolean isDbLockedByOtherThreads() {
        return !mLock.isHeldByCurrentThread() && mLock.isLocked();
    }

    /**
     * Temporarily end the transaction to let other threads run. The transaction is assumed to be
     * successful so far. Do not call setTransactionSuccessful before calling this. When this
     * returns a new transaction will have been created but not marked as successful.
     * @return true if the transaction was yielded
     * @deprecated if the db is locked more than once (becuase of nested transactions) then the lock
     *   will not be yielded. Use yieldIfContendedSafely instead.
     */
    @Deprecated
    public boolean yieldIfContended() {
        return yieldIfContendedHelper(false /* do not check yielding */,
                -1 /* sleepAfterYieldDelay */);
    }

    /**
     * Temporarily end the transaction to let other threads run. The transaction is assumed to be
     * successful so far. Do not call setTransactionSuccessful before calling this. When this
     * returns a new transaction will have been created but not marked as successful. This assumes
     * that there are no nested transactions (beginTransaction has only been called once) and will
     * throw an exception if that is not the case.
     * @return true if the transaction was yielded
     */
    public boolean yieldIfContendedSafely() {
        return yieldIfContendedHelper(true /* check yielding */, -1 /* sleepAfterYieldDelay*/);
    }

    /**
     * Temporarily end the transaction to let other threads run. The transaction is assumed to be
     * successful so far. Do not call setTransactionSuccessful before calling this. When this
     * returns a new transaction will have been created but not marked as successful. This assumes
     * that there are no nested transactions (beginTransaction has only been called once) and will
     * throw an exception if that is not the case.
     * @param sleepAfterYieldDelay if > 0, sleep this long before starting a new transaction if
     *   the lock was actually yielded. This will allow other background threads to make some
     *   more progress than they would if we started the transaction immediately.
     * @return true if the transaction was yielded
     */
    public boolean yieldIfContendedSafely(long sleepAfterYieldDelay) {
        return yieldIfContendedHelper(true /* check yielding */, sleepAfterYieldDelay);
    }

    private boolean yieldIfContendedHelper(boolean checkFullyYielded, long sleepAfterYieldDelay) {
        if (mLock.getQueueLength() == 0) {
            // Reset the lock acquire time since we know that the thread was willing to yield
            // the lock at this time.
            mLockAcquiredWallTime = SystemClock.elapsedRealtime();
            mLockAcquiredThreadTime = Debug.threadCpuTimeNanos();
            return false;
        }
        setTransactionSuccessful();
        SQLiteTransactionListener transactionListener = mTransactionListener;
        endTransaction();
        if (checkFullyYielded) {
            if (this.isDbLockedByCurrentThread()) {
                throw new IllegalStateException(
                        "Db locked more than once. yielfIfContended cannot yield");
            }
        }
        if (sleepAfterYieldDelay > 0) {
            // Sleep for up to sleepAfterYieldDelay milliseconds, waking up periodically to
            // check if anyone is using the database.  If the database is not contended,
            // retake the lock and return.
            long remainingDelay = sleepAfterYieldDelay;
            while (remainingDelay > 0) {
                try {
                    Thread.sleep(remainingDelay < SLEEP_AFTER_YIELD_QUANTUM ?
                            remainingDelay : SLEEP_AFTER_YIELD_QUANTUM);
                } catch (InterruptedException e) {
                    Thread.interrupted();
                }
                remainingDelay -= SLEEP_AFTER_YIELD_QUANTUM;
                if (mLock.getQueueLength() == 0) {
                    break;
                }
            }
        }
        beginTransactionWithListener(transactionListener);
        return true;
    }

    /** Maps table names to info about what to which _sync_time column to set
     * to NULL on an update. This is used to support syncing. */
    private final Map<String, SyncUpdateInfo> mSyncUpdateInfo =
            new HashMap<String, SyncUpdateInfo>();

    public Map<String, String> getSyncedTables() {
        synchronized(mSyncUpdateInfo) {
            HashMap<String, String> tables = new HashMap<String, String>();
            for (String table : mSyncUpdateInfo.keySet()) {
                SyncUpdateInfo info = mSyncUpdateInfo.get(table);
                if (info.deletedTable != null) {
                    tables.put(table, info.deletedTable);
                }
            }
            return tables;
        }
    }

    /**
     * Internal class used to keep track what needs to be marked as changed
     * when an update occurs. This is used for syncing, so the sync engine
     * knows what data has been updated locally.
     */
    static private class SyncUpdateInfo {
        /**
         * Creates the SyncUpdateInfo class.
         *
         * @param masterTable The table to set _sync_time to NULL in
         * @param deletedTable The deleted table that corresponds to the
         *          master table
         * @param foreignKey The key that refers to the primary key in table
         */
        SyncUpdateInfo(String masterTable, String deletedTable,
                String foreignKey) {
            this.masterTable = masterTable;
            this.deletedTable = deletedTable;
            this.foreignKey = foreignKey;
        }

        /** The table containing the _sync_time column */
        String masterTable;

        /** The deleted table that corresponds to the master table */
        String deletedTable;

        /** The key in the local table the row in table. It may be _id, if table
         * is the local table. */
        String foreignKey;
    }

    /**
     * Used to allow returning sub-classes of {@link Cursor} when calling query.
     */
    public interface CursorFactory {
        /**
         * See
         * {@link SQLiteCursor#SQLiteCursor(SQLiteDatabase, SQLiteCursorDriver,
         * String, SQLiteQuery)}.
         */
        public Cursor newCursor(SQLiteDatabase db,
                SQLiteCursorDriver masterQuery, String editTable,
                SQLiteQuery query);
    }

    /**
     * Open the database according to the flags {@link #OPEN_READWRITE}
     * {@link #OPEN_READONLY} {@link #CREATE_IF_NECESSARY} and/or {@link #NO_LOCALIZED_COLLATORS}.
     *
     * <p>Sets the locale of the database to the  the system's current locale.
     * Call {@link #setLocale} if you would like something else.</p>
     *
     * @param path to database file to open and/or create
     * @param factory an optional factory class that is called to instantiate a
     *            cursor when query is called, or null for default
     * @param flags to control database access mode
     * @return the newly opened database
     * @throws SQLiteException if the database cannot be opened
     */
    public static SQLiteDatabase openDatabase(String path, CursorFactory factory, int flags) {
        return openDatabase(path, factory, flags, new DefaultDatabaseErrorHandler());
    }

    /**
     * same as {@link #openDatabase(String, CursorFactory, int)} except for an additional param
     * errorHandler.
     * @param errorHandler the {@link DatabaseErrorHandler} obj to be used when database
     * corruption is detected on the database.
     */
    public static SQLiteDatabase openDatabase(String path, CursorFactory factory, int flags,
            DatabaseErrorHandler errorHandler) {
        SQLiteDatabase sqliteDatabase = new SQLiteDatabase(path, factory, flags);

        // set the ErrorHandler to be used when SQLite reports exceptions
        sqliteDatabase.errorHandler = errorHandler;

        try {
            // Open the database.
            sqliteDatabase.openDatabase(path, flags);
            if (SQLiteDebug.DEBUG_SQL_STATEMENTS) {
                sqliteDatabase.enableSqlTracing(path);
            }
            if (SQLiteDebug.DEBUG_SQL_TIME) {
                sqliteDatabase.enableSqlProfiling(path);
            }
        } catch (SQLiteDatabaseCorruptException e) {
            // Database is not even openable.
            errorHandler.onCorruption(sqliteDatabase);
            sqliteDatabase = new SQLiteDatabase(path, factory, flags);
        }
        ActiveDatabases.getInstance().mActiveDatabases.add(
                new WeakReference<SQLiteDatabase>(sqliteDatabase));
        return sqliteDatabase;
    }

    private void openDatabase(String path, int flags) {
        // Open the database.
        dbopen(path, flags);
        try {
            setLocale(Locale.getDefault());
        } catch (RuntimeException e) {
            Log.e(TAG, "Failed to setLocale(). closing the database", e);
            dbclose();
            throw e;
        }
    }

    /**
     * Equivalent to openDatabase(file.getPath(), factory, CREATE_IF_NECESSARY).
     */
    public static SQLiteDatabase openOrCreateDatabase(File file, CursorFactory factory) {
        return openOrCreateDatabase(file.getPath(), factory);
    }

    /**
     * Equivalent to openDatabase(path, factory, CREATE_IF_NECESSARY).
     */
    public static SQLiteDatabase openOrCreateDatabase(String path, CursorFactory factory) {
        return openDatabase(path, factory, CREATE_IF_NECESSARY);
    }

    /**
     * same as {@link #openOrCreateDatabase(String, CursorFactory)} except for an additional param
     * errorHandler.
     * @param errorHandler the {@link DatabaseErrorHandler} obj to be used when database
     * corruption is detected on the database.
     */
    public static SQLiteDatabase openOrCreateDatabase(String path, CursorFactory factory,
            DatabaseErrorHandler errorHandler) {
        return openDatabase(path, factory, CREATE_IF_NECESSARY, errorHandler);
    }

    /**
     * Create a memory backed SQLite database.  Its contents will be destroyed
     * when the database is closed.
     *
     * <p>Sets the locale of the database to the  the system's current locale.
     * Call {@link #setLocale} if you would like something else.</p>
     *
     * @param factory an optional factory class that is called to instantiate a
     *            cursor when query is called
     * @return a SQLiteDatabase object, or null if the database can't be created
     */
    public static SQLiteDatabase create(CursorFactory factory) {
        // This is a magic string with special meaning for SQLite.
        return openDatabase(":memory:", factory, CREATE_IF_NECESSARY);
    }

    /**
     * Close the database.
     */
    public void close() {
        if (!isOpen()) {
            return; // already closed
        }
        lock();
        try {
            closeClosable();
            // close this database instance - regardless of its reference count value
            onAllReferencesReleased();
        } finally {
            unlock();
        }
    }

    private void closeClosable() {
        /* deallocate all compiled sql statement objects from mCompiledQueries cache.
         * this should be done before de-referencing all {@link SQLiteClosable} objects
         * from this database object because calling
         * {@link SQLiteClosable#onAllReferencesReleasedFromContainer()} could cause the database
         * to be closed. sqlite doesn't let a database close if there are
         * any unfinalized statements - such as the compiled-sql objects in mCompiledQueries.
         */
        deallocCachedSqlStatements();

        Iterator<Map.Entry<SQLiteClosable, Object>> iter = mPrograms.entrySet().iterator();
        while (iter.hasNext()) {
            Map.Entry<SQLiteClosable, Object> entry = iter.next();
            SQLiteClosable program = entry.getKey();
            if (program != null) {
                program.onAllReferencesReleasedFromContainer();
            }
        }
    }

    /**
     * Native call to close the database.
     */
    private native void dbclose();

    /**
     * Gets the database version.
     *
     * @return the database version
     */
    public int getVersion() {
        SQLiteStatement prog = null;
        lock();
        if (!isOpen()) {
            throw new IllegalStateException("database not open");
        }
        try {
            prog = new SQLiteStatement(this, "PRAGMA user_version;");
            long version = prog.simpleQueryForLong();
            return (int) version;
        } finally {
            if (prog != null) prog.close();
            unlock();
        }
    }

    /**
     * Sets the database version.
     *
     * @param version the new database version
     */
    public void setVersion(int version) {
        execSQL("PRAGMA user_version = " + version);
    }

    /**
     * Returns the maximum size the database may grow to.
     *
     * @return the new maximum database size
     */
    public long getMaximumSize() {
        SQLiteStatement prog = null;
        lock();
        if (!isOpen()) {
            throw new IllegalStateException("database not open");
        }
        try {
            prog = new SQLiteStatement(this,
                    "PRAGMA max_page_count;");
            long pageCount = prog.simpleQueryForLong();
            return pageCount * getPageSize();
        } finally {
            if (prog != null) prog.close();
            unlock();
        }
    }

    /**
     * Sets the maximum size the database will grow to. The maximum size cannot
     * be set below the current size.
     *
     * @param numBytes the maximum database size, in bytes
     * @return the new maximum database size
     */
    public long setMaximumSize(long numBytes) {
        SQLiteStatement prog = null;
        lock();
        if (!isOpen()) {
            throw new IllegalStateException("database not open");
        }
        try {
            long pageSize = getPageSize();
            long numPages = numBytes / pageSize;
            // If numBytes isn't a multiple of pageSize, bump up a page
            if ((numBytes % pageSize) != 0) {
                numPages++;
            }
            prog = new SQLiteStatement(this,
                    "PRAGMA max_page_count = " + numPages);
            long newPageCount = prog.simpleQueryForLong();
            return newPageCount * pageSize;
        } finally {
            if (prog != null) prog.close();
            unlock();
        }
    }

    /**
     * Returns the current database page size, in bytes.
     *
     * @return the database page size, in bytes
     */
    public long getPageSize() {
        SQLiteStatement prog = null;
        lock();
        if (!isOpen()) {
            throw new IllegalStateException("database not open");
        }
        try {
            prog = new SQLiteStatement(this,
                    "PRAGMA page_size;");
            long size = prog.simpleQueryForLong();
            return size;
        } finally {
            if (prog != null) prog.close();
            unlock();
        }
    }

    /**
     * Sets the database page size. The page size must be a power of two. This
     * method does not work if any data has been written to the database file,
     * and must be called right after the database has been created.
     *
     * @param numBytes the database page size, in bytes
     */
    public void setPageSize(long numBytes) {
        execSQL("PRAGMA page_size = " + numBytes);
    }

    /**
     * Mark this table as syncable. When an update occurs in this table the
     * _sync_dirty field will be set to ensure proper syncing operation.
     *
     * @param table the table to mark as syncable
     * @param deletedTable The deleted table that corresponds to the
     *          syncable table
     */
    public void markTableSyncable(String table, String deletedTable) {
        markTableSyncable(table, "_id", table, deletedTable);
    }

    /**
     * Mark this table as syncable, with the _sync_dirty residing in another
     * table. When an update occurs in this table the _sync_dirty field of the
     * row in updateTable with the _id in foreignKey will be set to
     * ensure proper syncing operation.
     *
     * @param table an update on this table will trigger a sync time removal
     * @param foreignKey this is the column in table whose value is an _id in
     *          updateTable
     * @param updateTable this is the table that will have its _sync_dirty
     */
    public void markTableSyncable(String table, String foreignKey,
            String updateTable) {
        markTableSyncable(table, foreignKey, updateTable, null);
    }

    /**
     * Mark this table as syncable, with the _sync_dirty residing in another
     * table. When an update occurs in this table the _sync_dirty field of the
     * row in updateTable with the _id in foreignKey will be set to
     * ensure proper syncing operation.
     *
     * @param table an update on this table will trigger a sync time removal
     * @param foreignKey this is the column in table whose value is an _id in
     *          updateTable
     * @param updateTable this is the table that will have its _sync_dirty
     * @param deletedTable The deleted table that corresponds to the
     *          updateTable
     */
    private void markTableSyncable(String table, String foreignKey,
            String updateTable, String deletedTable) {
        lock();
        try {
            native_execSQL("SELECT _sync_dirty FROM " + updateTable
                    + " LIMIT 0");
            native_execSQL("SELECT " + foreignKey + " FROM " + table
                    + " LIMIT 0");
        } finally {
            unlock();
        }

        SyncUpdateInfo info = new SyncUpdateInfo(updateTable, deletedTable,
                foreignKey);
        synchronized (mSyncUpdateInfo) {
            mSyncUpdateInfo.put(table, info);
        }
    }

    /**
     * Call for each row that is updated in a cursor.
     *
     * @param table the table the row is in
     * @param rowId the row ID of the updated row
     */
    /* package */ void rowUpdated(String table, long rowId) {
        SyncUpdateInfo info;
        synchronized (mSyncUpdateInfo) {
            info = mSyncUpdateInfo.get(table);
        }
        if (info != null) {
            execSQL("UPDATE " + info.masterTable
                    + " SET _sync_dirty=1 WHERE _id=(SELECT " + info.foreignKey
                    + " FROM " + table + " WHERE _id=" + rowId + ")");
        }
    }

    /**
     * Finds the name of the first table, which is editable.
     *
     * @param tables a list of tables
     * @return the first table listed
     */
    public static String findEditTable(String tables) {
        if (!TextUtils.isEmpty(tables)) {
            // find the first word terminated by either a space or a comma
            int spacepos = tables.indexOf(' ');
            int commapos = tables.indexOf(',');

            if (spacepos > 0 && (spacepos < commapos || commapos < 0)) {
                return tables.substring(0, spacepos);
            } else if (commapos > 0 && (commapos < spacepos || spacepos < 0) ) {
                return tables.substring(0, commapos);
            }
            return tables;
        } else {
            throw new IllegalStateException("Invalid tables");
        }
    }

    /**
     * Compiles an SQL statement into a reusable pre-compiled statement object.
     * The parameters are identical to {@link #execSQL(String)}. You may put ?s in the
     * statement and fill in those values with {@link SQLiteProgram#bindString}
     * and {@link SQLiteProgram#bindLong} each time you want to run the
     * statement. Statements may not return result sets larger than 1x1.
     *
     * @param sql The raw SQL statement, may contain ? for unknown values to be
     *            bound later.
     * @return A pre-compiled {@link SQLiteStatement} object. Note that
     * {@link SQLiteStatement}s are not synchronized, see the documentation for more details.
     */
    public SQLiteStatement compileStatement(String sql) throws SQLException {
        lock();
        if (!isOpen()) {
            throw new IllegalStateException("database not open");
        }
        try {
            return new SQLiteStatement(this, sql);
        } finally {
            unlock();
        }
    }

    /**
     * Query the given URL, returning a {@link Cursor} over the result set.
     *
     * @param distinct true if you want each row to be unique, false otherwise.
     * @param table The table name to compile the query against.
     * @param columns A list of which columns to return. Passing null will
     *            return all columns, which is discouraged to prevent reading
     *            data from storage that isn't going to be used.
     * @param selection A filter declaring which rows to return, formatted as an
     *            SQL WHERE clause (excluding the WHERE itself). Passing null
     *            will return all rows for the given table.
     * @param selectionArgs You may include ?s in selection, which will be
     *         replaced by the values from selectionArgs, in order that they
     *         appear in the selection. The values will be bound as Strings.
     * @param groupBy A filter declaring how to group rows, formatted as an SQL
     *            GROUP BY clause (excluding the GROUP BY itself). Passing null
     *            will cause the rows to not be grouped.
     * @param having A filter declare which row groups to include in the cursor,
     *            if row grouping is being used, formatted as an SQL HAVING
     *            clause (excluding the HAVING itself). Passing null will cause
     *            all row groups to be included, and is required when row
     *            grouping is not being used.
     * @param orderBy How to order the rows, formatted as an SQL ORDER BY clause
     *            (excluding the ORDER BY itself). Passing null will use the
     *            default sort order, which may be unordered.
     * @param limit Limits the number of rows returned by the query,
     *            formatted as LIMIT clause. Passing null denotes no LIMIT clause.
     * @return A {@link Cursor} object, which is positioned before the first entry. Note that
     * {@link Cursor}s are not synchronized, see the documentation for more details.
     * @see Cursor
     */
    public Cursor query(boolean distinct, String table, String[] columns,
            String selection, String[] selectionArgs, String groupBy,
            String having, String orderBy, String limit) {
        return queryWithFactory(null, distinct, table, columns, selection, selectionArgs,
                groupBy, having, orderBy, limit);
    }

    /**
     * Query the given URL, returning a {@link Cursor} over the result set.
     *
     * @param cursorFactory the cursor factory to use, or null for the default factory
     * @param distinct true if you want each row to be unique, false otherwise.
     * @param table The table name to compile the query against.
     * @param columns A list of which columns to return. Passing null will
     *            return all columns, which is discouraged to prevent reading
     *            data from storage that isn't going to be used.
     * @param selection A filter declaring which rows to return, formatted as an
     *            SQL WHERE clause (excluding the WHERE itself). Passing null
     *            will return all rows for the given table.
     * @param selectionArgs You may include ?s in selection, which will be
     *         replaced by the values from selectionArgs, in order that they
     *         appear in the selection. The values will be bound as Strings.
     * @param groupBy A filter declaring how to group rows, formatted as an SQL
     *            GROUP BY clause (excluding the GROUP BY itself). Passing null
     *            will cause the rows to not be grouped.
     * @param having A filter declare which row groups to include in the cursor,
     *            if row grouping is being used, formatted as an SQL HAVING
     *            clause (excluding the HAVING itself). Passing null will cause
     *            all row groups to be included, and is required when row
     *            grouping is not being used.
     * @param orderBy How to order the rows, formatted as an SQL ORDER BY clause
     *            (excluding the ORDER BY itself). Passing null will use the
     *            default sort order, which may be unordered.
     * @param limit Limits the number of rows returned by the query,
     *            formatted as LIMIT clause. Passing null denotes no LIMIT clause.
     * @return A {@link Cursor} object, which is positioned before the first entry. Note that
     * {@link Cursor}s are not synchronized, see the documentation for more details.
     * @see Cursor
     */
    public Cursor queryWithFactory(CursorFactory cursorFactory,
            boolean distinct, String table, String[] columns,
            String selection, String[] selectionArgs, String groupBy,
            String having, String orderBy, String limit) {
        if (!isOpen()) {
            throw new IllegalStateException("database not open");
        }
        String sql = SQLiteQueryBuilder.buildQueryString(
                distinct, table, columns, selection, groupBy, having, orderBy, limit);

        return rawQueryWithFactory(
                cursorFactory, sql, selectionArgs, findEditTable(table));
    }

    /**
     * Query the given table, returning a {@link Cursor} over the result set.
     *
     * @param table The table name to compile the query against.
     * @param columns A list of which columns to return. Passing null will
     *            return all columns, which is discouraged to prevent reading
     *            data from storage that isn't going to be used.
     * @param selection A filter declaring which rows to return, formatted as an
     *            SQL WHERE clause (excluding the WHERE itself). Passing null
     *            will return all rows for the given table.
     * @param selectionArgs You may include ?s in selection, which will be
     *         replaced by the values from selectionArgs, in order that they
     *         appear in the selection. The values will be bound as Strings.
     * @param groupBy A filter declaring how to group rows, formatted as an SQL
     *            GROUP BY clause (excluding the GROUP BY itself). Passing null
     *            will cause the rows to not be grouped.
     * @param having A filter declare which row groups to include in the cursor,
     *            if row grouping is being used, formatted as an SQL HAVING
     *            clause (excluding the HAVING itself). Passing null will cause
     *            all row groups to be included, and is required when row
     *            grouping is not being used.
     * @param orderBy How to order the rows, formatted as an SQL ORDER BY clause
     *            (excluding the ORDER BY itself). Passing null will use the
     *            default sort order, which may be unordered.
     * @return A {@link Cursor} object, which is positioned before the first entry. Note that
     * {@link Cursor}s are not synchronized, see the documentation for more details.
     * @see Cursor
     */
    public Cursor query(String table, String[] columns, String selection,
            String[] selectionArgs, String groupBy, String having,
            String orderBy) {

        return query(false, table, columns, selection, selectionArgs, groupBy,
                having, orderBy, null /* limit */);
    }

    /**
     * Query the given table, returning a {@link Cursor} over the result set.
     *
     * @param table The table name to compile the query against.
     * @param columns A list of which columns to return. Passing null will
     *            return all columns, which is discouraged to prevent reading
     *            data from storage that isn't going to be used.
     * @param selection A filter declaring which rows to return, formatted as an
     *            SQL WHERE clause (excluding the WHERE itself). Passing null
     *            will return all rows for the given table.
     * @param selectionArgs You may include ?s in selection, which will be
     *         replaced by the values from selectionArgs, in order that they
     *         appear in the selection. The values will be bound as Strings.
     * @param groupBy A filter declaring how to group rows, formatted as an SQL
     *            GROUP BY clause (excluding the GROUP BY itself). Passing null
     *            will cause the rows to not be grouped.
     * @param having A filter declare which row groups to include in the cursor,
     *            if row grouping is being used, formatted as an SQL HAVING
     *            clause (excluding the HAVING itself). Passing null will cause
     *            all row groups to be included, and is required when row
     *            grouping is not being used.
     * @param orderBy How to order the rows, formatted as an SQL ORDER BY clause
     *            (excluding the ORDER BY itself). Passing null will use the
     *            default sort order, which may be unordered.
     * @param limit Limits the number of rows returned by the query,
     *            formatted as LIMIT clause. Passing null denotes no LIMIT clause.
     * @return A {@link Cursor} object, which is positioned before the first entry. Note that
     * {@link Cursor}s are not synchronized, see the documentation for more details.
     * @see Cursor
     */
    public Cursor query(String table, String[] columns, String selection,
            String[] selectionArgs, String groupBy, String having,
            String orderBy, String limit) {

        return query(false, table, columns, selection, selectionArgs, groupBy,
                having, orderBy, limit);
    }

    /**
     * Runs the provided SQL and returns a {@link Cursor} over the result set.
     *
     * @param sql the SQL query. The SQL string must not be ; terminated
     * @param selectionArgs You may include ?s in where clause in the query,
     *     which will be replaced by the values from selectionArgs. The
     *     values will be bound as Strings.
     * @return A {@link Cursor} object, which is positioned before the first entry. Note that
     * {@link Cursor}s are not synchronized, see the documentation for more details.
     */
    public Cursor rawQuery(String sql, String[] selectionArgs) {
        return rawQueryWithFactory(null, sql, selectionArgs, null);
    }

    /**
     * Runs the provided SQL and returns a cursor over the result set.
     *
     * @param cursorFactory the cursor factory to use, or null for the default factory
     * @param sql the SQL query. The SQL string must not be ; terminated
     * @param selectionArgs You may include ?s in where clause in the query,
     *     which will be replaced by the values from selectionArgs. The
     *     values will be bound as Strings.
     * @param editTable the name of the first table, which is editable
     * @return A {@link Cursor} object, which is positioned before the first entry. Note that
     * {@link Cursor}s are not synchronized, see the documentation for more details.
     */
    public Cursor rawQueryWithFactory(
            CursorFactory cursorFactory, String sql, String[] selectionArgs,
            String editTable) {
        if (!isOpen()) {
            throw new IllegalStateException("database not open");
        }
        BlockGuard.getThreadPolicy().onReadFromDisk();
        long timeStart = 0;

        if (Config.LOGV || mSlowQueryThreshold != -1) {
            timeStart = System.currentTimeMillis();
        }

        SQLiteCursorDriver driver = new SQLiteDirectCursorDriver(this, sql, editTable);

        Cursor cursor = null;
        try {
            cursor = driver.query(
                    cursorFactory != null ? cursorFactory : mFactory,
                    selectionArgs);
        } finally {
            if (Config.LOGV || mSlowQueryThreshold != -1) {

                // Force query execution
                int count = -1;
                if (cursor != null) {
                    count = cursor.getCount();
                }

                long duration = System.currentTimeMillis() - timeStart;

                if (Config.LOGV || duration >= mSlowQueryThreshold) {
                    Log.v(SQLiteCursor.TAG,
                          "query (" + duration + " ms): " + driver.toString() + ", args are "
                                  + (selectionArgs != null
                                  ? TextUtils.join(",", selectionArgs)
                                  : "<null>")  + ", count is " + count);
                }
            }
        }
        return cursor;
    }

    /**
     * Runs the provided SQL and returns a cursor over the result set.
     * The cursor will read an initial set of rows and the return to the caller.
     * It will continue to read in batches and send data changed notifications
     * when the later batches are ready.
     * @param sql the SQL query. The SQL string must not be ; terminated
     * @param selectionArgs You may include ?s in where clause in the query,
     *     which will be replaced by the values from selectionArgs. The
     *     values will be bound as Strings.
     * @param initialRead set the initial count of items to read from the cursor
     * @param maxRead set the count of items to read on each iteration after the first
     * @return A {@link Cursor} object, which is positioned before the first entry. Note that
     * {@link Cursor}s are not synchronized, see the documentation for more details.
     *
     * This work is incomplete and not fully tested or reviewed, so currently
     * hidden.
     * @hide
     */
    public Cursor rawQuery(String sql, String[] selectionArgs,
            int initialRead, int maxRead) {
        SQLiteCursor c = (SQLiteCursor)rawQueryWithFactory(
                null, sql, selectionArgs, null);
        c.setLoadStyle(initialRead, maxRead);
        return c;
    }

    /**
     * Convenience method for inserting a row into the database.
     *
     * @param table the table to insert the row into
     * @param nullColumnHack optional; may be <code>null</code>.
     *            SQL doesn't allow inserting a completely empty row without
     *            naming at least one column name.  If your provided <code>values</code> is
     *            empty, no column names are known and an empty row can't be inserted.
     *            If not set to null, the <code>nullColumnHack</code> parameter
     *            provides the name of nullable column name to explicitly insert a NULL into
     *            in the case where your <code>values</code> is empty.
     * @param values this map contains the initial column values for the
     *            row. The keys should be the column names and the values the
     *            column values
     * @return the row ID of the newly inserted row, or -1 if an error occurred
     */
    public long insert(String table, String nullColumnHack, ContentValues values) {
        try {
            return insertWithOnConflict(table, nullColumnHack, values, CONFLICT_NONE);
        } catch (SQLException e) {
            Log.e(TAG, "Error inserting " + values, e);
            return -1;
        }
    }

    /**
     * Convenience method for inserting a row into the database.
     *
     * @param table the table to insert the row into
     * @param nullColumnHack optional; may be <code>null</code>.
     *            SQL doesn't allow inserting a completely empty row without
     *            naming at least one column name.  If your provided <code>values</code> is
     *            empty, no column names are known and an empty row can't be inserted.
     *            If not set to null, the <code>nullColumnHack</code> parameter
     *            provides the name of nullable column name to explicitly insert a NULL into
     *            in the case where your <code>values</code> is empty.
     * @param values this map contains the initial column values for the
     *            row. The keys should be the column names and the values the
     *            column values
     * @throws SQLException
     * @return the row ID of the newly inserted row, or -1 if an error occurred
     */
    public long insertOrThrow(String table, String nullColumnHack, ContentValues values)
            throws SQLException {
        return insertWithOnConflict(table, nullColumnHack, values, CONFLICT_NONE);
    }

    /**
     * Convenience method for replacing a row in the database.
     *
     * @param table the table in which to replace the row
     * @param nullColumnHack optional; may be <code>null</code>.
     *            SQL doesn't allow inserting a completely empty row without
     *            naming at least one column name.  If your provided <code>initialValues</code> is
     *            empty, no column names are known and an empty row can't be inserted.
     *            If not set to null, the <code>nullColumnHack</code> parameter
     *            provides the name of nullable column name to explicitly insert a NULL into
     *            in the case where your <code>initialValues</code> is empty.
     * @param initialValues this map contains the initial column values for
     *   the row.
     * @return the row ID of the newly inserted row, or -1 if an error occurred
     */
    public long replace(String table, String nullColumnHack, ContentValues initialValues) {
        try {
            return insertWithOnConflict(table, nullColumnHack, initialValues,
                    CONFLICT_REPLACE);
        } catch (SQLException e) {
            Log.e(TAG, "Error inserting " + initialValues, e);
            return -1;
        }
    }

    /**
     * Convenience method for replacing a row in the database.
     *
     * @param table the table in which to replace the row
     * @param nullColumnHack optional; may be <code>null</code>.
     *            SQL doesn't allow inserting a completely empty row without
     *            naming at least one column name.  If your provided <code>initialValues</code> is
     *            empty, no column names are known and an empty row can't be inserted.
     *            If not set to null, the <code>nullColumnHack</code> parameter
     *            provides the name of nullable column name to explicitly insert a NULL into
     *            in the case where your <code>initialValues</code> is empty.
     * @param initialValues this map contains the initial column values for
     *   the row. The key
     * @throws SQLException
     * @return the row ID of the newly inserted row, or -1 if an error occurred
     */
    public long replaceOrThrow(String table, String nullColumnHack,
            ContentValues initialValues) throws SQLException {
        return insertWithOnConflict(table, nullColumnHack, initialValues,
                CONFLICT_REPLACE);
    }

    /**
     * General method for inserting a row into the database.
     *
     * @param table the table to insert the row into
     * @param nullColumnHack optional; may be <code>null</code>.
     *            SQL doesn't allow inserting a completely empty row without
     *            naming at least one column name.  If your provided <code>initialValues</code> is
     *            empty, no column names are known and an empty row can't be inserted.
     *            If not set to null, the <code>nullColumnHack</code> parameter
     *            provides the name of nullable column name to explicitly insert a NULL into
     *            in the case where your <code>initialValues</code> is empty.
     * @param initialValues this map contains the initial column values for the
     *            row. The keys should be the column names and the values the
     *            column values
     * @param conflictAlgorithm for insert conflict resolver
     * @return the row ID of the newly inserted row
     * OR the primary key of the existing row if the input param 'conflictAlgorithm' =
     * {@link #CONFLICT_IGNORE}
     * OR -1 if any error
     */
    public long insertWithOnConflict(String table, String nullColumnHack,
            ContentValues initialValues, int conflictAlgorithm) {
        BlockGuard.getThreadPolicy().onWriteToDisk();
        if (!isOpen()) {
            throw new IllegalStateException("database not open");
        }

        // Measurements show most sql lengths <= 152
        StringBuilder sql = new StringBuilder(152);
        sql.append("INSERT");
        sql.append(CONFLICT_VALUES[conflictAlgorithm]);
        sql.append(" INTO ");
        sql.append(table);
        // Measurements show most values lengths < 40
        StringBuilder values = new StringBuilder(40);

        Set<Map.Entry<String, Object>> entrySet = null;
        if (initialValues != null && initialValues.size() > 0) {
            entrySet = initialValues.valueSet();
            Iterator<Map.Entry<String, Object>> entriesIter = entrySet.iterator();
            sql.append('(');

            boolean needSeparator = false;
            while (entriesIter.hasNext()) {
                if (needSeparator) {
                    sql.append(", ");
                    values.append(", ");
                }
                needSeparator = true;
                Map.Entry<String, Object> entry = entriesIter.next();
                sql.append(entry.getKey());
                values.append('?');
            }

            sql.append(')');
        } else {
            sql.append("(" + nullColumnHack + ") ");
            values.append("NULL");
        }

        sql.append(" VALUES(");
        sql.append(values);
        sql.append(");");

        lock();
        SQLiteStatement statement = null;
        try {
            statement = compileStatement(sql.toString());

            // Bind the values
            if (entrySet != null) {
                int size = entrySet.size();
                Iterator<Map.Entry<String, Object>> entriesIter = entrySet.iterator();
                for (int i = 0; i < size; i++) {
                    Map.Entry<String, Object> entry = entriesIter.next();
                    DatabaseUtils.bindObjectToProgram(statement, i + 1, entry.getValue());
                }
            }

            // Run the program and then cleanup
            statement.execute();

            long insertedRowId = lastInsertRow();
            if (insertedRowId == -1) {
                Log.e(TAG, "Error inserting " + initialValues + " using " + sql);
            } else {
                if (Config.LOGD && Log.isLoggable(TAG, Log.VERBOSE)) {
                    Log.v(TAG, "Inserting row " + insertedRowId + " from "
                            + initialValues + " using " + sql);
                }
            }
            return insertedRowId;
        } catch (SQLiteDatabaseCorruptException e) {
            onCorruption();
            throw e;
        } finally {
            if (statement != null) {
                statement.close();
            }
            unlock();
        }
    }

    /**
     * Convenience method for deleting rows in the database.
     *
     * @param table the table to delete from
     * @param whereClause the optional WHERE clause to apply when deleting.
     *            Passing null will delete all rows.
     * @return the number of rows affected if a whereClause is passed in, 0
     *         otherwise. To remove all rows and get a count pass "1" as the
     *         whereClause.
     */
    public int delete(String table, String whereClause, String[] whereArgs) {
        BlockGuard.getThreadPolicy().onWriteToDisk();
        lock();
        if (!isOpen()) {
            throw new IllegalStateException("database not open");
        }
        SQLiteStatement statement = null;
        try {
            statement = compileStatement("DELETE FROM " + table
                    + (!TextUtils.isEmpty(whereClause)
                    ? " WHERE " + whereClause : ""));
            if (whereArgs != null) {
                int numArgs = whereArgs.length;
                for (int i = 0; i < numArgs; i++) {
                    DatabaseUtils.bindObjectToProgram(statement, i + 1, whereArgs[i]);
                }
            }
            statement.execute();
            return lastChangeCount();
        } catch (SQLiteDatabaseCorruptException e) {
            onCorruption();
            throw e;
        } finally {
            if (statement != null) {
                statement.close();
            }
            unlock();
        }
    }

    /**
     * Convenience method for updating rows in the database.
     *
     * @param table the table to update in
     * @param values a map from column names to new column values. null is a
     *            valid value that will be translated to NULL.
     * @param whereClause the optional WHERE clause to apply when updating.
     *            Passing null will update all rows.
     * @return the number of rows affected
     */
    public int update(String table, ContentValues values, String whereClause, String[] whereArgs) {
        return updateWithOnConflict(table, values, whereClause, whereArgs, CONFLICT_NONE);
    }

    /**
     * Convenience method for updating rows in the database.
     *
     * @param table the table to update in
     * @param values a map from column names to new column values. null is a
     *            valid value that will be translated to NULL.
     * @param whereClause the optional WHERE clause to apply when updating.
     *            Passing null will update all rows.
     * @param conflictAlgorithm for update conflict resolver
     * @return the number of rows affected
     */
    public int updateWithOnConflict(String table, ContentValues values,
            String whereClause, String[] whereArgs, int conflictAlgorithm) {
        BlockGuard.getThreadPolicy().onWriteToDisk();
        if (values == null || values.size() == 0) {
            throw new IllegalArgumentException("Empty values");
        }

        StringBuilder sql = new StringBuilder(120);
        sql.append("UPDATE ");
        sql.append(CONFLICT_VALUES[conflictAlgorithm]);
        sql.append(table);
        sql.append(" SET ");

        Set<Map.Entry<String, Object>> entrySet = values.valueSet();
        Iterator<Map.Entry<String, Object>> entriesIter = entrySet.iterator();

        while (entriesIter.hasNext()) {
            Map.Entry<String, Object> entry = entriesIter.next();
            sql.append(entry.getKey());
            sql.append("=?");
            if (entriesIter.hasNext()) {
                sql.append(", ");
            }
        }

        if (!TextUtils.isEmpty(whereClause)) {
            sql.append(" WHERE ");
            sql.append(whereClause);
        }

        lock();
        if (!isOpen()) {
            throw new IllegalStateException("database not open");
        }
        SQLiteStatement statement = null;
        try {
            statement = compileStatement(sql.toString());

            // Bind the values
            int size = entrySet.size();
            entriesIter = entrySet.iterator();
            int bindArg = 1;
            for (int i = 0; i < size; i++) {
                Map.Entry<String, Object> entry = entriesIter.next();
                DatabaseUtils.bindObjectToProgram(statement, bindArg, entry.getValue());
                bindArg++;
            }

            if (whereArgs != null) {
                size = whereArgs.length;
                for (int i = 0; i < size; i++) {
                    statement.bindString(bindArg, whereArgs[i]);
                    bindArg++;
                }
            }

            // Run the program and then cleanup
            statement.execute();
            int numChangedRows = lastChangeCount();
            if (Config.LOGD && Log.isLoggable(TAG, Log.VERBOSE)) {
                Log.v(TAG, "Updated " + numChangedRows + " using " + values + " and " + sql);
            }
            return numChangedRows;
        } catch (SQLiteDatabaseCorruptException e) {
            onCorruption();
            throw e;
        } catch (SQLException e) {
            Log.e(TAG, "Error updating " + values + " using " + sql);
            throw e;
        } finally {
            if (statement != null) {
                statement.close();
            }
            unlock();
        }
    }

    /**
     * Execute a single SQL statement that is not a query. For example, CREATE
     * TABLE, DELETE, INSERT, etc. Multiple statements separated by semicolons are not
     * supported.  Takes a write lock.
     *
     * @throws SQLException if the SQL string is invalid
     */
    public void execSQL(String sql) throws SQLException {
        BlockGuard.getThreadPolicy().onWriteToDisk();
        long timeStart = SystemClock.uptimeMillis();
        lock();
        if (!isOpen()) {
            throw new IllegalStateException("database not open");
        }
        logTimeStat(mLastSqlStatement, timeStart, GET_LOCK_LOG_PREFIX);
        try {
            native_execSQL(sql);
        } catch (SQLiteDatabaseCorruptException e) {
            onCorruption();
            throw e;
        } finally {
            unlock();
        }

        // Log commit statements along with the most recently executed
        // SQL statement for disambiguation.  Note that instance
        // equality to COMMIT_SQL is safe here.
        if (sql == COMMIT_SQL) {
            logTimeStat(mLastSqlStatement, timeStart, COMMIT_SQL);
        } else {
            logTimeStat(sql, timeStart, null);
        }
    }

    /**
     * Execute a single SQL statement that is not a query. For example, CREATE
     * TABLE, DELETE, INSERT, etc. Multiple statements separated by semicolons are not
     * supported.  Takes a write lock.
     *
     * @param sql
     * @param bindArgs only byte[], String, Long and Double are supported in bindArgs.
     * @throws SQLException if the SQL string is invalid
     */
    public void execSQL(String sql, Object[] bindArgs) throws SQLException {
        BlockGuard.getThreadPolicy().onWriteToDisk();
        if (bindArgs == null) {
            throw new IllegalArgumentException("Empty bindArgs");
        }
        long timeStart = SystemClock.uptimeMillis();
        lock();
        if (!isOpen()) {
            throw new IllegalStateException("database not open");
        }
        SQLiteStatement statement = null;
        try {
            statement = compileStatement(sql);
            if (bindArgs != null) {
                int numArgs = bindArgs.length;
                for (int i = 0; i < numArgs; i++) {
                    DatabaseUtils.bindObjectToProgram(statement, i + 1, bindArgs[i]);
                }
            }
            statement.execute();
        } catch (SQLiteDatabaseCorruptException e) {
            onCorruption();
            throw e;
        } finally {
            if (statement != null) {
                statement.close();
            }
            unlock();
        }
        logTimeStat(sql, timeStart);
    }

    @Override
    protected void finalize() {
        if (isOpen()) {
            Log.e(TAG, "close() was never explicitly called on database '" +
                    mPath + "' ", mStackTrace);
            closeClosable();
            onAllReferencesReleased();
        }
    }

    /**
     * Private constructor. See {@link #create} and {@link #openDatabase}.
     *
     * @param path The full path to the database
     * @param factory The factory to use when creating cursors, may be NULL.
     * @param flags 0 or {@link #NO_LOCALIZED_COLLATORS}.  If the database file already
     *              exists, mFlags will be updated appropriately.
     */
    private SQLiteDatabase(String path, CursorFactory factory, int flags) {
        if (path == null) {
            throw new IllegalArgumentException("path should not be null");
        }
        mFlags = flags;
        mPath = path;
        mSlowQueryThreshold = SystemProperties.getInt(LOG_SLOW_QUERIES_PROPERTY, -1);
        mStackTrace = new DatabaseObjectNotClosedException().fillInStackTrace();
        mFactory = factory;
<<<<<<< HEAD
        if (SQLiteDebug.DEBUG_SQL_CACHE) {
            mTimeOpened = getTime();
        }
        mPrograms = new WeakHashMap<SQLiteClosable,Object>();
    }

    private String getTime() {
        return new SimpleDateFormat("yyyy-MM-dd HH:mm:ss.SSS ").format(System.currentTimeMillis());
=======
        mPrograms = new WeakHashMap<SQLiteClosable,Object>();
>>>>>>> 20f549fd
    }

    /**
     * return whether the DB is opened as read only.
     * @return true if DB is opened as read only
     */
    public boolean isReadOnly() {
        return (mFlags & OPEN_READ_MASK) == OPEN_READONLY;
    }

    /**
     * @return true if the DB is currently open (has not been closed)
     */
    public boolean isOpen() {
        return mNativeHandle != 0;
    }

    public boolean needUpgrade(int newVersion) {
        return newVersion > getVersion();
    }

    /**
     * Getter for the path to the database file.
     *
     * @return the path to our database file.
     */
    public final String getPath() {
        return mPath;
    }

    /* package */ void logTimeStat(String sql, long beginMillis) {
        logTimeStat(sql, beginMillis, null);
    }

    /* package */ void logTimeStat(String sql, long beginMillis, String prefix) {
        // Keep track of the last statement executed here, as this is
        // the common funnel through which all methods of hitting
        // libsqlite eventually flow.
        mLastSqlStatement = sql;

        // Sample fast queries in proportion to the time taken.
        // Quantize the % first, so the logged sampling probability
        // exactly equals the actual sampling rate for this query.

        int samplePercent;
        long durationMillis = SystemClock.uptimeMillis() - beginMillis;
        if (durationMillis == 0 && prefix == GET_LOCK_LOG_PREFIX) {
            // The common case is locks being uncontended.  Don't log those,
            // even at 1%, which is our default below.
            return;
        }
        if (sQueryLogTimeInMillis == 0) {
            sQueryLogTimeInMillis = SystemProperties.getInt("db.db_operation.threshold_ms", 500);
        }
        if (durationMillis >= sQueryLogTimeInMillis) {
            samplePercent = 100;
        } else {;
            samplePercent = (int) (100 * durationMillis / sQueryLogTimeInMillis) + 1;
            if (mRandom.nextInt(100) >= samplePercent) return;
        }

        // Note: the prefix will be "COMMIT;" or "GETLOCK:" when non-null.  We wait to do
        // it here so we avoid allocating in the common case.
        if (prefix != null) {
            sql = prefix + sql;
        }

        if (sql.length() > QUERY_LOG_SQL_LENGTH) sql = sql.substring(0, QUERY_LOG_SQL_LENGTH);

        // ActivityThread.currentPackageName() only returns non-null if the
        // current thread is an application main thread.  This parameter tells
        // us whether an event loop is blocked, and if so, which app it is.
        //
        // Sadly, there's no fast way to determine app name if this is *not* a
        // main thread, or when we are invoked via Binder (e.g. ContentProvider).
        // Hopefully the full path to the database will be informative enough.

        String blockingPackage = AppGlobals.getInitialPackage();
        if (blockingPackage == null) blockingPackage = "";

        EventLog.writeEvent(
            EVENT_DB_OPERATION,
            getPathForLogs(),
            sql,
            durationMillis,
            blockingPackage,
            samplePercent);
    }

    /**
     * Removes email addresses from database filenames before they're
     * logged to the EventLog where otherwise apps could potentially
     * read them.
     */
    private String getPathForLogs() {
        if (mPathForLogs != null) {
            return mPathForLogs;
        }
        if (mPath == null) {
            return null;
        }
        if (mPath.indexOf('@') == -1) {
            mPathForLogs = mPath;
        } else {
            mPathForLogs = EMAIL_IN_DB_PATTERN.matcher(mPath).replaceAll("XX@YY");
        }
        return mPathForLogs;
    }

    /**
     * Sets the locale for this database.  Does nothing if this database has
     * the NO_LOCALIZED_COLLATORS flag set or was opened read only.
     * @throws SQLException if the locale could not be set.  The most common reason
     * for this is that there is no collator available for the locale you requested.
     * In this case the database remains unchanged.
     */
    public void setLocale(Locale locale) {
        lock();
        try {
            native_setLocale(locale.toString(), mFlags);
        } finally {
            unlock();
        }
    }

    /*
     * ============================================================================
     *
     *       The following methods deal with compiled-sql cache
     * ============================================================================
     */
    /**
     * adds the given sql and its compiled-statement-id-returned-by-sqlite to the
     * cache of compiledQueries attached to 'this'.
     *
     * if there is already a {@link SQLiteCompiledSql} in compiledQueries for the given sql,
     * the new {@link SQLiteCompiledSql} object is NOT inserted into the cache (i.e.,the current
     * mapping is NOT replaced with the new mapping).
     */
    /* package */ void addToCompiledQueries(String sql, SQLiteCompiledSql compiledStatement) {
        SQLiteCompiledSql compiledSql = null;
        synchronized(mCompiledQueries) {
            // don't insert the new mapping if a mapping already exists
            compiledSql = mCompiledQueries.get(sql);
            if (compiledSql != null) {
                return;
            }

            if (mCompiledQueries.size() == mMaxSqlCacheSize) {
                /*
                 * cache size of {@link #mMaxSqlCacheSize} is not enough for this app.
                 * log a warning.
                 * chances are it is NOT using ? for bindargs - or cachesize is too small.
                 */
                if (++mCacheFullWarnings == MAX_WARNINGS_ON_CACHESIZE_CONDITION) {
                    Log.w(TAG, "Reached MAX size for compiled-sql statement cache for database " +
                            getPath() + ". Consider increasing cachesize.");
                }
            } 
            /* add the given SQLiteCompiledSql compiledStatement to cache.
             * no need to worry about the cache size - because {@link #mCompiledQueries}
             * self-limits its size to {@link #mMaxSqlCacheSize}.
             */
            mCompiledQueries.put(sql, compiledStatement);
            if (SQLiteDebug.DEBUG_SQL_CACHE) {
                Log.v(TAG, "|adding_sql_to_cache|" + getPath() + "|" +
                        mCompiledQueries.size() + "|" + sql);
            }
        }
        return;
    }


    private void deallocCachedSqlStatements() {
        synchronized (mCompiledQueries) {
            for (SQLiteCompiledSql compiledSql : mCompiledQueries.values()) {
                compiledSql.releaseSqlStatement();
            }
            mCompiledQueries.clear();
        }
    }

    /**
     * from the compiledQueries cache, returns the compiled-statement-id for the given sql.
     * returns null, if not found in the cache.
     */
    /* package */ SQLiteCompiledSql getCompiledStatementForSql(String sql) {
        SQLiteCompiledSql compiledStatement = null;
        boolean cacheHit;
        synchronized(mCompiledQueries) {
            cacheHit = (compiledStatement = mCompiledQueries.get(sql)) != null;
        }
        if (cacheHit) {
            mNumCacheHits++;
        } else {
            mNumCacheMisses++;
        }

        if (SQLiteDebug.DEBUG_SQL_CACHE) {
            Log.v(TAG, "|cache_stats|" +
                    getPath() + "|" + mCompiledQueries.size() +
                    "|" + mNumCacheHits + "|" + mNumCacheMisses +
                    "|" + cacheHit + "|" + sql);
        }
        return compiledStatement;
    }

    /**
     * returns true if the given sql is cached in compiled-sql cache.
     * @hide
     */
    public boolean isInCompiledSqlCache(String sql) {
        synchronized(mCompiledQueries) {
            return mCompiledQueries.containsKey(sql);
        }
    }

    /**
     * purges the given sql from the compiled-sql cache.
     * @hide
     */
    public void purgeFromCompiledSqlCache(String sql) {
        synchronized(mCompiledQueries) {
            mCompiledQueries.remove(sql);
        }
    }

    /**
     * remove everything from the compiled sql cache
     * @hide
     */
    public void resetCompiledSqlCache() {
        synchronized(mCompiledQueries) {
            mCompiledQueries.clear();
        }
    }

    /**
     * return the current maxCacheSqlCacheSize
     * @hide
     */
    public synchronized int getMaxSqlCacheSize() {
        return mMaxSqlCacheSize;
    }

    /**
     * set the max size of the prepared-statement cache for this database.
     * (size of the cache = number of compiled-sql-statements stored in the cache).
     *
     * max cache size can ONLY be increased from its current size (default = 10).
     * if this method is called with smaller size than the current value of mMaxSqlCacheSize,
     * then IllegalStateException is thrown
     *
     * synchronized because we don't want t threads to change cache size at the same time.
     * @param cacheSize the size of the cache. can be (0 to {@link #MAX_SQL_CACHE_SIZE})
     * @throws IllegalStateException if input cacheSize > {@link #MAX_SQL_CACHE_SIZE} or
     * > the value set with previous setMaxSqlCacheSize() call.
     */
    public synchronized void setMaxSqlCacheSize(int cacheSize) {
        if (cacheSize > MAX_SQL_CACHE_SIZE || cacheSize < 0) {
            throw new IllegalStateException("expected value between 0 and " + MAX_SQL_CACHE_SIZE);
        } else if (cacheSize < mMaxSqlCacheSize) {
            throw new IllegalStateException("cannot set cacheSize to a value less than the value " +
                    "set with previous setMaxSqlCacheSize() call.");
        }
        mMaxSqlCacheSize = cacheSize;
    }

    static class ActiveDatabases {
        private static final ActiveDatabases activeDatabases = new ActiveDatabases();
        private HashSet<WeakReference<SQLiteDatabase>> mActiveDatabases =
            new HashSet<WeakReference<SQLiteDatabase>>();
        private ActiveDatabases() {} // disable instantiation of this class
        static ActiveDatabases getInstance() {return activeDatabases;}
    }

    /**
     * this method is used to collect data about ALL open databases in the current process.
     * bugreport is a user of this data. 
     */
    /* package */ static ArrayList<DbStats> getDbStats() {
        ArrayList<DbStats> dbStatsList = new ArrayList<DbStats>();
        for (WeakReference<SQLiteDatabase> w : ActiveDatabases.getInstance().mActiveDatabases) {
            SQLiteDatabase db = w.get();
            if (db == null || !db.isOpen()) {
                continue;
            }
            // get SQLITE_DBSTATUS_LOOKASIDE_USED for the db
            int lookasideUsed = db.native_getDbLookaside();

            // get the lastnode of the dbname
            String path = db.getPath();
            int indx = path.lastIndexOf("/");
            String lastnode = path.substring((indx != -1) ? ++indx : 0);

            // get list of attached dbs and for each db, get its size and pagesize
            ArrayList<Pair<String, String>> attachedDbs = db.getAttachedDbs();
            if (attachedDbs == null) {
                continue;
            }
            for (int i = 0; i < attachedDbs.size(); i++) {
                Pair<String, String> p = attachedDbs.get(i);
                long pageCount = getPragmaVal(db, p.first + ".page_count;");

                // first entry in the attached db list is always the main database
                // don't worry about prefixing the dbname with "main"
                String dbName;
                if (i == 0) {
                    dbName = lastnode;
                } else {
                    // lookaside is only relevant for the main db
                    lookasideUsed = 0;
                    dbName = "  (attached) " + p.first;
                    // if the attached db has a path, attach the lastnode from the path to above
                    if (p.second.trim().length() > 0) {
                        int idx = p.second.lastIndexOf("/");
                        dbName += " : " + p.second.substring((idx != -1) ? ++idx : 0);
                    }
                }
                if (pageCount > 0) {
                    dbStatsList.add(new DbStats(dbName, pageCount, db.getPageSize(),
                            lookasideUsed, db.mNumCacheHits, db.mNumCacheMisses,
                            db.mCompiledQueries.size()));
                }
            }
        }
        return dbStatsList;
    }

    /**
     * get the specified pragma value from sqlite for the specified database.
     * only handles pragma's that return int/long.
     * NO JAVA locks are held in this method.
     * TODO: use this to do all pragma's in this class
     */
    private static long getPragmaVal(SQLiteDatabase db, String pragma) {
        if (!db.isOpen()) {
            return 0;
        }
        SQLiteStatement prog = null;
        try {
            prog = new SQLiteStatement(db, "PRAGMA " + pragma);
            long val = prog.simpleQueryForLong();
            return val;
        } finally {
            if (prog != null) prog.close();
        }
    }

    /**
     * returns list of full pathnames of all attached databases including the main database
     * @return ArrayList of pairs of (database name, database file path) or null if the database
     * is not open.
     */
    public ArrayList<Pair<String, String>> getAttachedDbs() {
        if (!isOpen()) {
            return null;
        }
        ArrayList<Pair<String, String>> attachedDbs = new ArrayList<Pair<String, String>>();
        Cursor c = null;
        try {
            c = rawQuery("pragma database_list;", null);
            while (c.moveToNext()) {
                // sqlite returns a row for each database in the returned list of databases.
                //   in each row,
                //       1st column is the database name such as main, or the database
                //                              name specified on the "ATTACH" command
                //       2nd column is the database file path.
                attachedDbs.add(new Pair<String, String>(c.getString(1), c.getString(2)));
            }
        } finally {
            if (c != null) {
                c.close();
            }
        }
        return attachedDbs;
    }

    /**
     * run pragma integrity_check on the given database (and all the attached databases)
     * and return true if the given database (and all its attached databases) pass integrity_check,
     * false otherwise.
     *
     * if the result is false, then this method logs the errors reported by the integrity_check
     * command execution.
     *
     * @return true if the given database (and all its attached databases) pass integrity_check,
     * false otherwise
     */
    public boolean isDatabaseIntegrityOk() {
        if (!isOpen()) {
            throw new IllegalStateException("database: " + getPath() + " is NOT open");
        }
        ArrayList<Pair<String, String>> attachedDbs = getAttachedDbs();
        if (attachedDbs == null) {
            throw new IllegalStateException("databaselist for: " + getPath() + " couldn't " +
                    "be retrieved. probably because the database is closed");
        }
        boolean isDatabaseCorrupt = false;
        for (int i = 0; i < attachedDbs.size(); i++) {
            Pair<String, String> p = attachedDbs.get(i);
            SQLiteStatement prog = null;
            try {
                prog = compileStatement("PRAGMA " + p.first + ".integrity_check(1);");
                String rslt = prog.simpleQueryForString();
                if (!rslt.equalsIgnoreCase("ok")) {
                    // integrity_checker failed on main or attached databases
                    isDatabaseCorrupt = true;
                    Log.e(TAG, "PRAGMA integrity_check on " + p.second + " returned: " + rslt);
                }
            } finally {
                if (prog != null) prog.close();
            }
        }
        return isDatabaseCorrupt;
    }

    /**
     * Native call to open the database.
     *
     * @param path The full path to the database
     */
    private native void dbopen(String path, int flags);

    /**
     * Native call to setup tracing of all sql statements
     *
     * @param path the full path to the database
     */
    private native void enableSqlTracing(String path);

    /**
     * Native call to setup profiling of all sql statements.
     * currently, sqlite's profiling = printing of execution-time
     * (wall-clock time) of each of the sql statements, as they
     * are executed.
     *
     * @param path the full path to the database
     */
    private native void enableSqlProfiling(String path);

    /**
     * Native call to execute a raw SQL statement. {@link #lock} must be held
     * when calling this method.
     *
     * @param sql The raw SQL string
     * @throws SQLException
     */
    /* package */ native void native_execSQL(String sql) throws SQLException;

    /**
     * Native call to set the locale.  {@link #lock} must be held when calling
     * this method.
     * @throws SQLException
     */
    /* package */ native void native_setLocale(String loc, int flags);

    /**
     * Returns the row ID of the last row inserted into the database.
     *
     * @return the row ID of the last row inserted into the database.
     */
    /* package */ native long lastInsertRow();

    /**
     * Returns the number of changes made in the last statement executed.
     *
     * @return the number of changes made in the last statement executed.
     */
    /* package */ native int lastChangeCount();

    /**
     * return the SQLITE_DBSTATUS_LOOKASIDE_USED documented here
     * http://www.sqlite.org/c3ref/c_dbstatus_lookaside_used.html
     * @return int value of SQLITE_DBSTATUS_LOOKASIDE_USED
     */
    private native int native_getDbLookaside();
}<|MERGE_RESOLUTION|>--- conflicted
+++ resolved
@@ -278,22 +278,11 @@
             }
         };
     /**
-<<<<<<< HEAD
-     * absolute max value that can set by {@link #setMaxSqlCacheSize(int)}
-=======
      * absolute max value that can be set by {@link #setMaxSqlCacheSize(int)}
->>>>>>> 20f549fd
      * size of each prepared-statement is between 1K - 6K, depending on the complexity of the
      * sql statement & schema.
      */
     public static final int MAX_SQL_CACHE_SIZE = 100;
-<<<<<<< HEAD
-
-    // default statement-cache size per database connection ( = instance of this class)
-    private int mMaxSqlCacheSize = 25;
-
-=======
->>>>>>> 20f549fd
     private int mCacheFullWarnings;
     private static final int MAX_WARNINGS_ON_CACHESIZE_CONDITION = 1;
 
@@ -1884,18 +1873,7 @@
         mSlowQueryThreshold = SystemProperties.getInt(LOG_SLOW_QUERIES_PROPERTY, -1);
         mStackTrace = new DatabaseObjectNotClosedException().fillInStackTrace();
         mFactory = factory;
-<<<<<<< HEAD
-        if (SQLiteDebug.DEBUG_SQL_CACHE) {
-            mTimeOpened = getTime();
-        }
         mPrograms = new WeakHashMap<SQLiteClosable,Object>();
-    }
-
-    private String getTime() {
-        return new SimpleDateFormat("yyyy-MM-dd HH:mm:ss.SSS ").format(System.currentTimeMillis());
-=======
-        mPrograms = new WeakHashMap<SQLiteClosable,Object>();
->>>>>>> 20f549fd
     }
 
     /**
