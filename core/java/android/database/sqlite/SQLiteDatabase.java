/*
 * Copyright (C) 2006 The Android Open Source Project
 *
 * Licensed under the Apache License, Version 2.0 (the "License");
 * you may not use this file except in compliance with the License.
 * You may obtain a copy of the License at
 *
 *      http://www.apache.org/licenses/LICENSE-2.0
 *
 * Unless required by applicable law or agreed to in writing, software
 * distributed under the License is distributed on an "AS IS" BASIS,
 * WITHOUT WARRANTIES OR CONDITIONS OF ANY KIND, either express or implied.
 * See the License for the specific language governing permissions and
 * limitations under the License.
 */

package android.database.sqlite;

import android.app.ActivityThread;
import android.app.AppGlobals;
import android.content.ContentValues;
import android.database.Cursor;
import android.database.DatabaseErrorHandler;
import android.database.DatabaseUtils;
import android.database.DefaultDatabaseErrorHandler;
import android.database.SQLException;
import android.database.sqlite.SQLiteDebug.DbStats;
import android.os.Debug;
import android.os.StatFs;
import android.os.SystemClock;
import android.os.SystemProperties;
import android.text.TextUtils;
import android.util.Config;
import android.util.EventLog;
import android.util.Log;
import android.util.Pair;

import dalvik.system.BlockGuard;

import java.io.File;
import java.lang.ref.WeakReference;
import java.util.ArrayList;
import java.util.HashMap;
import java.util.HashSet;
import java.util.Iterator;
import java.util.LinkedHashMap;
import java.util.Locale;
import java.util.Map;
import java.util.Random;
import java.util.Set;
import java.util.WeakHashMap;
import java.util.concurrent.locks.ReentrantLock;
import java.util.regex.Pattern;

/**
 * Exposes methods to manage a SQLite database.
 * <p>SQLiteDatabase has methods to create, delete, execute SQL commands, and
 * perform other common database management tasks.
 * <p>See the Notepad sample application in the SDK for an example of creating
 * and managing a database.
 * <p> Database names must be unique within an application, not across all
 * applications.
 *
 * <h3>Localized Collation - ORDER BY</h3>
 * <p>In addition to SQLite's default <code>BINARY</code> collator, Android supplies
 * two more, <code>LOCALIZED</code>, which changes with the system's current locale
 * if you wire it up correctly (XXX a link needed!), and <code>UNICODE</code>, which
 * is the Unicode Collation Algorithm and not tailored to the current locale.
 */
public class SQLiteDatabase extends SQLiteClosable {
    private static final String TAG = "Database";
    private static final int EVENT_DB_OPERATION = 52000;
    private static final int EVENT_DB_CORRUPT = 75004;

    /**
     * Algorithms used in ON CONFLICT clause
     * http://www.sqlite.org/lang_conflict.html
     */
    /**
     *  When a constraint violation occurs, an immediate ROLLBACK occurs,
     * thus ending the current transaction, and the command aborts with a
     * return code of SQLITE_CONSTRAINT. If no transaction is active
     * (other than the implied transaction that is created on every command)
     *  then this algorithm works the same as ABORT.
     */
    public static final int CONFLICT_ROLLBACK = 1;

    /**
     * When a constraint violation occurs,no ROLLBACK is executed
     * so changes from prior commands within the same transaction
     * are preserved. This is the default behavior.
     */
    public static final int CONFLICT_ABORT = 2;

    /**
     * When a constraint violation occurs, the command aborts with a return
     * code SQLITE_CONSTRAINT. But any changes to the database that
     * the command made prior to encountering the constraint violation
     * are preserved and are not backed out.
     */
    public static final int CONFLICT_FAIL = 3;

    /**
     * When a constraint violation occurs, the one row that contains
     * the constraint violation is not inserted or changed.
     * But the command continues executing normally. Other rows before and
     * after the row that contained the constraint violation continue to be
     * inserted or updated normally. No error is returned.
     */
    public static final int CONFLICT_IGNORE = 4;

    /**
     * When a UNIQUE constraint violation occurs, the pre-existing rows that
     * are causing the constraint violation are removed prior to inserting
     * or updating the current row. Thus the insert or update always occurs.
     * The command continues executing normally. No error is returned.
     * If a NOT NULL constraint violation occurs, the NULL value is replaced
     * by the default value for that column. If the column has no default
     * value, then the ABORT algorithm is used. If a CHECK constraint
     * violation occurs then the IGNORE algorithm is used. When this conflict
     * resolution strategy deletes rows in order to satisfy a constraint,
     * it does not invoke delete triggers on those rows.
     *  This behavior might change in a future release.
     */
    public static final int CONFLICT_REPLACE = 5;

    /**
     * use the following when no conflict action is specified.
     */
    public static final int CONFLICT_NONE = 0;
    private static final String[] CONFLICT_VALUES = new String[]
            {"", " OR ROLLBACK ", " OR ABORT ", " OR FAIL ", " OR IGNORE ", " OR REPLACE "};

    /**
     * Maximum Length Of A LIKE Or GLOB Pattern
     * The pattern matching algorithm used in the default LIKE and GLOB implementation
     * of SQLite can exhibit O(N^2) performance (where N is the number of characters in
     * the pattern) for certain pathological cases. To avoid denial-of-service attacks
     * the length of the LIKE or GLOB pattern is limited to SQLITE_MAX_LIKE_PATTERN_LENGTH bytes.
     * The default value of this limit is 50000. A modern workstation can evaluate
     * even a pathological LIKE or GLOB pattern of 50000 bytes relatively quickly.
     * The denial of service problem only comes into play when the pattern length gets
     * into millions of bytes. Nevertheless, since most useful LIKE or GLOB patterns
     * are at most a few dozen bytes in length, paranoid application developers may
     * want to reduce this parameter to something in the range of a few hundred
     * if they know that external users are able to generate arbitrary patterns.
     */
    public static final int SQLITE_MAX_LIKE_PATTERN_LENGTH = 50000;

    /**
     * Flag for {@link #openDatabase} to open the database for reading and writing.
     * If the disk is full, this may fail even before you actually write anything.
     *
     * {@more} Note that the value of this flag is 0, so it is the default.
     */
    public static final int OPEN_READWRITE = 0x00000000;          // update native code if changing

    /**
     * Flag for {@link #openDatabase} to open the database for reading only.
     * This is the only reliable way to open a database if the disk may be full.
     */
    public static final int OPEN_READONLY = 0x00000001;           // update native code if changing

    private static final int OPEN_READ_MASK = 0x00000001;         // update native code if changing

    /**
     * Flag for {@link #openDatabase} to open the database without support for localized collators.
     *
     * {@more} This causes the collator <code>LOCALIZED</code> not to be created.
     * You must be consistent when using this flag to use the setting the database was
     * created with.  If this is set, {@link #setLocale} will do nothing.
     */
    public static final int NO_LOCALIZED_COLLATORS = 0x00000010;  // update native code if changing

    /**
     * Flag for {@link #openDatabase} to create the database file if it does not already exist.
     */
    public static final int CREATE_IF_NECESSARY = 0x10000000;     // update native code if changing

    /**
     * Indicates whether the most-recently started transaction has been marked as successful.
     */
    private boolean mInnerTransactionIsSuccessful;

    /**
     * Valid during the life of a transaction, and indicates whether the entire transaction (the
     * outer one and all of the inner ones) so far has been successful.
     */
    private boolean mTransactionIsSuccessful;

    /**
     * Valid during the life of a transaction.
     */
    private SQLiteTransactionListener mTransactionListener;

    /** Synchronize on this when accessing the database */
    private final ReentrantLock mLock = new ReentrantLock(true);

    private long mLockAcquiredWallTime = 0L;
    private long mLockAcquiredThreadTime = 0L;

    // limit the frequency of complaints about each database to one within 20 sec
    // unless run command adb shell setprop log.tag.Database VERBOSE
    private static final int LOCK_WARNING_WINDOW_IN_MS = 20000;
    /** If the lock is held this long then a warning will be printed when it is released. */
    private static final int LOCK_ACQUIRED_WARNING_TIME_IN_MS = 300;
    private static final int LOCK_ACQUIRED_WARNING_THREAD_TIME_IN_MS = 100;
    private static final int LOCK_ACQUIRED_WARNING_TIME_IN_MS_ALWAYS_PRINT = 2000;

    private static final int SLEEP_AFTER_YIELD_QUANTUM = 1000;

    // The pattern we remove from database filenames before
    // potentially logging them.
    private static final Pattern EMAIL_IN_DB_PATTERN = Pattern.compile("[\\w\\.\\-]+@[\\w\\.\\-]+");

    private long mLastLockMessageTime = 0L;

    // Things related to query logging/sampling for debugging
    // slow/frequent queries during development.  Always log queries
    // which take (by default) 500ms+; shorter queries are sampled
    // accordingly.  Commit statements, which are typically slow, are
    // logged together with the most recently executed SQL statement,
    // for disambiguation.  The 500ms value is configurable via a
    // SystemProperty, but developers actively debugging database I/O
    // should probably use the regular log tunable,
    // LOG_SLOW_QUERIES_PROPERTY, defined below.
    private static int sQueryLogTimeInMillis = 0;  // lazily initialized
    private static final int QUERY_LOG_SQL_LENGTH = 64;
    private static final String COMMIT_SQL = "COMMIT;";
    private final Random mRandom = new Random();
    private String mLastSqlStatement = null;

    // String prefix for slow database query EventLog records that show
    // lock acquistions of the database.
    /* package */ static final String GET_LOCK_LOG_PREFIX = "GETLOCK:";

    /** Used by native code, do not rename. make it volatile, so it is thread-safe. */
    /* package */ volatile int mNativeHandle = 0;

    /** Used to make temp table names unique */
    /* package */ int mTempTableSequence = 0;

    /**
     * The size, in bytes, of a block on "/data". This corresponds to the Unix
     * statfs.f_bsize field. note that this field is lazily initialized.
     */
    private static int sBlockSize = 0;

    /** The path for the database file */
    private final String mPath;

    /** The anonymized path for the database file for logging purposes */
    private String mPathForLogs = null;  // lazily populated

    /** The flags passed to open/create */
    private final int mFlags;

    /** The optional factory to use when creating new Cursors */
    private final CursorFactory mFactory;

    private final WeakHashMap<SQLiteClosable, Object> mPrograms;

    /**
     * for each instance of this class, a LRU cache is maintained to store
     * the compiled query statement ids returned by sqlite database.
     *     key = SQL statement with "?" for bind args
     *     value = {@link SQLiteCompiledSql}
     * If an application opens the database and keeps it open during its entire life, then
     * there will not be an overhead of compilation of SQL statements by sqlite.
     *
     * why is this cache NOT static? because sqlite attaches compiledsql statements to the
     * struct created when {@link SQLiteDatabase#openDatabase(String, CursorFactory, int)} is
     * invoked.
     *
     * this cache has an upper limit of mMaxSqlCacheSize (settable by calling the method
     * (@link setMaxSqlCacheSize(int)}).
     */
    // default statement-cache size per database connection ( = instance of this class)
    private int mMaxSqlCacheSize = 25;
    /* package */ final Map<String, SQLiteCompiledSql> mCompiledQueries =
        new LinkedHashMap<String, SQLiteCompiledSql>(mMaxSqlCacheSize + 1, 0.75f, true) {
            @Override
            public boolean removeEldestEntry(Map.Entry<String, SQLiteCompiledSql> eldest) {
                // eldest = least-recently used entry
                // if it needs to be removed to accommodate a new entry,
                //     close {@link SQLiteCompiledSql} represented by this entry, if not in use
                //     and then let it be removed from the Map.
                // when this is called, the caller must be trying to add a just-compiled stmt
                // to cache; i.e., caller should already have acquired database lock AND
                // the lock on mCompiledQueries. do as assert of these two 2 facts.
                verifyLockOwner();
                if (this.size() <= mMaxSqlCacheSize) {
                    // cache is not full. nothing needs to be removed
                    return false;
                }
                // cache is full. eldest will be removed.
                SQLiteCompiledSql entry = eldest.getValue();
                if (!entry.isInUse()) {
                    // this {@link SQLiteCompiledSql} is not in use. release it.
                    entry.releaseSqlStatement();
                }
                // return true, so that this entry is removed automatically by the caller.
                return true;
            }
        };
    /**
     * absolute max value that can be set by {@link #setMaxSqlCacheSize(int)}
     * size of each prepared-statement is between 1K - 6K, depending on the complexity of the
     * SQL statement & schema.
     */
    public static final int MAX_SQL_CACHE_SIZE = 100;
    private int mCacheFullWarnings;
    private static final int MAX_WARNINGS_ON_CACHESIZE_CONDITION = 1;

    /** maintain stats about number of cache hits and misses */
    private int mNumCacheHits;
    private int mNumCacheMisses;

    /** Used to find out where this object was created in case it never got closed. */
    private final Throwable mStackTrace;

    // System property that enables logging of slow queries. Specify the threshold in ms.
    private static final String LOG_SLOW_QUERIES_PROPERTY = "db.log.slow_query_threshold";
    private final int mSlowQueryThreshold;

    /** stores the list of statement ids that need to be finalized by sqlite */
    private final ArrayList<Integer> mClosedStatementIds = new ArrayList<Integer>();

    /** {@link DatabaseErrorHandler} to be used when SQLite returns any of the following errors
     *    Corruption
     * */
    private final DatabaseErrorHandler mErrorHandler;

    /** The Database connection pool {@link DatabaseConnectionPool}.
     * Visibility is package-private for testing purposes. otherwise, private visibility is enough.
     */
    /* package */ volatile DatabaseConnectionPool mConnectionPool = null;

    /** Each database connection handle in the pool is assigned a number 1..N, where N is the
     * size of the connection pool.
     * The main connection handle to which the pool is attached is assigned a value of 0.
     */
    /* package */ final short mConnectionNum;

    /**
     * @param closable
     */
    void addSQLiteClosable(SQLiteClosable closable) {
        lock();
        try {
            mPrograms.put(closable, null);
        } finally {
            unlock();
        }
    }

    void removeSQLiteClosable(SQLiteClosable closable) {
        lock();
        try {
            mPrograms.remove(closable);
        } finally {
            unlock();
        }
    }

    @Override
    protected void onAllReferencesReleased() {
        if (isOpen()) {
<<<<<<< HEAD
            dbclose();
=======
            // close the database which will close all pending statements to be finalized also
            close();
>>>>>>> ad239ab8
        }
    }

    /**
     * Attempts to release memory that SQLite holds but does not require to
     * operate properly. Typically this memory will come from the page cache.
     *
     * @return the number of bytes actually released
     */
    static public native int releaseMemory();

    /**
     * Control whether or not the SQLiteDatabase is made thread-safe by using locks
     * around critical sections. This is pretty expensive, so if you know that your
     * DB will only be used by a single thread then you should set this to false.
     * The default is true.
     * @param lockingEnabled set to true to enable locks, false otherwise
     */
    public void setLockingEnabled(boolean lockingEnabled) {
        mLockingEnabled = lockingEnabled;
    }

    /**
     * If set then the SQLiteDatabase is made thread-safe by using locks
     * around critical sections
     */
    private boolean mLockingEnabled = true;

    /* package */ void onCorruption() {
        EventLog.writeEvent(EVENT_DB_CORRUPT, mPath);
        mErrorHandler.onCorruption(this);
    }

    /**
     * Locks the database for exclusive access. The database lock must be held when
     * touch the native sqlite3* object since it is single threaded and uses
     * a polling lock contention algorithm. The lock is recursive, and may be acquired
     * multiple times by the same thread. This is a no-op if mLockingEnabled is false.
     *
     * @see #unlock()
     */
    /* package */ void lock() {
        if (!mLockingEnabled) return;
        mLock.lock();
        if (SQLiteDebug.DEBUG_LOCK_TIME_TRACKING) {
            if (mLock.getHoldCount() == 1) {
                // Use elapsed real-time since the CPU may sleep when waiting for IO
                mLockAcquiredWallTime = SystemClock.elapsedRealtime();
                mLockAcquiredThreadTime = Debug.threadCpuTimeNanos();
            }
        }
    }

    /**
     * Locks the database for exclusive access. The database lock must be held when
     * touch the native sqlite3* object since it is single threaded and uses
     * a polling lock contention algorithm. The lock is recursive, and may be acquired
     * multiple times by the same thread.
     *
     * @see #unlockForced()
     */
    private void lockForced() {
        mLock.lock();
        if (SQLiteDebug.DEBUG_LOCK_TIME_TRACKING) {
            if (mLock.getHoldCount() == 1) {
                // Use elapsed real-time since the CPU may sleep when waiting for IO
                mLockAcquiredWallTime = SystemClock.elapsedRealtime();
                mLockAcquiredThreadTime = Debug.threadCpuTimeNanos();
            }
        }
    }

    /**
     * Releases the database lock. This is a no-op if mLockingEnabled is false.
     *
     * @see #unlock()
     */
    /* package */ void unlock() {
        if (!mLockingEnabled) return;
        if (SQLiteDebug.DEBUG_LOCK_TIME_TRACKING) {
            if (mLock.getHoldCount() == 1) {
                checkLockHoldTime();
            }
        }
        mLock.unlock();
    }

    /**
     * Releases the database lock.
     *
     * @see #unlockForced()
     */
    private void unlockForced() {
        if (SQLiteDebug.DEBUG_LOCK_TIME_TRACKING) {
            if (mLock.getHoldCount() == 1) {
                checkLockHoldTime();
            }
        }
        mLock.unlock();
    }

    private void checkLockHoldTime() {
        // Use elapsed real-time since the CPU may sleep when waiting for IO
        long elapsedTime = SystemClock.elapsedRealtime();
        long lockedTime = elapsedTime - mLockAcquiredWallTime;
        if (lockedTime < LOCK_ACQUIRED_WARNING_TIME_IN_MS_ALWAYS_PRINT &&
                !Log.isLoggable(TAG, Log.VERBOSE) &&
                (elapsedTime - mLastLockMessageTime) < LOCK_WARNING_WINDOW_IN_MS) {
            return;
        }
        if (lockedTime > LOCK_ACQUIRED_WARNING_TIME_IN_MS) {
            int threadTime = (int)
                    ((Debug.threadCpuTimeNanos() - mLockAcquiredThreadTime) / 1000000);
            if (threadTime > LOCK_ACQUIRED_WARNING_THREAD_TIME_IN_MS ||
                    lockedTime > LOCK_ACQUIRED_WARNING_TIME_IN_MS_ALWAYS_PRINT) {
                mLastLockMessageTime = elapsedTime;
                String msg = "lock held on " + mPath + " for " + lockedTime + "ms. Thread time was "
                        + threadTime + "ms";
                if (SQLiteDebug.DEBUG_LOCK_TIME_TRACKING_STACK_TRACE) {
                    Log.d(TAG, msg, new Exception());
                } else {
                    Log.d(TAG, msg);
                }
            }
        }
    }

    /**
     * Begins a transaction in EXCLUSIVE mode.
     * <p>
     * Transactions can be nested.
     * When the outer transaction is ended all of
     * the work done in that transaction and all of the nested transactions will be committed or
     * rolled back. The changes will be rolled back if any transaction is ended without being
     * marked as clean (by calling setTransactionSuccessful). Otherwise they will be committed.
     * </p>
     * <p>Here is the standard idiom for transactions:
     *
     * <pre>
     *   db.beginTransaction();
     *   try {
     *     ...
     *     db.setTransactionSuccessful();
     *   } finally {
     *     db.endTransaction();
     *   }
     * </pre>
     */
    public void beginTransaction() {
        beginTransaction(null /* transactionStatusCallback */, true);
    }

    /**
     * Begins a transaction in IMMEDIATE mode. Transactions can be nested. When
     * the outer transaction is ended all of the work done in that transaction
     * and all of the nested transactions will be committed or rolled back. The
     * changes will be rolled back if any transaction is ended without being
     * marked as clean (by calling setTransactionSuccessful). Otherwise they
     * will be committed.
     * <p>
     * Here is the standard idiom for transactions:
     *
     * <pre>
     *   db.beginTransactionNonExclusive();
     *   try {
     *     ...
     *     db.setTransactionSuccessful();
     *   } finally {
     *     db.endTransaction();
     *   }
     * </pre>
     */
    public void beginTransactionNonExclusive() {
        beginTransaction(null /* transactionStatusCallback */, false);
    }

    /**
     * Begins a transaction in EXCLUSIVE mode.
     * <p>
     * Transactions can be nested.
     * When the outer transaction is ended all of
     * the work done in that transaction and all of the nested transactions will be committed or
     * rolled back. The changes will be rolled back if any transaction is ended without being
     * marked as clean (by calling setTransactionSuccessful). Otherwise they will be committed.
     * </p>
     * <p>Here is the standard idiom for transactions:
     *
     * <pre>
     *   db.beginTransactionWithListener(listener);
     *   try {
     *     ...
     *     db.setTransactionSuccessful();
     *   } finally {
     *     db.endTransaction();
     *   }
     * </pre>
     *
     * @param transactionListener listener that should be notified when the transaction begins,
     * commits, or is rolled back, either explicitly or by a call to
     * {@link #yieldIfContendedSafely}.
     */
    public void beginTransactionWithListener(SQLiteTransactionListener transactionListener) {
        beginTransaction(transactionListener, true);
    }

    /**
     * Begins a transaction in IMMEDIATE mode. Transactions can be nested. When
     * the outer transaction is ended all of the work done in that transaction
     * and all of the nested transactions will be committed or rolled back. The
     * changes will be rolled back if any transaction is ended without being
     * marked as clean (by calling setTransactionSuccessful). Otherwise they
     * will be committed.
     * <p>
     * Here is the standard idiom for transactions:
     *
     * <pre>
     *   db.beginTransactionWithListenerNonExclusive(listener);
     *   try {
     *     ...
     *     db.setTransactionSuccessful();
     *   } finally {
     *     db.endTransaction();
     *   }
     * </pre>
     *
     * @param transactionListener listener that should be notified when the
     *            transaction begins, commits, or is rolled back, either
     *            explicitly or by a call to {@link #yieldIfContendedSafely}.
     */
    public void beginTransactionWithListenerNonExclusive(
            SQLiteTransactionListener transactionListener) {
        beginTransaction(transactionListener, false);
    }

    private void beginTransaction(SQLiteTransactionListener transactionListener,
            boolean exclusive) {
        verifyDbIsOpen();
        lockForced();
        boolean ok = false;
        try {
            // If this thread already had the lock then get out
            if (mLock.getHoldCount() > 1) {
                if (mInnerTransactionIsSuccessful) {
                    String msg = "Cannot call beginTransaction between "
                            + "calling setTransactionSuccessful and endTransaction";
                    IllegalStateException e = new IllegalStateException(msg);
                    Log.e(TAG, "beginTransaction() failed", e);
                    throw e;
                }
                ok = true;
                return;
            }

            // This thread didn't already have the lock, so begin a database
            // transaction now.
            if (exclusive) {
                execSQL("BEGIN EXCLUSIVE;");
            } else {
                execSQL("BEGIN IMMEDIATE;");
            }
            mTransactionListener = transactionListener;
            mTransactionIsSuccessful = true;
            mInnerTransactionIsSuccessful = false;
            if (transactionListener != null) {
                try {
                    transactionListener.onBegin();
                } catch (RuntimeException e) {
                    execSQL("ROLLBACK;");
                    throw e;
                }
            }
            ok = true;
        } finally {
            if (!ok) {
                // beginTransaction is called before the try block so we must release the lock in
                // the case of failure.
                unlockForced();
            }
        }
    }

    /**
     * End a transaction. See beginTransaction for notes about how to use this and when transactions
     * are committed and rolled back.
     */
    public void endTransaction() {
        verifyLockOwner();
        try {
            if (mInnerTransactionIsSuccessful) {
                mInnerTransactionIsSuccessful = false;
            } else {
                mTransactionIsSuccessful = false;
            }
            if (mLock.getHoldCount() != 1) {
                return;
            }
            RuntimeException savedException = null;
            if (mTransactionListener != null) {
                try {
                    if (mTransactionIsSuccessful) {
                        mTransactionListener.onCommit();
                    } else {
                        mTransactionListener.onRollback();
                    }
                } catch (RuntimeException e) {
                    savedException = e;
                    mTransactionIsSuccessful = false;
                }
            }
            if (mTransactionIsSuccessful) {
                execSQL(COMMIT_SQL);
                // if write-ahead logging is used, we have to take care of checkpoint.
                // TODO: should applications be given the flexibility of choosing when to
                // trigger checkpoint?
                // for now, do checkpoint after every COMMIT because that is the fastest
                // way to guarantee that readers will see latest data.
                // but this is the slowest way to run sqlite with in write-ahead logging mode.
                if (this.mConnectionPool != null) {
                    execSQL("PRAGMA wal_checkpoint;");
                    if (SQLiteDebug.DEBUG_SQL_STATEMENTS) {
                        Log.i(TAG, "PRAGMA wal_Checkpoint done");
                    }
                }
            } else {
                try {
                    execSQL("ROLLBACK;");
                    if (savedException != null) {
                        throw savedException;
                    }
                } catch (SQLException e) {
                    if (Config.LOGD) {
                        Log.d(TAG, "exception during rollback, maybe the DB previously "
                                + "performed an auto-rollback");
                    }
                }
            }
        } finally {
            mTransactionListener = null;
            unlockForced();
            if (Config.LOGV) {
                Log.v(TAG, "unlocked " + Thread.currentThread()
                        + ", holdCount is " + mLock.getHoldCount());
            }
        }
    }

    /**
     * Marks the current transaction as successful. Do not do any more database work between
     * calling this and calling endTransaction. Do as little non-database work as possible in that
     * situation too. If any errors are encountered between this and endTransaction the transaction
     * will still be committed.
     *
     * @throws IllegalStateException if the current thread is not in a transaction or the
     * transaction is already marked as successful.
     */
    public void setTransactionSuccessful() {
        verifyDbIsOpen();
        if (!mLock.isHeldByCurrentThread()) {
            throw new IllegalStateException("no transaction pending");
        }
        if (mInnerTransactionIsSuccessful) {
            throw new IllegalStateException(
                    "setTransactionSuccessful may only be called once per call to beginTransaction");
        }
        mInnerTransactionIsSuccessful = true;
    }

    /**
     * return true if there is a transaction pending
     */
    public boolean inTransaction() {
        return mLock.getHoldCount() > 0;
    }

    /**
     * Checks if the database lock is held by this thread.
     *
     * @return true, if this thread is holding the database lock.
     */
    public boolean isDbLockedByCurrentThread() {
        return mLock.isHeldByCurrentThread();
    }

    /**
     * Checks if the database is locked by another thread. This is
     * just an estimate, since this status can change at any time,
     * including after the call is made but before the result has
     * been acted upon.
     *
     * @return true, if the database is locked by another thread
     */
    public boolean isDbLockedByOtherThreads() {
        return !mLock.isHeldByCurrentThread() && mLock.isLocked();
    }

    /**
     * Temporarily end the transaction to let other threads run. The transaction is assumed to be
     * successful so far. Do not call setTransactionSuccessful before calling this. When this
     * returns a new transaction will have been created but not marked as successful.
     * @return true if the transaction was yielded
     * @deprecated if the db is locked more than once (becuase of nested transactions) then the lock
     *   will not be yielded. Use yieldIfContendedSafely instead.
     */
    @Deprecated
    public boolean yieldIfContended() {
        return yieldIfContendedHelper(false /* do not check yielding */,
                -1 /* sleepAfterYieldDelay */);
    }

    /**
     * Temporarily end the transaction to let other threads run. The transaction is assumed to be
     * successful so far. Do not call setTransactionSuccessful before calling this. When this
     * returns a new transaction will have been created but not marked as successful. This assumes
     * that there are no nested transactions (beginTransaction has only been called once) and will
     * throw an exception if that is not the case.
     * @return true if the transaction was yielded
     */
    public boolean yieldIfContendedSafely() {
        return yieldIfContendedHelper(true /* check yielding */, -1 /* sleepAfterYieldDelay*/);
    }

    /**
     * Temporarily end the transaction to let other threads run. The transaction is assumed to be
     * successful so far. Do not call setTransactionSuccessful before calling this. When this
     * returns a new transaction will have been created but not marked as successful. This assumes
     * that there are no nested transactions (beginTransaction has only been called once) and will
     * throw an exception if that is not the case.
     * @param sleepAfterYieldDelay if > 0, sleep this long before starting a new transaction if
     *   the lock was actually yielded. This will allow other background threads to make some
     *   more progress than they would if we started the transaction immediately.
     * @return true if the transaction was yielded
     */
    public boolean yieldIfContendedSafely(long sleepAfterYieldDelay) {
        return yieldIfContendedHelper(true /* check yielding */, sleepAfterYieldDelay);
    }

    private boolean yieldIfContendedHelper(boolean checkFullyYielded, long sleepAfterYieldDelay) {
        if (mLock.getQueueLength() == 0) {
            // Reset the lock acquire time since we know that the thread was willing to yield
            // the lock at this time.
            mLockAcquiredWallTime = SystemClock.elapsedRealtime();
            mLockAcquiredThreadTime = Debug.threadCpuTimeNanos();
            return false;
        }
        setTransactionSuccessful();
        SQLiteTransactionListener transactionListener = mTransactionListener;
        endTransaction();
        if (checkFullyYielded) {
            if (this.isDbLockedByCurrentThread()) {
                throw new IllegalStateException(
                        "Db locked more than once. yielfIfContended cannot yield");
            }
        }
        if (sleepAfterYieldDelay > 0) {
            // Sleep for up to sleepAfterYieldDelay milliseconds, waking up periodically to
            // check if anyone is using the database.  If the database is not contended,
            // retake the lock and return.
            long remainingDelay = sleepAfterYieldDelay;
            while (remainingDelay > 0) {
                try {
                    Thread.sleep(remainingDelay < SLEEP_AFTER_YIELD_QUANTUM ?
                            remainingDelay : SLEEP_AFTER_YIELD_QUANTUM);
                } catch (InterruptedException e) {
                    Thread.interrupted();
                }
                remainingDelay -= SLEEP_AFTER_YIELD_QUANTUM;
                if (mLock.getQueueLength() == 0) {
                    break;
                }
            }
        }
        beginTransactionWithListener(transactionListener);
        return true;
    }

    /** Maps table names to info about what to which _sync_time column to set
     * to NULL on an update. This is used to support syncing. */
    private final Map<String, SyncUpdateInfo> mSyncUpdateInfo =
            new HashMap<String, SyncUpdateInfo>();

    public Map<String, String> getSyncedTables() {
        synchronized(mSyncUpdateInfo) {
            HashMap<String, String> tables = new HashMap<String, String>();
            for (String table : mSyncUpdateInfo.keySet()) {
                SyncUpdateInfo info = mSyncUpdateInfo.get(table);
                if (info.deletedTable != null) {
                    tables.put(table, info.deletedTable);
                }
            }
            return tables;
        }
    }

    /**
     * Internal class used to keep track what needs to be marked as changed
     * when an update occurs. This is used for syncing, so the sync engine
     * knows what data has been updated locally.
     */
    static private class SyncUpdateInfo {
        /**
         * Creates the SyncUpdateInfo class.
         *
         * @param masterTable The table to set _sync_time to NULL in
         * @param deletedTable The deleted table that corresponds to the
         *          master table
         * @param foreignKey The key that refers to the primary key in table
         */
        SyncUpdateInfo(String masterTable, String deletedTable,
                String foreignKey) {
            this.masterTable = masterTable;
            this.deletedTable = deletedTable;
            this.foreignKey = foreignKey;
        }

        /** The table containing the _sync_time column */
        String masterTable;

        /** The deleted table that corresponds to the master table */
        String deletedTable;

        /** The key in the local table the row in table. It may be _id, if table
         * is the local table. */
        String foreignKey;
    }

    /**
     * Used to allow returning sub-classes of {@link Cursor} when calling query.
     */
    public interface CursorFactory {
        /**
         * See
         * {@link SQLiteCursor#SQLiteCursor(SQLiteDatabase, SQLiteCursorDriver,
         * String, SQLiteQuery)}.
         */
        public Cursor newCursor(SQLiteDatabase db,
                SQLiteCursorDriver masterQuery, String editTable,
                SQLiteQuery query);
    }

    /**
     * Open the database according to the flags {@link #OPEN_READWRITE}
     * {@link #OPEN_READONLY} {@link #CREATE_IF_NECESSARY} and/or {@link #NO_LOCALIZED_COLLATORS}.
     *
     * <p>Sets the locale of the database to the  the system's current locale.
     * Call {@link #setLocale} if you would like something else.</p>
     *
     * @param path to database file to open and/or create
     * @param factory an optional factory class that is called to instantiate a
     *            cursor when query is called, or null for default
     * @param flags to control database access mode
     * @return the newly opened database
     * @throws SQLiteException if the database cannot be opened
     */
    public static SQLiteDatabase openDatabase(String path, CursorFactory factory, int flags) {
        return openDatabase(path, factory, flags, new DefaultDatabaseErrorHandler());
    }

    /**
     * Open the database according to the flags {@link #OPEN_READWRITE}
     * {@link #OPEN_READONLY} {@link #CREATE_IF_NECESSARY} and/or {@link #NO_LOCALIZED_COLLATORS}.
     *
     * <p>Sets the locale of the database to the  the system's current locale.
     * Call {@link #setLocale} if you would like something else.</p>
     *
     * <p>Accepts input param: a concrete instance of {@link DatabaseErrorHandler} to be
     * used to handle corruption when sqlite reports database corruption.</p>
     *
     * @param path to database file to open and/or create
     * @param factory an optional factory class that is called to instantiate a
     *            cursor when query is called, or null for default
     * @param flags to control database access mode
     * @param errorHandler the {@link DatabaseErrorHandler} obj to be used to handle corruption
     * when sqlite reports database corruption
     * @return the newly opened database
     * @throws SQLiteException if the database cannot be opened
     */
    public static SQLiteDatabase openDatabase(String path, CursorFactory factory, int flags,
            DatabaseErrorHandler errorHandler) {
        SQLiteDatabase sqliteDatabase = openDatabase(path, factory, flags, errorHandler,
                (short) 0 /* the main connection handle */);

        // set sqlite pagesize to mBlockSize
        if (sBlockSize == 0) {
            // TODO: "/data" should be a static final String constant somewhere. it is hardcoded
            // in several places right now.
            sBlockSize = new StatFs("/data").getBlockSize();
        }
        sqliteDatabase.setPageSize(sBlockSize);

        // set journal_mode to truncate
        String s = DatabaseUtils.stringForQuery(sqliteDatabase, "PRAGMA journal_mode=TRUNCATE",
                null);
        if (!s.equalsIgnoreCase("TRUNCATE")) {
            Log.e(TAG, "setting journal_mode to TRUNCATE failed");
        }

        // add this database to the list of databases opened in this process
        ActiveDatabases.addActiveDatabase(sqliteDatabase);
        return sqliteDatabase;
    }

    private static SQLiteDatabase openDatabase(String path, CursorFactory factory, int flags,
            DatabaseErrorHandler errorHandler, short connectionNum) {
        SQLiteDatabase db = new SQLiteDatabase(path, factory, flags, errorHandler, connectionNum);
        try {
            // Open the database.
            db.dbopen(path, flags);
            db.setLocale(Locale.getDefault());
            if (SQLiteDebug.DEBUG_SQL_STATEMENTS) {
                db.enableSqlTracing(path, connectionNum);
            }
            if (SQLiteDebug.DEBUG_SQL_TIME) {
                db.enableSqlProfiling(path, connectionNum);
            }
            return db;
        } catch (SQLiteDatabaseCorruptException e) {
            db.mErrorHandler.onCorruption(db);
            return SQLiteDatabase.openDatabase(path, factory, flags, errorHandler);
        } catch (SQLiteException e) {
            Log.e(TAG, "Failed to open the database. closing it.", e);
            db.close();
            throw e;
        }
    }

    /**
     * Equivalent to openDatabase(file.getPath(), factory, CREATE_IF_NECESSARY).
     */
    public static SQLiteDatabase openOrCreateDatabase(File file, CursorFactory factory) {
        return openOrCreateDatabase(file.getPath(), factory);
    }

    /**
     * Equivalent to openDatabase(path, factory, CREATE_IF_NECESSARY).
     */
    public static SQLiteDatabase openOrCreateDatabase(String path, CursorFactory factory) {
        return openDatabase(path, factory, CREATE_IF_NECESSARY);
    }

    /**
     * Equivalent to openDatabase(path, factory, CREATE_IF_NECESSARY, errorHandler).
     */
    public static SQLiteDatabase openOrCreateDatabase(String path, CursorFactory factory,
            DatabaseErrorHandler errorHandler) {
        return openDatabase(path, factory, CREATE_IF_NECESSARY, errorHandler);
    }

    /**
     * Create a memory backed SQLite database.  Its contents will be destroyed
     * when the database is closed.
     *
     * <p>Sets the locale of the database to the  the system's current locale.
     * Call {@link #setLocale} if you would like something else.</p>
     *
     * @param factory an optional factory class that is called to instantiate a
     *            cursor when query is called
     * @return a SQLiteDatabase object, or null if the database can't be created
     */
    public static SQLiteDatabase create(CursorFactory factory) {
        // This is a magic string with special meaning for SQLite.
        return openDatabase(":memory:", factory, CREATE_IF_NECESSARY);
    }

    /**
     * Close the database.
     */
    public void close() {
        if (!isOpen()) {
            return; // already closed
        }
        lock();
        try {
            closeClosable();
            // finalize ALL statements queued up so far
            closePendingStatements();
            // close this database instance - regardless of its reference count value
<<<<<<< HEAD
            onAllReferencesReleased();
=======
            dbclose();
>>>>>>> ad239ab8
            if (mConnectionPool != null) {
                mConnectionPool.close();
            }
        } finally {
            unlock();
        }
    }

    private void closeClosable() {
        /* deallocate all compiled SQL statement objects from mCompiledQueries cache.
         * this should be done before de-referencing all {@link SQLiteClosable} objects
         * from this database object because calling
         * {@link SQLiteClosable#onAllReferencesReleasedFromContainer()} could cause the database
         * to be closed. sqlite doesn't let a database close if there are
         * any unfinalized statements - such as the compiled-sql objects in mCompiledQueries.
         */
        deallocCachedSqlStatements();

        Iterator<Map.Entry<SQLiteClosable, Object>> iter = mPrograms.entrySet().iterator();
        while (iter.hasNext()) {
            Map.Entry<SQLiteClosable, Object> entry = iter.next();
            SQLiteClosable program = entry.getKey();
            if (program != null) {
                program.onAllReferencesReleasedFromContainer();
            }
        }
    }

    /**
     * Native call to close the database.
     */
    private native void dbclose();

    /**
     * Gets the database version.
     *
     * @return the database version
     */
    public int getVersion() {
        return ((Long) DatabaseUtils.longForQuery(this, "PRAGMA user_version;", null)).intValue();
    }

    /**
     * Sets the database version.
     *
     * @param version the new database version
     */
    public void setVersion(int version) {
        execSQL("PRAGMA user_version = " + version);
    }

    /**
     * Returns the maximum size the database may grow to.
     *
     * @return the new maximum database size
     */
    public long getMaximumSize() {
        long pageCount = DatabaseUtils.longForQuery(this, "PRAGMA max_page_count;", null);
        return pageCount * getPageSize();
    }

    /**
     * Sets the maximum size the database will grow to. The maximum size cannot
     * be set below the current size.
     *
     * @param numBytes the maximum database size, in bytes
     * @return the new maximum database size
     */
    public long setMaximumSize(long numBytes) {
        long pageSize = getPageSize();
        long numPages = numBytes / pageSize;
        // If numBytes isn't a multiple of pageSize, bump up a page
        if ((numBytes % pageSize) != 0) {
            numPages++;
        }
        long newPageCount = DatabaseUtils.longForQuery(this, "PRAGMA max_page_count = " + numPages,
                null);
        return newPageCount * pageSize;
    }

    /**
     * Returns the current database page size, in bytes.
     *
     * @return the database page size, in bytes
     */
    public long getPageSize() {
        return DatabaseUtils.longForQuery(this, "PRAGMA page_size;", null);
    }

    /**
     * Sets the database page size. The page size must be a power of two. This
     * method does not work if any data has been written to the database file,
     * and must be called right after the database has been created.
     *
     * @param numBytes the database page size, in bytes
     */
    public void setPageSize(long numBytes) {
        execSQL("PRAGMA page_size = " + numBytes);
    }

    /**
     * Mark this table as syncable. When an update occurs in this table the
     * _sync_dirty field will be set to ensure proper syncing operation.
     *
     * @param table the table to mark as syncable
     * @param deletedTable The deleted table that corresponds to the
     *          syncable table
     */
    public void markTableSyncable(String table, String deletedTable) {
        markTableSyncable(table, "_id", table, deletedTable);
    }

    /**
     * Mark this table as syncable, with the _sync_dirty residing in another
     * table. When an update occurs in this table the _sync_dirty field of the
     * row in updateTable with the _id in foreignKey will be set to
     * ensure proper syncing operation.
     *
     * @param table an update on this table will trigger a sync time removal
     * @param foreignKey this is the column in table whose value is an _id in
     *          updateTable
     * @param updateTable this is the table that will have its _sync_dirty
     */
    public void markTableSyncable(String table, String foreignKey,
            String updateTable) {
        markTableSyncable(table, foreignKey, updateTable, null);
    }

    /**
     * Mark this table as syncable, with the _sync_dirty residing in another
     * table. When an update occurs in this table the _sync_dirty field of the
     * row in updateTable with the _id in foreignKey will be set to
     * ensure proper syncing operation.
     *
     * @param table an update on this table will trigger a sync time removal
     * @param foreignKey this is the column in table whose value is an _id in
     *          updateTable
     * @param updateTable this is the table that will have its _sync_dirty
     * @param deletedTable The deleted table that corresponds to the
     *          updateTable
     */
    private void markTableSyncable(String table, String foreignKey,
            String updateTable, String deletedTable) {
        lock();
        try {
            native_execSQL("SELECT _sync_dirty FROM " + updateTable
                    + " LIMIT 0");
            native_execSQL("SELECT " + foreignKey + " FROM " + table
                    + " LIMIT 0");
        } finally {
            unlock();
        }

        SyncUpdateInfo info = new SyncUpdateInfo(updateTable, deletedTable,
                foreignKey);
        synchronized (mSyncUpdateInfo) {
            mSyncUpdateInfo.put(table, info);
        }
    }

    /**
     * Call for each row that is updated in a cursor.
     *
     * @param table the table the row is in
     * @param rowId the row ID of the updated row
     */
    /* package */ void rowUpdated(String table, long rowId) {
        SyncUpdateInfo info;
        synchronized (mSyncUpdateInfo) {
            info = mSyncUpdateInfo.get(table);
        }
        if (info != null) {
            execSQL("UPDATE " + info.masterTable
                    + " SET _sync_dirty=1 WHERE _id=(SELECT " + info.foreignKey
                    + " FROM " + table + " WHERE _id=?)", new String[] {String.valueOf(rowId)});
        }
    }

    /**
     * Finds the name of the first table, which is editable.
     *
     * @param tables a list of tables
     * @return the first table listed
     */
    public static String findEditTable(String tables) {
        if (!TextUtils.isEmpty(tables)) {
            // find the first word terminated by either a space or a comma
            int spacepos = tables.indexOf(' ');
            int commapos = tables.indexOf(',');

            if (spacepos > 0 && (spacepos < commapos || commapos < 0)) {
                return tables.substring(0, spacepos);
            } else if (commapos > 0 && (commapos < spacepos || spacepos < 0) ) {
                return tables.substring(0, commapos);
            }
            return tables;
        } else {
            throw new IllegalStateException("Invalid tables");
        }
    }

    /**
     * Compiles an SQL statement into a reusable pre-compiled statement object.
     * The parameters are identical to {@link #execSQL(String)}. You may put ?s in the
     * statement and fill in those values with {@link SQLiteProgram#bindString}
     * and {@link SQLiteProgram#bindLong} each time you want to run the
     * statement. Statements may not return result sets larger than 1x1.
     *
     * @param sql The raw SQL statement, may contain ? for unknown values to be
     *            bound later.
     * @return A pre-compiled {@link SQLiteStatement} object. Note that
     * {@link SQLiteStatement}s are not synchronized, see the documentation for more details.
     */
    public SQLiteStatement compileStatement(String sql) throws SQLException {
        verifyDbIsOpen();
        String prefixSql = sql.trim().substring(0, 6);
        SQLiteDatabase db = this;
        // get a pooled database connection handle to use, if this is a query
        if (prefixSql.equalsIgnoreCase("SELECT")) {
            db = getDbConnection(sql);
        }
        db.lock();
        try {
            return new SQLiteStatement(db, sql);
        } finally {
            releaseDbConnection(db);
            db.unlock();
        }
    }

    /**
     * Query the given URL, returning a {@link Cursor} over the result set.
     *
     * @param distinct true if you want each row to be unique, false otherwise.
     * @param table The table name to compile the query against.
     * @param columns A list of which columns to return. Passing null will
     *            return all columns, which is discouraged to prevent reading
     *            data from storage that isn't going to be used.
     * @param selection A filter declaring which rows to return, formatted as an
     *            SQL WHERE clause (excluding the WHERE itself). Passing null
     *            will return all rows for the given table.
     * @param selectionArgs You may include ?s in selection, which will be
     *         replaced by the values from selectionArgs, in order that they
     *         appear in the selection. The values will be bound as Strings.
     * @param groupBy A filter declaring how to group rows, formatted as an SQL
     *            GROUP BY clause (excluding the GROUP BY itself). Passing null
     *            will cause the rows to not be grouped.
     * @param having A filter declare which row groups to include in the cursor,
     *            if row grouping is being used, formatted as an SQL HAVING
     *            clause (excluding the HAVING itself). Passing null will cause
     *            all row groups to be included, and is required when row
     *            grouping is not being used.
     * @param orderBy How to order the rows, formatted as an SQL ORDER BY clause
     *            (excluding the ORDER BY itself). Passing null will use the
     *            default sort order, which may be unordered.
     * @param limit Limits the number of rows returned by the query,
     *            formatted as LIMIT clause. Passing null denotes no LIMIT clause.
     * @return A {@link Cursor} object, which is positioned before the first entry. Note that
     * {@link Cursor}s are not synchronized, see the documentation for more details.
     * @see Cursor
     */
    public Cursor query(boolean distinct, String table, String[] columns,
            String selection, String[] selectionArgs, String groupBy,
            String having, String orderBy, String limit) {
        return queryWithFactory(null, distinct, table, columns, selection, selectionArgs,
                groupBy, having, orderBy, limit);
    }

    /**
     * Query the given URL, returning a {@link Cursor} over the result set.
     *
     * @param cursorFactory the cursor factory to use, or null for the default factory
     * @param distinct true if you want each row to be unique, false otherwise.
     * @param table The table name to compile the query against.
     * @param columns A list of which columns to return. Passing null will
     *            return all columns, which is discouraged to prevent reading
     *            data from storage that isn't going to be used.
     * @param selection A filter declaring which rows to return, formatted as an
     *            SQL WHERE clause (excluding the WHERE itself). Passing null
     *            will return all rows for the given table.
     * @param selectionArgs You may include ?s in selection, which will be
     *         replaced by the values from selectionArgs, in order that they
     *         appear in the selection. The values will be bound as Strings.
     * @param groupBy A filter declaring how to group rows, formatted as an SQL
     *            GROUP BY clause (excluding the GROUP BY itself). Passing null
     *            will cause the rows to not be grouped.
     * @param having A filter declare which row groups to include in the cursor,
     *            if row grouping is being used, formatted as an SQL HAVING
     *            clause (excluding the HAVING itself). Passing null will cause
     *            all row groups to be included, and is required when row
     *            grouping is not being used.
     * @param orderBy How to order the rows, formatted as an SQL ORDER BY clause
     *            (excluding the ORDER BY itself). Passing null will use the
     *            default sort order, which may be unordered.
     * @param limit Limits the number of rows returned by the query,
     *            formatted as LIMIT clause. Passing null denotes no LIMIT clause.
     * @return A {@link Cursor} object, which is positioned before the first entry. Note that
     * {@link Cursor}s are not synchronized, see the documentation for more details.
     * @see Cursor
     */
    public Cursor queryWithFactory(CursorFactory cursorFactory,
            boolean distinct, String table, String[] columns,
            String selection, String[] selectionArgs, String groupBy,
            String having, String orderBy, String limit) {
        verifyDbIsOpen();
        String sql = SQLiteQueryBuilder.buildQueryString(
                distinct, table, columns, selection, groupBy, having, orderBy, limit);

        return rawQueryWithFactory(
                cursorFactory, sql, selectionArgs, findEditTable(table));
    }

    /**
     * Query the given table, returning a {@link Cursor} over the result set.
     *
     * @param table The table name to compile the query against.
     * @param columns A list of which columns to return. Passing null will
     *            return all columns, which is discouraged to prevent reading
     *            data from storage that isn't going to be used.
     * @param selection A filter declaring which rows to return, formatted as an
     *            SQL WHERE clause (excluding the WHERE itself). Passing null
     *            will return all rows for the given table.
     * @param selectionArgs You may include ?s in selection, which will be
     *         replaced by the values from selectionArgs, in order that they
     *         appear in the selection. The values will be bound as Strings.
     * @param groupBy A filter declaring how to group rows, formatted as an SQL
     *            GROUP BY clause (excluding the GROUP BY itself). Passing null
     *            will cause the rows to not be grouped.
     * @param having A filter declare which row groups to include in the cursor,
     *            if row grouping is being used, formatted as an SQL HAVING
     *            clause (excluding the HAVING itself). Passing null will cause
     *            all row groups to be included, and is required when row
     *            grouping is not being used.
     * @param orderBy How to order the rows, formatted as an SQL ORDER BY clause
     *            (excluding the ORDER BY itself). Passing null will use the
     *            default sort order, which may be unordered.
     * @return A {@link Cursor} object, which is positioned before the first entry. Note that
     * {@link Cursor}s are not synchronized, see the documentation for more details.
     * @see Cursor
     */
    public Cursor query(String table, String[] columns, String selection,
            String[] selectionArgs, String groupBy, String having,
            String orderBy) {

        return query(false, table, columns, selection, selectionArgs, groupBy,
                having, orderBy, null /* limit */);
    }

    /**
     * Query the given table, returning a {@link Cursor} over the result set.
     *
     * @param table The table name to compile the query against.
     * @param columns A list of which columns to return. Passing null will
     *            return all columns, which is discouraged to prevent reading
     *            data from storage that isn't going to be used.
     * @param selection A filter declaring which rows to return, formatted as an
     *            SQL WHERE clause (excluding the WHERE itself). Passing null
     *            will return all rows for the given table.
     * @param selectionArgs You may include ?s in selection, which will be
     *         replaced by the values from selectionArgs, in order that they
     *         appear in the selection. The values will be bound as Strings.
     * @param groupBy A filter declaring how to group rows, formatted as an SQL
     *            GROUP BY clause (excluding the GROUP BY itself). Passing null
     *            will cause the rows to not be grouped.
     * @param having A filter declare which row groups to include in the cursor,
     *            if row grouping is being used, formatted as an SQL HAVING
     *            clause (excluding the HAVING itself). Passing null will cause
     *            all row groups to be included, and is required when row
     *            grouping is not being used.
     * @param orderBy How to order the rows, formatted as an SQL ORDER BY clause
     *            (excluding the ORDER BY itself). Passing null will use the
     *            default sort order, which may be unordered.
     * @param limit Limits the number of rows returned by the query,
     *            formatted as LIMIT clause. Passing null denotes no LIMIT clause.
     * @return A {@link Cursor} object, which is positioned before the first entry. Note that
     * {@link Cursor}s are not synchronized, see the documentation for more details.
     * @see Cursor
     */
    public Cursor query(String table, String[] columns, String selection,
            String[] selectionArgs, String groupBy, String having,
            String orderBy, String limit) {

        return query(false, table, columns, selection, selectionArgs, groupBy,
                having, orderBy, limit);
    }

    /**
     * Runs the provided SQL and returns a {@link Cursor} over the result set.
     *
     * @param sql the SQL query. The SQL string must not be ; terminated
     * @param selectionArgs You may include ?s in where clause in the query,
     *     which will be replaced by the values from selectionArgs. The
     *     values will be bound as Strings.
     * @return A {@link Cursor} object, which is positioned before the first entry. Note that
     * {@link Cursor}s are not synchronized, see the documentation for more details.
     */
    public Cursor rawQuery(String sql, String[] selectionArgs) {
        return rawQueryWithFactory(null, sql, selectionArgs, null);
    }

    /**
     * Runs the provided SQL and returns a cursor over the result set.
     *
     * @param cursorFactory the cursor factory to use, or null for the default factory
     * @param sql the SQL query. The SQL string must not be ; terminated
     * @param selectionArgs You may include ?s in where clause in the query,
     *     which will be replaced by the values from selectionArgs. The
     *     values will be bound as Strings.
     * @param editTable the name of the first table, which is editable
     * @return A {@link Cursor} object, which is positioned before the first entry. Note that
     * {@link Cursor}s are not synchronized, see the documentation for more details.
     */
    public Cursor rawQueryWithFactory(
            CursorFactory cursorFactory, String sql, String[] selectionArgs,
            String editTable) {
        verifyDbIsOpen();
        BlockGuard.getThreadPolicy().onReadFromDisk();
        long timeStart = 0;

        if (Config.LOGV || mSlowQueryThreshold != -1) {
            timeStart = System.currentTimeMillis();
        }

        SQLiteDatabase db = getDbConnection(sql);
        SQLiteCursorDriver driver = new SQLiteDirectCursorDriver(db, sql, editTable);

        Cursor cursor = null;
        try {
            cursor = driver.query(
                    cursorFactory != null ? cursorFactory : mFactory,
                    selectionArgs);
        } finally {
            if (Config.LOGV || mSlowQueryThreshold != -1) {

                // Force query execution
                int count = -1;
                if (cursor != null) {
                    count = cursor.getCount();
                }

                long duration = System.currentTimeMillis() - timeStart;

                if (Config.LOGV || duration >= mSlowQueryThreshold) {
                    Log.v(SQLiteCursor.TAG,
                          "query (" + duration + " ms): " + driver.toString() + ", args are "
                                  + (selectionArgs != null
                                  ? TextUtils.join(",", selectionArgs)
                                  : "<null>")  + ", count is " + count);
                }
            }
            releaseDbConnection(db);
        }
        return cursor;
    }

    /**
     * Runs the provided SQL and returns a cursor over the result set.
     * The cursor will read an initial set of rows and the return to the caller.
     * It will continue to read in batches and send data changed notifications
     * when the later batches are ready.
     * @param sql the SQL query. The SQL string must not be ; terminated
     * @param selectionArgs You may include ?s in where clause in the query,
     *     which will be replaced by the values from selectionArgs. The
     *     values will be bound as Strings.
     * @param initialRead set the initial count of items to read from the cursor
     * @param maxRead set the count of items to read on each iteration after the first
     * @return A {@link Cursor} object, which is positioned before the first entry. Note that
     * {@link Cursor}s are not synchronized, see the documentation for more details.
     *
     * This work is incomplete and not fully tested or reviewed, so currently
     * hidden.
     * @hide
     */
    public Cursor rawQuery(String sql, String[] selectionArgs,
            int initialRead, int maxRead) {
        SQLiteCursor c = (SQLiteCursor)rawQueryWithFactory(
                null, sql, selectionArgs, null);
        c.setLoadStyle(initialRead, maxRead);
        return c;
    }

    /**
     * Convenience method for inserting a row into the database.
     *
     * @param table the table to insert the row into
     * @param nullColumnHack optional; may be <code>null</code>.
     *            SQL doesn't allow inserting a completely empty row without
     *            naming at least one column name.  If your provided <code>values</code> is
     *            empty, no column names are known and an empty row can't be inserted.
     *            If not set to null, the <code>nullColumnHack</code> parameter
     *            provides the name of nullable column name to explicitly insert a NULL into
     *            in the case where your <code>values</code> is empty.
     * @param values this map contains the initial column values for the
     *            row. The keys should be the column names and the values the
     *            column values
     * @return the row ID of the newly inserted row, or -1 if an error occurred
     */
    public long insert(String table, String nullColumnHack, ContentValues values) {
        try {
            return insertWithOnConflict(table, nullColumnHack, values, CONFLICT_NONE);
        } catch (SQLException e) {
            Log.e(TAG, "Error inserting " + values, e);
            return -1;
        }
    }

    /**
     * Convenience method for inserting a row into the database.
     *
     * @param table the table to insert the row into
     * @param nullColumnHack optional; may be <code>null</code>.
     *            SQL doesn't allow inserting a completely empty row without
     *            naming at least one column name.  If your provided <code>values</code> is
     *            empty, no column names are known and an empty row can't be inserted.
     *            If not set to null, the <code>nullColumnHack</code> parameter
     *            provides the name of nullable column name to explicitly insert a NULL into
     *            in the case where your <code>values</code> is empty.
     * @param values this map contains the initial column values for the
     *            row. The keys should be the column names and the values the
     *            column values
     * @throws SQLException
     * @return the row ID of the newly inserted row, or -1 if an error occurred
     */
    public long insertOrThrow(String table, String nullColumnHack, ContentValues values)
            throws SQLException {
        return insertWithOnConflict(table, nullColumnHack, values, CONFLICT_NONE);
    }

    /**
     * Convenience method for replacing a row in the database.
     *
     * @param table the table in which to replace the row
     * @param nullColumnHack optional; may be <code>null</code>.
     *            SQL doesn't allow inserting a completely empty row without
     *            naming at least one column name.  If your provided <code>initialValues</code> is
     *            empty, no column names are known and an empty row can't be inserted.
     *            If not set to null, the <code>nullColumnHack</code> parameter
     *            provides the name of nullable column name to explicitly insert a NULL into
     *            in the case where your <code>initialValues</code> is empty.
     * @param initialValues this map contains the initial column values for
     *   the row.
     * @return the row ID of the newly inserted row, or -1 if an error occurred
     */
    public long replace(String table, String nullColumnHack, ContentValues initialValues) {
        try {
            return insertWithOnConflict(table, nullColumnHack, initialValues,
                    CONFLICT_REPLACE);
        } catch (SQLException e) {
            Log.e(TAG, "Error inserting " + initialValues, e);
            return -1;
        }
    }

    /**
     * Convenience method for replacing a row in the database.
     *
     * @param table the table in which to replace the row
     * @param nullColumnHack optional; may be <code>null</code>.
     *            SQL doesn't allow inserting a completely empty row without
     *            naming at least one column name.  If your provided <code>initialValues</code> is
     *            empty, no column names are known and an empty row can't be inserted.
     *            If not set to null, the <code>nullColumnHack</code> parameter
     *            provides the name of nullable column name to explicitly insert a NULL into
     *            in the case where your <code>initialValues</code> is empty.
     * @param initialValues this map contains the initial column values for
     *   the row. The key
     * @throws SQLException
     * @return the row ID of the newly inserted row, or -1 if an error occurred
     */
    public long replaceOrThrow(String table, String nullColumnHack,
            ContentValues initialValues) throws SQLException {
        return insertWithOnConflict(table, nullColumnHack, initialValues,
                CONFLICT_REPLACE);
    }

    /**
     * General method for inserting a row into the database.
     *
     * @param table the table to insert the row into
     * @param nullColumnHack optional; may be <code>null</code>.
     *            SQL doesn't allow inserting a completely empty row without
     *            naming at least one column name.  If your provided <code>initialValues</code> is
     *            empty, no column names are known and an empty row can't be inserted.
     *            If not set to null, the <code>nullColumnHack</code> parameter
     *            provides the name of nullable column name to explicitly insert a NULL into
     *            in the case where your <code>initialValues</code> is empty.
     * @param initialValues this map contains the initial column values for the
     *            row. The keys should be the column names and the values the
     *            column values
     * @param conflictAlgorithm for insert conflict resolver
     * @return the row ID of the newly inserted row
     * OR the primary key of the existing row if the input param 'conflictAlgorithm' =
     * {@link #CONFLICT_IGNORE}
     * OR -1 if any error
     */
    public long insertWithOnConflict(String table, String nullColumnHack,
            ContentValues initialValues, int conflictAlgorithm) {
        verifyDbIsOpen();
        BlockGuard.getThreadPolicy().onWriteToDisk();

        // Measurements show most sql lengths <= 152
        StringBuilder sql = new StringBuilder(152);
        sql.append("INSERT");
        sql.append(CONFLICT_VALUES[conflictAlgorithm]);
        sql.append(" INTO ");
        sql.append(table);
        // Measurements show most values lengths < 40
        StringBuilder values = new StringBuilder(40);

        Set<Map.Entry<String, Object>> entrySet = null;
        if (initialValues != null && initialValues.size() > 0) {
            entrySet = initialValues.valueSet();
            Iterator<Map.Entry<String, Object>> entriesIter = entrySet.iterator();
            sql.append('(');

            boolean needSeparator = false;
            while (entriesIter.hasNext()) {
                if (needSeparator) {
                    sql.append(", ");
                    values.append(", ");
                }
                needSeparator = true;
                Map.Entry<String, Object> entry = entriesIter.next();
                sql.append(entry.getKey());
                values.append('?');
            }

            sql.append(')');
        } else {
            sql.append("(" + nullColumnHack + ") ");
            values.append("NULL");
        }

        sql.append(" VALUES(");
        sql.append(values);
        sql.append(");");

        lock();
        SQLiteStatement statement = null;
        try {
            statement = compileStatement(sql.toString());

            // Bind the values
            if (entrySet != null) {
                int size = entrySet.size();
                Iterator<Map.Entry<String, Object>> entriesIter = entrySet.iterator();
                for (int i = 0; i < size; i++) {
                    Map.Entry<String, Object> entry = entriesIter.next();
                    DatabaseUtils.bindObjectToProgram(statement, i + 1, entry.getValue());
                }
            }

            // Run the program and then cleanup
            statement.execute();

            long insertedRowId = lastInsertRow();
            if (insertedRowId == -1) {
                Log.e(TAG, "Error inserting " + initialValues + " using " + sql);
            } else {
                if (Config.LOGD && Log.isLoggable(TAG, Log.VERBOSE)) {
                    Log.v(TAG, "Inserting row " + insertedRowId + " from "
                            + initialValues + " using " + sql);
                }
            }
            return insertedRowId;
        } catch (SQLiteDatabaseCorruptException e) {
            onCorruption();
            throw e;
        } finally {
            if (statement != null) {
                statement.close();
            }
            unlock();
        }
    }

    /**
     * Convenience method for deleting rows in the database.
     *
     * @param table the table to delete from
     * @param whereClause the optional WHERE clause to apply when deleting.
     *            Passing null will delete all rows.
     * @return the number of rows affected if a whereClause is passed in, 0
     *         otherwise. To remove all rows and get a count pass "1" as the
     *         whereClause.
     */
    public int delete(String table, String whereClause, String[] whereArgs) {
        verifyDbIsOpen();
        BlockGuard.getThreadPolicy().onWriteToDisk();
        lock();
        SQLiteStatement statement = null;
        try {
            statement = compileStatement("DELETE FROM " + table
                    + (!TextUtils.isEmpty(whereClause)
                    ? " WHERE " + whereClause : ""));
            if (whereArgs != null) {
                int numArgs = whereArgs.length;
                for (int i = 0; i < numArgs; i++) {
                    DatabaseUtils.bindObjectToProgram(statement, i + 1, whereArgs[i]);
                }
            }
            statement.execute();
            return lastChangeCount();
        } catch (SQLiteDatabaseCorruptException e) {
            onCorruption();
            throw e;
        } finally {
            if (statement != null) {
                statement.close();
            }
            unlock();
        }
    }

    /**
     * Convenience method for updating rows in the database.
     *
     * @param table the table to update in
     * @param values a map from column names to new column values. null is a
     *            valid value that will be translated to NULL.
     * @param whereClause the optional WHERE clause to apply when updating.
     *            Passing null will update all rows.
     * @return the number of rows affected
     */
    public int update(String table, ContentValues values, String whereClause, String[] whereArgs) {
        return updateWithOnConflict(table, values, whereClause, whereArgs, CONFLICT_NONE);
    }

    /**
     * Convenience method for updating rows in the database.
     *
     * @param table the table to update in
     * @param values a map from column names to new column values. null is a
     *            valid value that will be translated to NULL.
     * @param whereClause the optional WHERE clause to apply when updating.
     *            Passing null will update all rows.
     * @param conflictAlgorithm for update conflict resolver
     * @return the number of rows affected
     */
    public int updateWithOnConflict(String table, ContentValues values,
            String whereClause, String[] whereArgs, int conflictAlgorithm) {
        BlockGuard.getThreadPolicy().onWriteToDisk();
        if (values == null || values.size() == 0) {
            throw new IllegalArgumentException("Empty values");
        }

        StringBuilder sql = new StringBuilder(120);
        sql.append("UPDATE ");
        sql.append(CONFLICT_VALUES[conflictAlgorithm]);
        sql.append(table);
        sql.append(" SET ");

        Set<Map.Entry<String, Object>> entrySet = values.valueSet();
        Iterator<Map.Entry<String, Object>> entriesIter = entrySet.iterator();

        while (entriesIter.hasNext()) {
            Map.Entry<String, Object> entry = entriesIter.next();
            sql.append(entry.getKey());
            sql.append("=?");
            if (entriesIter.hasNext()) {
                sql.append(", ");
            }
        }

        if (!TextUtils.isEmpty(whereClause)) {
            sql.append(" WHERE ");
            sql.append(whereClause);
        }

        verifyDbIsOpen();
        lock();
        SQLiteStatement statement = null;
        try {
            statement = compileStatement(sql.toString());

            // Bind the values
            int size = entrySet.size();
            entriesIter = entrySet.iterator();
            int bindArg = 1;
            for (int i = 0; i < size; i++) {
                Map.Entry<String, Object> entry = entriesIter.next();
                DatabaseUtils.bindObjectToProgram(statement, bindArg, entry.getValue());
                bindArg++;
            }

            if (whereArgs != null) {
                size = whereArgs.length;
                for (int i = 0; i < size; i++) {
                    statement.bindString(bindArg, whereArgs[i]);
                    bindArg++;
                }
            }

            // Run the program and then cleanup
            statement.execute();
            int numChangedRows = lastChangeCount();
            if (Config.LOGD && Log.isLoggable(TAG, Log.VERBOSE)) {
                Log.v(TAG, "Updated " + numChangedRows + " using " + values + " and " + sql);
            }
            return numChangedRows;
        } catch (SQLiteDatabaseCorruptException e) {
            onCorruption();
            throw e;
        } catch (SQLException e) {
            Log.e(TAG, "Error updating " + values + " using " + sql);
            throw e;
        } finally {
            if (statement != null) {
                statement.close();
            }
            unlock();
        }
    }

    /**
     * Execute a single SQL statement that is NOT a SELECT
     * or any other SQL statement that returns data.
     * <p>
     * Use of this method is discouraged as it doesn't perform well when issuing the same SQL
     * statement repeatedly (see {@link #compileStatement(String)} to prepare statements for
     * repeated use), and it has no means to return any data (such as the number of affected rows).
     * Instead, you're encouraged to use {@link #insert(String, String, ContentValues)},
     * {@link #update(String, ContentValues, String, String[])}, et al, when possible.
     * </p>
     *
     * @param sql the SQL statement to be executed. Multiple statements separated by semicolons are
     * not supported.
     * @throws SQLException If the SQL string is invalid for some reason
     */
    public void execSQL(String sql) throws SQLException {
        verifyDbIsOpen();
        BlockGuard.getThreadPolicy().onWriteToDisk();
        long timeStart = SystemClock.uptimeMillis();
        lock();
        logTimeStat(mLastSqlStatement, timeStart, GET_LOCK_LOG_PREFIX);
        try {
            closePendingStatements();
            native_execSQL(sql);
        } catch (SQLiteDatabaseCorruptException e) {
            onCorruption();
            throw e;
        } finally {
            unlock();
        }

        // Log commit statements along with the most recently executed
        // SQL statement for disambiguation.  Note that instance
        // equality to COMMIT_SQL is safe here.
        if (sql == COMMIT_SQL) {
            logTimeStat(mLastSqlStatement, timeStart, COMMIT_SQL);
        } else {
            logTimeStat(sql, timeStart, null);
        }
    }

    /**
     * Execute a single SQL statement that is NOT a SELECT/INSERT/UPDATE/DELETE.
     * <p>
     * For INSERT statements, use any of the following instead.
     * <ul>
     *   <li>{@link #insert(String, String, ContentValues)}</li>
     *   <li>{@link #insertOrThrow(String, String, ContentValues)}</li>
     *   <li>{@link #insertWithOnConflict(String, String, ContentValues, int)}</li>
     * </ul>
     * <p>
     * For UPDATE statements, use any of the following instead.
     * <ul>
     *   <li>{@link #update(String, ContentValues, String, String[])}</li>
     *   <li>{@link #updateWithOnConflict(String, ContentValues, String, String[], int)}</li>
     * </ul>
     * <p>
     * For DELETE statements, use any of the following instead.
     * <ul>
     *   <li>{@link #delete(String, String, String[])}</li>
     * </ul>
     * <p>
     * For example, the following are good candidates for using this method:
     * <ul>
     *   <li>ALTER TABLE</li>
     *   <li>CREATE or DROP table / trigger / view / index / virtual table</li>
     *   <li>REINDEX</li>
     *   <li>RELEASE</li>
     *   <li>SAVEPOINT</li>
     *   <li>PRAGMA that returns no data</li>
     * </ul>
     * </p>
     *
     * @param sql the SQL statement to be executed. Multiple statements separated by semicolons are
     * not supported.
     * @param bindArgs only byte[], String, Long and Double are supported in bindArgs.
     * @throws SQLException if the SQL string is invalid
     */
    public void execSQL(String sql, Object[] bindArgs) throws SQLException {
        BlockGuard.getThreadPolicy().onWriteToDisk();
        if (bindArgs == null) {
            throw new IllegalArgumentException("Empty bindArgs");
        }
        verifyDbIsOpen();
        long timeStart = SystemClock.uptimeMillis();
        lock();
        SQLiteStatement statement = null;
        try {
            statement = compileStatement(sql);
            if (bindArgs != null) {
                int numArgs = bindArgs.length;
                for (int i = 0; i < numArgs; i++) {
                    DatabaseUtils.bindObjectToProgram(statement, i + 1, bindArgs[i]);
                }
            }
            statement.execute();
        } catch (SQLiteDatabaseCorruptException e) {
            onCorruption();
            throw e;
        } finally {
            if (statement != null) {
                statement.close();
            }
            unlock();
        }
        logTimeStat(sql, timeStart);
    }

    @Override
    protected void finalize() {
        if (isOpen()) {
            Log.e(TAG, "close() was never explicitly called on database '" +
                    mPath + "' ", mStackTrace);
            closeClosable();
            onAllReferencesReleased();
        }
    }

    /**
     * Private constructor.
     *
     * @param path The full path to the database
     * @param factory The factory to use when creating cursors, may be NULL.
     * @param flags 0 or {@link #NO_LOCALIZED_COLLATORS}.  If the database file already
     *              exists, mFlags will be updated appropriately.
     * @param errorHandler The {@link DatabaseErrorHandler} to be used when sqlite reports database
     * corruption. may be NULL.
     * @param connectionNum 0 for main database connection handle. 1..N for pooled database
     * connection handles.
     */
    private SQLiteDatabase(String path, CursorFactory factory, int flags,
            DatabaseErrorHandler errorHandler, short connectionNum) {
        if (path == null) {
            throw new IllegalArgumentException("path should not be null");
        }
        mFlags = flags;
        mPath = path;
        mSlowQueryThreshold = SystemProperties.getInt(LOG_SLOW_QUERIES_PROPERTY, -1);
        mStackTrace = new DatabaseObjectNotClosedException().fillInStackTrace();
        mFactory = factory;
        mPrograms = new WeakHashMap<SQLiteClosable,Object>();
        // Set the DatabaseErrorHandler to be used when SQLite reports corruption.
        // If the caller sets errorHandler = null, then use default errorhandler.
        mErrorHandler = (errorHandler == null) ? new DefaultDatabaseErrorHandler() : errorHandler;
        mConnectionNum = connectionNum;
    }

    /**
     * return whether the DB is opened as read only.
     * @return true if DB is opened as read only
     */
    public boolean isReadOnly() {
        return (mFlags & OPEN_READ_MASK) == OPEN_READONLY;
    }

    /**
     * @return true if the DB is currently open (has not been closed)
     */
    public boolean isOpen() {
        return mNativeHandle != 0;
    }

    public boolean needUpgrade(int newVersion) {
        return newVersion > getVersion();
    }

    /**
     * Getter for the path to the database file.
     *
     * @return the path to our database file.
     */
    public final String getPath() {
        return mPath;
    }

    /* package */ void logTimeStat(String sql, long beginMillis) {
        logTimeStat(sql, beginMillis, null);
    }

    /* package */ void logTimeStat(String sql, long beginMillis, String prefix) {
        // Keep track of the last statement executed here, as this is
        // the common funnel through which all methods of hitting
        // libsqlite eventually flow.
        mLastSqlStatement = sql;

        // Sample fast queries in proportion to the time taken.
        // Quantize the % first, so the logged sampling probability
        // exactly equals the actual sampling rate for this query.

        int samplePercent;
        long durationMillis = SystemClock.uptimeMillis() - beginMillis;
        if (durationMillis == 0 && prefix == GET_LOCK_LOG_PREFIX) {
            // The common case is locks being uncontended.  Don't log those,
            // even at 1%, which is our default below.
            return;
        }
        if (sQueryLogTimeInMillis == 0) {
            sQueryLogTimeInMillis = SystemProperties.getInt("db.db_operation.threshold_ms", 500);
        }
        if (durationMillis >= sQueryLogTimeInMillis) {
            samplePercent = 100;
        } else {;
            samplePercent = (int) (100 * durationMillis / sQueryLogTimeInMillis) + 1;
            if (mRandom.nextInt(100) >= samplePercent) return;
        }

        // Note: the prefix will be "COMMIT;" or "GETLOCK:" when non-null.  We wait to do
        // it here so we avoid allocating in the common case.
        if (prefix != null) {
            sql = prefix + sql;
        }

        if (sql.length() > QUERY_LOG_SQL_LENGTH) sql = sql.substring(0, QUERY_LOG_SQL_LENGTH);

        // ActivityThread.currentPackageName() only returns non-null if the
        // current thread is an application main thread.  This parameter tells
        // us whether an event loop is blocked, and if so, which app it is.
        //
        // Sadly, there's no fast way to determine app name if this is *not* a
        // main thread, or when we are invoked via Binder (e.g. ContentProvider).
        // Hopefully the full path to the database will be informative enough.

        String blockingPackage = AppGlobals.getInitialPackage();
        if (blockingPackage == null) blockingPackage = "";

        EventLog.writeEvent(
            EVENT_DB_OPERATION,
            getPathForLogs(),
            sql,
            durationMillis,
            blockingPackage,
            samplePercent);
    }

    /**
     * Removes email addresses from database filenames before they're
     * logged to the EventLog where otherwise apps could potentially
     * read them.
     */
    private String getPathForLogs() {
        if (mPathForLogs != null) {
            return mPathForLogs;
        }
        if (mPath == null) {
            return null;
        }
        if (mPath.indexOf('@') == -1) {
            mPathForLogs = mPath;
        } else {
            mPathForLogs = EMAIL_IN_DB_PATTERN.matcher(mPath).replaceAll("XX@YY");
        }
        return mPathForLogs;
    }

    /**
     * Sets the locale for this database.  Does nothing if this database has
     * the NO_LOCALIZED_COLLATORS flag set or was opened read only.
     * @throws SQLException if the locale could not be set.  The most common reason
     * for this is that there is no collator available for the locale you requested.
     * In this case the database remains unchanged.
     */
    public void setLocale(Locale locale) {
        lock();
        try {
            native_setLocale(locale.toString(), mFlags);
        } finally {
            unlock();
        }
    }

    /* package */ void verifyDbIsOpen() {
        if (!isOpen()) {
            throw new IllegalStateException("database " + getPath() + " already closed");
        }
    }

    /* package */ void verifyLockOwner() {
        verifyDbIsOpen();
        if (mLockingEnabled && !isDbLockedByCurrentThread()) {
            throw new IllegalStateException("Don't have database lock!");
        }
    }

    /*
     * ============================================================================
     *
     *       The following methods deal with compiled-sql cache
     * ============================================================================
     */
    /**
     * Adds the given SQL and its compiled-statement-id-returned-by-sqlite to the
     * cache of compiledQueries attached to 'this'.
     * <p>
     * If there is already a {@link SQLiteCompiledSql} in compiledQueries for the given SQL,
     * the new {@link SQLiteCompiledSql} object is NOT inserted into the cache (i.e.,the current
     * mapping is NOT replaced with the new mapping).
     */
    /* package */ void addToCompiledQueries(String sql, SQLiteCompiledSql compiledStatement) {
        SQLiteCompiledSql compiledSql = null;
        synchronized(mCompiledQueries) {
            // don't insert the new mapping if a mapping already exists
            compiledSql = mCompiledQueries.get(sql);
            if (compiledSql != null) {
                return;
            }

            if (mCompiledQueries.size() == mMaxSqlCacheSize) {
                /*
                 * cache size of {@link #mMaxSqlCacheSize} is not enough for this app.
                 * log a warning.
                 * chances are it is NOT using ? for bindargs - or cachesize is too small.
                 */
                if (++mCacheFullWarnings == MAX_WARNINGS_ON_CACHESIZE_CONDITION) {
                    Log.w(TAG, "Reached MAX size for compiled-sql statement cache for database " +
                            getPath() + ". Consider increasing cachesize.");
                }
            } 
            /* add the given SQLiteCompiledSql compiledStatement to cache.
             * no need to worry about the cache size - because {@link #mCompiledQueries}
             * self-limits its size to {@link #mMaxSqlCacheSize}.
             */
            mCompiledQueries.put(sql, compiledStatement);
            if (SQLiteDebug.DEBUG_SQL_CACHE) {
                Log.v(TAG, "|adding_sql_to_cache|" + getPath() + "|" +
                        mCompiledQueries.size() + "|" + sql);
            }
        }
    }

    private void deallocCachedSqlStatements() {
        synchronized (mCompiledQueries) {
            for (SQLiteCompiledSql compiledSql : mCompiledQueries.values()) {
                compiledSql.releaseSqlStatement();
            }
            mCompiledQueries.clear();
        }
    }

    /**
     * From the compiledQueries cache, returns the compiled-statement-id for the given SQL.
     * Returns null, if not found in the cache.
     */
    /* package */ SQLiteCompiledSql getCompiledStatementForSql(String sql) {
        SQLiteCompiledSql compiledStatement = null;
        boolean cacheHit;
        synchronized(mCompiledQueries) {
            cacheHit = (compiledStatement = mCompiledQueries.get(sql)) != null;
        }
        if (cacheHit) {
            mNumCacheHits++;
        } else {
            mNumCacheMisses++;
        }

        if (SQLiteDebug.DEBUG_SQL_CACHE) {
            Log.v(TAG, "|cache_stats|" +
                    getPath() + "|" + mCompiledQueries.size() +
                    "|" + mNumCacheHits + "|" + mNumCacheMisses +
                    "|" + cacheHit + "|" + sql);
        }
        return compiledStatement;
    }

    /**
     * Sets the maximum size of the prepared-statement cache for this database.
     * (size of the cache = number of compiled-sql-statements stored in the cache).
     *<p>
     * Maximum cache size can ONLY be increased from its current size (default = 10).
     * If this method is called with smaller size than the current maximum value,
     * then IllegalStateException is thrown.
     *<p>
     * This method is thread-safe.
     *
     * @param cacheSize the size of the cache. can be (0 to {@link #MAX_SQL_CACHE_SIZE})
     * @throws IllegalStateException if input cacheSize > {@link #MAX_SQL_CACHE_SIZE} or
     * > the value set with previous setMaxSqlCacheSize() call.
     */
    public synchronized void setMaxSqlCacheSize(int cacheSize) {
        if (cacheSize > MAX_SQL_CACHE_SIZE || cacheSize < 0) {
            throw new IllegalStateException("expected value between 0 and " + MAX_SQL_CACHE_SIZE);
        } else if (cacheSize < mMaxSqlCacheSize) {
            throw new IllegalStateException("cannot set cacheSize to a value less than the value " +
                    "set with previous setMaxSqlCacheSize() call.");
        }
        mMaxSqlCacheSize = cacheSize;
    }

    /* package */ boolean isSqlInStatementCache(String sql) {
        synchronized (mCompiledQueries) {
            return mCompiledQueries.containsKey(sql);
        }
    }

    /* package */ void finalizeStatementLater(int id) {
        if (!isOpen()) {
            // database already closed. this statement will already have been finalized.
            return;
        }
        synchronized(mClosedStatementIds) {
            if (mClosedStatementIds.contains(id)) {
                // this statement id is already queued up for finalization.
                return;
            }
            mClosedStatementIds.add(id);
        }
    }

    /**
     * public visibility only for testing. otherwise, package visibility is sufficient
     * @hide
     */
    public void closePendingStatements() {
        if (!isOpen()) {
            // since this database is already closed, no need to finalize anything.
            mClosedStatementIds.clear();
            return;
        }
        verifyLockOwner();
        /* to minimize synchronization on mClosedStatementIds, make a copy of the list */
        ArrayList<Integer> list = new ArrayList<Integer>(mClosedStatementIds.size());
        synchronized(mClosedStatementIds) {
            list.addAll(mClosedStatementIds);
            mClosedStatementIds.clear();
        }
        // finalize all the statements from the copied list
        int size = list.size();
        for (int i = 0; i < size; i++) {
            native_finalize(list.get(i));
        }
    }

    /**
     * for testing only
     * @hide
     */
    public ArrayList<Integer> getQueuedUpStmtList() {
        return mClosedStatementIds;
    }

    /**
     * This method enables parallel execution of queries from multiple threads on the same database.
     * It does this by opening multiple handles to the database and using a different
     * database handle for each query.
     * <p>
     * If a transaction is in progress on one connection handle and say, a table is updated in the
     * transaction, then query on the same table on another connection handle will block for the
     * transaction to complete. But this method enables such queries to execute by having them
     * return old version of the data from the table. Most often it is the data that existed in the
     * table prior to the above transaction updates on that table.
     * <p>
     * Maximum number of simultaneous handles used to execute queries in parallel is
     * dependent upon the device memory and possibly other properties.
     * <p>
     * After calling this method, execution of queries in parallel is enabled as long as this
     * database handle is open. To disable execution of queries in parallel, database should
     * be closed and reopened.
     * <p>
     * If a query is part of a transaction, then it is executed on the same database handle the
     * transaction was begun.
     *
     * <p>
     * If the database has any attached databases, then execution of queries in paralel is NOT
     * possible. In such cases, {@link IllegalStateException} is thrown.
     * <p>
     * A typical way to use this method is the following:
     * <pre>
     *     SQLiteDatabase db = SQLiteDatabase.openDatabase("db_filename", cursorFactory,
     *             CREATE_IF_NECESSARY, myDatabaseErrorHandler);
     *     db.enableWriteAheadLogging();
     * </pre>
     * <p>
     * Writers should use {@link #beginTransactionNonExclusive()} or
     * {@link #beginTransactionWithListenerNonExclusive(SQLiteTransactionListener)}
     * to start a trsnsaction.
     * Non-exclusive mode allows database file to be in readable by threads executing queries.
     * </p>
     *
     * @throws IllegalStateException thrown if the database has any attached databases.
     */
    public synchronized void enableWriteAheadLogging() {
        if (mConnectionPool != null) {
            // connection pool already setup.
            return;
        }

        // make sure this database has NO attached databases because sqlite's write-ahead-logging
        // doesn't work for databases with attached databases
        if (getAttachedDbs().size() > 1) {
            throw new IllegalStateException("this database: " + mPath +
                    " has attached databases. can't do execution of of queries in parallel.");
        }
        mConnectionPool = new DatabaseConnectionPool(this);

        // set journal_mode to WAL
        String s = DatabaseUtils.stringForQuery(this, "PRAGMA journal_mode=WAL", null);
        if (!s.equalsIgnoreCase("WAL")) {
            Log.e(TAG, "setting journal_mode to WAL failed");
        }
    }

    /**
     * Sets the database connection handle pool size to the given value.
     * Database connection handle pool is enabled when the app calls
     * {@link #enableWriteAheadLogging()}.
     * <p>
     * The default connection handle pool is set by the system by taking into account various
     * aspects of the device, such as memory, number of cores etc. It is recommended that
     * applications use the default pool size set by the system.
     *
     * @param size the value the connection handle pool size should be set to.
     */
    public synchronized void setConnectionPoolSize(int size) {
        if (mConnectionPool == null) {
            throw new IllegalStateException("connection pool not enabled");
        }
        int i = mConnectionPool.getMaxPoolSize();
        if (size < i) {
            throw new IllegalStateException(
                    "cannot set max pool size to a value less than the current max value(=" +
                    i + ")");
        }
        mConnectionPool.setMaxPoolSize(size);
    }

    /* package */ SQLiteDatabase createPoolConnection(short connectionNum) {
        return openDatabase(mPath, mFactory, mFlags, mErrorHandler, connectionNum);
    }

    private boolean isPooledConnection() {
        return this.mConnectionNum > 0;
    }

    private SQLiteDatabase getDbConnection(String sql) {
        verifyDbIsOpen();

        // use the current connection handle if
        // 1. this is a pooled connection handle
        // 2. OR, if this thread is in a transaction
        // 3. OR, if there is NO connection handle pool setup
        SQLiteDatabase db = null;
        if (isPooledConnection() ||
                (inTransaction() && mLock.isHeldByCurrentThread()) ||
                (this.mConnectionPool == null)) {
            db = this;
        } else {
            // get a connection handle from the pool
            if (Log.isLoggable(TAG, Log.DEBUG)) {
                assert mConnectionPool != null;
            }
            db = mConnectionPool.get(sql);
        }
        if (Log.isLoggable(TAG, Log.DEBUG)) {
            Log.d(TAG, "getDbConnection threadid = " + Thread.currentThread().getId() +
                    ", request on # " + mConnectionNum +
                    ", assigned # " + db.mConnectionNum + ", " + getPath());
        }
        return db;
    }

    private void releaseDbConnection(SQLiteDatabase db) {
        // ignore this release call if
        // 1. the database is closed
        // 2. OR, if db is NOT a pooled connection handle
        // 3. OR, if the database being released is same as 'this' (this condition means
        //     that we should always be releasing a pooled connection handle by calling this method
        //     from the 'main' connection handle
        if (!isOpen() || !db.isPooledConnection() || (db == this)) {
            return;
        }
        if (Log.isLoggable(TAG, Log.DEBUG)) {
            assert isPooledConnection();
            assert mConnectionPool != null;
            Log.d(TAG, "releaseDbConnection threadid = " + Thread.currentThread().getId() +
                    ", releasing # " + db.mConnectionNum + ", " + getPath());
        }
        mConnectionPool.release(db);
    }

    static class ActiveDatabases {
        private static final ActiveDatabases activeDatabases = new ActiveDatabases();
        private HashSet<WeakReference<SQLiteDatabase>> mActiveDatabases =
                new HashSet<WeakReference<SQLiteDatabase>>();
        private ActiveDatabases() {} // disable instantiation of this class
        static ActiveDatabases getInstance() {
            return activeDatabases;
        }
        private static void addActiveDatabase(SQLiteDatabase sqliteDatabase) {
            activeDatabases.mActiveDatabases.add(new WeakReference<SQLiteDatabase>(sqliteDatabase));
        }
    }

    /**
     * this method is used to collect data about ALL open databases in the current process.
     * bugreport is a user of this data. 
     */
    /* package */ static ArrayList<DbStats> getDbStats() {
        ArrayList<DbStats> dbStatsList = new ArrayList<DbStats>();
        for (WeakReference<SQLiteDatabase> w : ActiveDatabases.getInstance().mActiveDatabases) {
            SQLiteDatabase db = w.get();
            if (db == null || !db.isOpen()) {
                continue;
            }

            try {
                // get SQLITE_DBSTATUS_LOOKASIDE_USED for the db
                int lookasideUsed = db.native_getDbLookaside();

                // get the lastnode of the dbname
                String path = db.getPath();
                int indx = path.lastIndexOf("/");
                String lastnode = path.substring((indx != -1) ? ++indx : 0);

                // get list of attached dbs and for each db, get its size and pagesize
                ArrayList<Pair<String, String>> attachedDbs = db.getAttachedDbs();
                if (attachedDbs == null) {
                    continue;
                }
                for (int i = 0; i < attachedDbs.size(); i++) {
                    Pair<String, String> p = attachedDbs.get(i);
                    long pageCount = DatabaseUtils.longForQuery(db, "PRAGMA " + p.first
                            + ".page_count;", null);

                    // first entry in the attached db list is always the main database
                    // don't worry about prefixing the dbname with "main"
                    String dbName;
                    if (i == 0) {
                        dbName = lastnode;
                    } else {
                        // lookaside is only relevant for the main db
                        lookasideUsed = 0;
                        dbName = "  (attached) " + p.first;
                        // if the attached db has a path, attach the lastnode from the path to above
                        if (p.second.trim().length() > 0) {
                            int idx = p.second.lastIndexOf("/");
                            dbName += " : " + p.second.substring((idx != -1) ? ++idx : 0);
                        }
                    }
                    if (pageCount > 0) {
                        dbStatsList.add(new DbStats(dbName, pageCount, db.getPageSize(),
                                lookasideUsed, db.mNumCacheHits, db.mNumCacheMisses,
                                db.mCompiledQueries.size()));
                    }
                }
                // if there are pooled connections, return the cache stats for them also.
                if (db.mConnectionPool != null) {
                    for (SQLiteDatabase pDb : db.mConnectionPool.getConnectionList()) {
                        dbStatsList.add(new DbStats("(pooled # " + pDb.mConnectionNum + ") "
                                + lastnode, 0, 0, 0, pDb.mNumCacheHits, pDb.mNumCacheMisses,
                                pDb.mCompiledQueries.size()));
                    }
                }
            } catch (SQLiteException e) {
                // ignore. we don't care about exceptions when we are taking adb
                // bugreport!
            }
        }
        return dbStatsList;
    }

    /**
     * Returns list of full pathnames of all attached databases including the main database
     * by executing 'pragma database_list' on the database.
     *
     * @return ArrayList of pairs of (database name, database file path) or null if the database
     * is not open.
     */
    public ArrayList<Pair<String, String>> getAttachedDbs() {
        if (!isOpen()) {
            return null;
        }
        ArrayList<Pair<String, String>> attachedDbs = new ArrayList<Pair<String, String>>();
        Cursor c = null;
        try {
            c = rawQuery("pragma database_list;", null);
            while (c.moveToNext()) {
                // sqlite returns a row for each database in the returned list of databases.
                //   in each row,
                //       1st column is the database name such as main, or the database
                //                              name specified on the "ATTACH" command
                //       2nd column is the database file path.
                attachedDbs.add(new Pair<String, String>(c.getString(1), c.getString(2)));
            }
        } finally {
            if (c != null) {
                c.close();
            }
        }
        return attachedDbs;
    }

    /**
     * Runs 'pragma integrity_check' on the given database (and all the attached databases)
     * and returns true if the given database (and all its attached databases) pass integrity_check,
     * false otherwise.
     *<p>
     * If the result is false, then this method logs the errors reported by the integrity_check
     * command execution.
     *<p>
     * Note that 'pragma integrity_check' on a database can take a long time.
     *
     * @return true if the given database (and all its attached databases) pass integrity_check,
     * false otherwise.
     */
    public boolean isDatabaseIntegrityOk() {
        verifyDbIsOpen();
        ArrayList<Pair<String, String>> attachedDbs = getAttachedDbs();
        if (attachedDbs == null) {
            throw new IllegalStateException("databaselist for: " + getPath() + " couldn't " +
                    "be retrieved. probably because the database is closed");
        }
        boolean isDatabaseCorrupt = false;
        for (int i = 0; i < attachedDbs.size(); i++) {
            Pair<String, String> p = attachedDbs.get(i);
            SQLiteStatement prog = null;
            try {
                prog = compileStatement("PRAGMA " + p.first + ".integrity_check(1);");
                String rslt = prog.simpleQueryForString();
                if (!rslt.equalsIgnoreCase("ok")) {
                    // integrity_checker failed on main or attached databases
                    isDatabaseCorrupt = true;
                    Log.e(TAG, "PRAGMA integrity_check on " + p.second + " returned: " + rslt);
                }
            } finally {
                if (prog != null) prog.close();
            }
        }
        return isDatabaseCorrupt;
    }

    /**
     * Native call to open the database.
     *
     * @param path The full path to the database
     */
    private native void dbopen(String path, int flags);

    /**
     * Native call to setup tracing of all SQL statements
     *
     * @param path the full path to the database
     * @param connectionNum connection number: 0 - N, where the main database
     *            connection handle is numbered 0 and the connection handles in the connection
     *            pool are numbered 1..N.
     */
    private native void enableSqlTracing(String path, short connectionNum);

    /**
     * Native call to setup profiling of all SQL statements.
     * currently, sqlite's profiling = printing of execution-time
     * (wall-clock time) of each of the SQL statements, as they
     * are executed.
     *
     * @param path the full path to the database
     * @param connectionNum connection number: 0 - N, where the main database
     *            connection handle is numbered 0 and the connection handles in the connection
     *            pool are numbered 1..N.
     */
    private native void enableSqlProfiling(String path, short connectionNum);

    /**
     * Native call to execute a raw SQL statement. {@link #lock} must be held
     * when calling this method.
     *
     * @param sql The raw SQL string
     * @throws SQLException
     */
    /* package */ native void native_execSQL(String sql) throws SQLException;

    /**
     * Native call to set the locale.  {@link #lock} must be held when calling
     * this method.
     * @throws SQLException
     */
    /* package */ native void native_setLocale(String loc, int flags);

    /**
     * Returns the row ID of the last row inserted into the database.
     *
     * @return the row ID of the last row inserted into the database.
     */
    /* package */ native long lastInsertRow();

    /**
     * Returns the number of changes made in the last statement executed.
     *
     * @return the number of changes made in the last statement executed.
     */
    /* package */ native int lastChangeCount();

    /**
     * return the SQLITE_DBSTATUS_LOOKASIDE_USED documented here
     * http://www.sqlite.org/c3ref/c_dbstatus_lookaside_used.html
     * @return int value of SQLITE_DBSTATUS_LOOKASIDE_USED
     */
    private native int native_getDbLookaside();

    /**
     * finalizes the given statement id.
     *
     * @param statementId statement to be finzlied by sqlite
     */
    private final native void native_finalize(int statementId);
}<|MERGE_RESOLUTION|>--- conflicted
+++ resolved
@@ -366,12 +366,8 @@
     @Override
     protected void onAllReferencesReleased() {
         if (isOpen()) {
-<<<<<<< HEAD
-            dbclose();
-=======
             // close the database which will close all pending statements to be finalized also
             close();
->>>>>>> ad239ab8
         }
     }
 
@@ -1048,11 +1044,7 @@
             // finalize ALL statements queued up so far
             closePendingStatements();
             // close this database instance - regardless of its reference count value
-<<<<<<< HEAD
-            onAllReferencesReleased();
-=======
             dbclose();
->>>>>>> ad239ab8
             if (mConnectionPool != null) {
                 mConnectionPool.close();
             }
