--- conflicted
+++ resolved
@@ -331,8 +331,6 @@
      * */
     private final DatabaseErrorHandler mErrorHandler;
 
-<<<<<<< HEAD
-=======
     /** The Database connection pool {@link DatabaseConnectionPool}.
      * Visibility is package-private for testing purposes. otherwise, private visibility is enough.
      */
@@ -344,7 +342,6 @@
      */
     /* package */ final short mConnectionNum;
 
->>>>>>> 6c354da9
     /**
      * @param closable
      */
@@ -523,8 +520,6 @@
     }
 
     /**
-<<<<<<< HEAD
-=======
      * Begins a transaction in IMMEDIATE mode. Transactions can be nested. When
      * the outer transaction is ended all of the work done in that transaction
      * and all of the nested transactions will be committed or rolled back. The
@@ -549,7 +544,6 @@
     }
 
     /**
->>>>>>> 6c354da9
      * Begins a transaction in EXCLUSIVE mode.
      * <p>
      * Transactions can be nested.
@@ -575,8 +569,6 @@
      * {@link #yieldIfContendedSafely}.
      */
     public void beginTransactionWithListener(SQLiteTransactionListener transactionListener) {
-<<<<<<< HEAD
-=======
         beginTransaction(transactionListener, true);
     }
 
@@ -611,7 +603,6 @@
 
     private void beginTransaction(SQLiteTransactionListener transactionListener,
             boolean exclusive) {
->>>>>>> 6c354da9
         verifyDbIsOpen();
         lockForced();
         boolean ok = false;
@@ -954,13 +945,6 @@
      */
     public static SQLiteDatabase openDatabase(String path, CursorFactory factory, int flags,
             DatabaseErrorHandler errorHandler) {
-<<<<<<< HEAD
-        SQLiteDatabase sqliteDatabase = new SQLiteDatabase(path, factory, flags, errorHandler);
-
-        try {
-            // Open the database.
-            sqliteDatabase.openDatabase(path, flags);
-=======
         SQLiteDatabase sqliteDatabase = openDatabase(path, factory, flags, errorHandler,
                 (short) 0 /* the main connection handle */);
 
@@ -991,7 +975,6 @@
             // Open the database.
             db.dbopen(path, flags);
             db.setLocale(Locale.getDefault());
->>>>>>> 6c354da9
             if (SQLiteDebug.DEBUG_SQL_STATEMENTS) {
                 db.enableSqlTracing(path, connectionNum);
             }
@@ -1000,31 +983,6 @@
             }
             return db;
         } catch (SQLiteDatabaseCorruptException e) {
-<<<<<<< HEAD
-            // Database is not even openable.
-            errorHandler.onCorruption(sqliteDatabase);
-            sqliteDatabase = new SQLiteDatabase(path, factory, flags, errorHandler);
-        }
-
-        // set sqlite pagesize to mBlockSize
-        if (sBlockSize == 0) {
-            // TODO: "/data" should be a static final String constant somewhere. it is hardcoded
-            // in several places right now.
-            sBlockSize = new StatFs("/data").getBlockSize();
-        }
-        sqliteDatabase.setPageSize(sBlockSize);
-
-        // set journal_mode to truncate
-        String s = DatabaseUtils.stringForQuery(sqliteDatabase, "PRAGMA journal_mode=TRUNCATE",
-                null);
-        if (!s.equalsIgnoreCase("TRUNCATE")) {
-            Log.e(TAG, "setting journal_mode to TRUNCATE failed");
-        }
-
-        // add this database to the list of databases opened in this process
-        ActiveDatabases.addActiveDatabase(sqliteDatabase);
-        return sqliteDatabase;
-=======
             db.mErrorHandler.onCorruption(db);
             return SQLiteDatabase.openDatabase(path, factory, flags, errorHandler);
         } catch (SQLiteException e) {
@@ -1032,19 +990,6 @@
             db.close();
             throw e;
         }
->>>>>>> 6c354da9
-    }
-
-    private void openDatabase(String path, int flags) {
-        // Open the database.
-        dbopen(path, flags);
-        try {
-            setLocale(Locale.getDefault());
-        } catch (RuntimeException e) {
-            Log.e(TAG, "Failed to setLocale(). closing the database", e);
-            dbclose();
-            throw e;
-        }
     }
 
     /**
@@ -1062,14 +1007,7 @@
     }
 
     /**
-<<<<<<< HEAD
-     * same as {@link #openOrCreateDatabase(String, CursorFactory)} except for an additional param
-     * errorHandler.
-     * @param errorHandler the {@link DatabaseErrorHandler} obj to be used when database
-     * corruption is detected on the database.
-=======
      * Equivalent to openDatabase(path, factory, CREATE_IF_NECESSARY, errorHandler).
->>>>>>> 6c354da9
      */
     public static SQLiteDatabase openOrCreateDatabase(String path, CursorFactory factory,
             DatabaseErrorHandler errorHandler) {
@@ -1321,9 +1259,6 @@
      */
     public SQLiteStatement compileStatement(String sql) throws SQLException {
         verifyDbIsOpen();
-<<<<<<< HEAD
-        lock();
-=======
         String prefixSql = sql.trim().substring(0, 6);
         SQLiteDatabase db = this;
         // get a pooled database connection handle to use, if this is a query
@@ -1331,7 +1266,6 @@
             db = getDbConnection(sql);
         }
         db.lock();
->>>>>>> 6c354da9
         try {
             return new SQLiteStatement(db, sql);
         } finally {
@@ -2051,17 +1985,11 @@
      *              exists, mFlags will be updated appropriately.
      * @param errorHandler The {@link DatabaseErrorHandler} to be used when sqlite reports database
      * corruption. may be NULL.
-<<<<<<< HEAD
-     */
-    private SQLiteDatabase(String path, CursorFactory factory, int flags,
-            DatabaseErrorHandler errorHandler) {
-=======
      * @param connectionNum 0 for main database connection handle. 1..N for pooled database
      * connection handles.
      */
     private SQLiteDatabase(String path, CursorFactory factory, int flags,
             DatabaseErrorHandler errorHandler, short connectionNum) {
->>>>>>> 6c354da9
         if (path == null) {
             throw new IllegalArgumentException("path should not be null");
         }
@@ -2074,10 +2002,7 @@
         // Set the DatabaseErrorHandler to be used when SQLite reports corruption.
         // If the caller sets errorHandler = null, then use default errorhandler.
         mErrorHandler = (errorHandler == null) ? new DefaultDatabaseErrorHandler() : errorHandler;
-<<<<<<< HEAD
-=======
         mConnectionNum = connectionNum;
->>>>>>> 6c354da9
     }
 
     /**
@@ -2316,8 +2241,6 @@
         } else if (cacheSize < mMaxSqlCacheSize) {
             throw new IllegalStateException("cannot set cacheSize to a value less than the value " +
                     "set with previous setMaxSqlCacheSize() call.");
-<<<<<<< HEAD
-=======
         }
         mMaxSqlCacheSize = cacheSize;
     }
@@ -2325,57 +2248,13 @@
     /* package */ boolean isSqlInStatementCache(String sql) {
         synchronized (mCompiledQueries) {
             return mCompiledQueries.containsKey(sql);
->>>>>>> 6c354da9
-        }
-        mMaxSqlCacheSize = cacheSize;
+        }
     }
 
     /* package */ void finalizeStatementLater(int id) {
         if (!isOpen()) {
             // database already closed. this statement will already have been finalized.
             return;
-<<<<<<< HEAD
-        }
-        synchronized(mClosedStatementIds) {
-            if (mClosedStatementIds.contains(id)) {
-                // this statement id is already queued up for finalization.
-                return;
-            }
-            mClosedStatementIds.add(id);
-        }
-    }
-
-    /**
-     * public visibility only for testing. otherwise, package visibility is sufficient
-     * @hide
-     */
-    public void closePendingStatements() {
-        if (!isOpen()) {
-            // since this database is already closed, no need to finalize anything.
-            mClosedStatementIds.clear();
-            return;
-        }
-        verifyLockOwner();
-        /* to minimize synchronization on mClosedStatementIds, make a copy of the list */
-        ArrayList<Integer> list = new ArrayList<Integer>(mClosedStatementIds.size());
-        synchronized(mClosedStatementIds) {
-            list.addAll(mClosedStatementIds);
-            mClosedStatementIds.clear();
-        }
-        // finalize all the statements from the copied list
-        int size = list.size();
-        for (int i = 0; i < size; i++) {
-            native_finalize(list.get(i));
-        }
-    }
-
-    /**
-     * for testing only
-     * @hide
-     */
-    public ArrayList<Integer> getQueuedUpStmtList() {
-        return mClosedStatementIds;
-=======
         }
         synchronized(mClosedStatementIds) {
             if (mClosedStatementIds.contains(id)) {
@@ -2555,7 +2434,6 @@
                     ", releasing # " + db.mConnectionNum + ", " + getPath());
         }
         mConnectionPool.release(db);
->>>>>>> 6c354da9
     }
 
     static class ActiveDatabases {
@@ -2596,33 +2474,6 @@
                 ArrayList<Pair<String, String>> attachedDbs = db.getAttachedDbs();
                 if (attachedDbs == null) {
                     continue;
-<<<<<<< HEAD
-                }
-                for (int i = 0; i < attachedDbs.size(); i++) {
-                    Pair<String, String> p = attachedDbs.get(i);
-                    long pageCount = DatabaseUtils.longForQuery(db, "PRAGMA " + p.first
-                            + ".page_count;", null);
-
-                    // first entry in the attached db list is always the main database
-                    // don't worry about prefixing the dbname with "main"
-                    String dbName;
-                    if (i == 0) {
-                        dbName = lastnode;
-                    } else {
-                        // lookaside is only relevant for the main db
-                        lookasideUsed = 0;
-                        dbName = "  (attached) " + p.first;
-                        // if the attached db has a path, attach the lastnode from the path to above
-                        if (p.second.trim().length() > 0) {
-                            int idx = p.second.lastIndexOf("/");
-                            dbName += " : " + p.second.substring((idx != -1) ? ++idx : 0);
-                        }
-                    }
-                    if (pageCount > 0) {
-                        dbStatsList.add(new DbStats(dbName, pageCount, db.getPageSize(),
-                                lookasideUsed, db.mNumCacheHits, db.mNumCacheMisses,
-                                db.mCompiledQueries.size()));
-=======
                 }
                 for (int i = 0; i < attachedDbs.size(); i++) {
                     Pair<String, String> p = attachedDbs.get(i);
@@ -2656,7 +2507,6 @@
                         dbStatsList.add(new DbStats("(pooled # " + pDb.mConnectionNum + ") "
                                 + lastnode, 0, 0, 0, pDb.mNumCacheHits, pDb.mNumCacheMisses,
                                 pDb.mCompiledQueries.size()));
->>>>>>> 6c354da9
                     }
                 }
             } catch (SQLiteException e) {
