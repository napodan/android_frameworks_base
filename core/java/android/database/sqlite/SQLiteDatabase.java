--- conflicted
+++ resolved
@@ -306,11 +306,7 @@
     /**
      * absolute max value that can be set by {@link #setMaxSqlCacheSize(int)}
      * size of each prepared-statement is between 1K - 6K, depending on the complexity of the
-<<<<<<< HEAD
-     * sql statement & schema.
-=======
      * SQL statement & schema.
->>>>>>> ccd95448
      */
     public static final int MAX_SQL_CACHE_SIZE = 100;
     private int mCacheFullWarnings;
@@ -333,11 +329,7 @@
     /** {@link DatabaseErrorHandler} to be used when SQLite returns any of the following errors
      *    Corruption
      * */
-<<<<<<< HEAD
-    private DatabaseErrorHandler errorHandler;
-=======
     private DatabaseErrorHandler mErrorHandler;
->>>>>>> ccd95448
 
     /**
      * @param closable
@@ -394,11 +386,7 @@
 
     /* package */ void onCorruption() {
         EventLog.writeEvent(EVENT_DB_CORRUPT, mPath);
-<<<<<<< HEAD
-        errorHandler.onCorruption(this);
-=======
         mErrorHandler.onCorruption(this);
->>>>>>> ccd95448
     }
 
     /**
@@ -862,11 +850,7 @@
         SQLiteDatabase sqliteDatabase = new SQLiteDatabase(path, factory, flags);
 
         // set the ErrorHandler to be used when SQLite reports exceptions
-<<<<<<< HEAD
-        sqliteDatabase.errorHandler = errorHandler;
-=======
         sqliteDatabase.mErrorHandler = errorHandler;
->>>>>>> ccd95448
 
         try {
             // Open the database.
@@ -891,13 +875,8 @@
         }
         sqliteDatabase.setPageSize(sBlockSize);
 
-<<<<<<< HEAD
-        ActiveDatabases.getInstance().mActiveDatabases.add(
-                new WeakReference<SQLiteDatabase>(sqliteDatabase));
-=======
         // add this database to the list of databases opened in this process
         ActiveDatabases.addActiveDatabase(sqliteDatabase);
->>>>>>> ccd95448
         return sqliteDatabase;
     }
 
@@ -1373,14 +1352,8 @@
     public Cursor rawQueryWithFactory(
             CursorFactory cursorFactory, String sql, String[] selectionArgs,
             String editTable) {
-<<<<<<< HEAD
-        if (!isOpen()) {
-            throw new IllegalStateException("database not open");
-        }
+        verifyDbIsOpen();
         BlockGuard.getThreadPolicy().onReadFromDisk();
-=======
-        verifyDbIsOpen();
->>>>>>> ccd95448
         long timeStart = 0;
 
         if (Config.LOGV || mSlowQueryThreshold != -1) {
@@ -1559,14 +1532,8 @@
      */
     public long insertWithOnConflict(String table, String nullColumnHack,
             ContentValues initialValues, int conflictAlgorithm) {
-<<<<<<< HEAD
+        verifyDbIsOpen();
         BlockGuard.getThreadPolicy().onWriteToDisk();
-        if (!isOpen()) {
-            throw new IllegalStateException("database not open");
-        }
-=======
-        verifyDbIsOpen();
->>>>>>> ccd95448
 
         // Measurements show most sql lengths <= 152
         StringBuilder sql = new StringBuilder(152);
@@ -1655,11 +1622,8 @@
      *         whereClause.
      */
     public int delete(String table, String whereClause, String[] whereArgs) {
-<<<<<<< HEAD
+        verifyDbIsOpen();
         BlockGuard.getThreadPolicy().onWriteToDisk();
-=======
-        verifyDbIsOpen();
->>>>>>> ccd95448
         lock();
         SQLiteStatement statement = null;
         try {
@@ -1786,16 +1750,6 @@
     }
 
     /**
-<<<<<<< HEAD
-     * Execute a single SQL statement that is not a query. For example, CREATE
-     * TABLE, DELETE, INSERT, etc. Multiple statements separated by semicolons are not
-     * supported.  Takes a write lock.
-     *
-     * @throws SQLException if the SQL string is invalid
-     */
-    public void execSQL(String sql) throws SQLException {
-        BlockGuard.getThreadPolicy().onWriteToDisk();
-=======
      * Execute a single SQL statement that is NOT a SELECT
      * or any other SQL statement that returns data.
      * <p>
@@ -1812,7 +1766,7 @@
      */
     public void execSQL(String sql) throws SQLException {
         verifyDbIsOpen();
->>>>>>> ccd95448
+        BlockGuard.getThreadPolicy().onWriteToDisk();
         long timeStart = SystemClock.uptimeMillis();
         lock();
         logTimeStat(mLastSqlStatement, timeStart, GET_LOCK_LOG_PREFIX);
@@ -1837,11 +1791,6 @@
     }
 
     /**
-<<<<<<< HEAD
-     * Execute a single SQL statement that is not a query. For example, CREATE
-     * TABLE, DELETE, INSERT, etc. Multiple statements separated by semicolons are not
-     * supported.  Takes a write lock.
-=======
      * Execute a single SQL statement that is NOT a SELECT/INSERT/UPDATE/DELETE.
      * <p>
      * For INSERT statements, use any of the following instead.
@@ -1872,7 +1821,6 @@
      *   <li>PRAGMA that returns no data</li>
      * </ul>
      * </p>
->>>>>>> ccd95448
      *
      * @param sql the SQL statement to be executed. Multiple statements separated by semicolons are
      * not supported.
@@ -2062,13 +2010,6 @@
         }
     }
 
-<<<<<<< HEAD
-    /* package */ void verifyLockOwner() {
-        if (!isOpen()) {
-            throw new IllegalStateException("database " + getPath() + " already closed");
-        }
-        if (!isDbLockedByCurrentThread() && mLockingEnabled) {
-=======
     /* package */ void verifyDbIsOpen() {
         if (!isOpen()) {
             throw new IllegalStateException("database " + getPath() + " already closed");
@@ -2078,7 +2019,6 @@
     /* package */ void verifyLockOwner() {
         verifyDbIsOpen();
         if (mLockingEnabled && !isDbLockedByCurrentThread()) {
->>>>>>> ccd95448
             throw new IllegalStateException("Don't have database lock!");
         }
     }
@@ -2164,16 +2104,6 @@
     }
 
     /**
-<<<<<<< HEAD
-     * set the max size of the prepared-statement cache for this database.
-     * (size of the cache = number of compiled-sql-statements stored in the cache).
-     *
-     * max cache size can ONLY be increased from its current size (default = 10).
-     * if this method is called with smaller size than the current value of mMaxSqlCacheSize,
-     * then IllegalStateException is thrown
-     *
-     * synchronized because we don't want t threads to change cache size at the same time.
-=======
      * Sets the maximum size of the prepared-statement cache for this database.
      * (size of the cache = number of compiled-sql-statements stored in the cache).
      *<p>
@@ -2183,7 +2113,6 @@
      *<p>
      * This method is thread-safe.
      *
->>>>>>> ccd95448
      * @param cacheSize the size of the cache. can be (0 to {@link #MAX_SQL_CACHE_SIZE})
      * @throws IllegalStateException if input cacheSize > {@link #MAX_SQL_CACHE_SIZE} or
      * > the value set with previous setMaxSqlCacheSize() call.
@@ -2273,36 +2202,6 @@
                 // get SQLITE_DBSTATUS_LOOKASIDE_USED for the db
                 int lookasideUsed = db.native_getDbLookaside();
 
-<<<<<<< HEAD
-            // get list of attached dbs and for each db, get its size and pagesize
-            ArrayList<Pair<String, String>> attachedDbs = db.getAttachedDbs();
-            if (attachedDbs == null) {
-                continue;
-            }
-            for (int i = 0; i < attachedDbs.size(); i++) {
-                Pair<String, String> p = attachedDbs.get(i);
-                long pageCount = getPragmaVal(db, p.first + ".page_count;");
-
-                // first entry in the attached db list is always the main database
-                // don't worry about prefixing the dbname with "main"
-                String dbName;
-                if (i == 0) {
-                    dbName = lastnode;
-                } else {
-                    // lookaside is only relevant for the main db
-                    lookasideUsed = 0;
-                    dbName = "  (attached) " + p.first;
-                    // if the attached db has a path, attach the lastnode from the path to above
-                    if (p.second.trim().length() > 0) {
-                        int idx = p.second.lastIndexOf("/");
-                        dbName += " : " + p.second.substring((idx != -1) ? ++idx : 0);
-                    }
-                }
-                if (pageCount > 0) {
-                    dbStatsList.add(new DbStats(dbName, pageCount, db.getPageSize(),
-                            lookasideUsed, db.mNumCacheHits, db.mNumCacheMisses,
-                            db.mCompiledQueries.size()));
-=======
                 // get the lastnode of the dbname
                 String path = db.getPath();
                 int indx = path.lastIndexOf("/");
@@ -2338,7 +2237,6 @@
                                 lookasideUsed, db.mNumCacheHits, db.mNumCacheMisses,
                                 db.mCompiledQueries.size()));
                     }
->>>>>>> ccd95448
                 }
             } catch (SQLiteException e) {
                 // ignore. we don't care about exceptions when we are taking adb
@@ -2380,34 +2278,6 @@
     }
 
     /**
-<<<<<<< HEAD
-     * returns list of full pathnames of all attached databases including the main database
-     * @return ArrayList of pairs of (database name, database file path) or null if the database
-     * is not open.
-     */
-    public ArrayList<Pair<String, String>> getAttachedDbs() {
-        if (!isOpen()) {
-            return null;
-        }
-        ArrayList<Pair<String, String>> attachedDbs = new ArrayList<Pair<String, String>>();
-        Cursor c = null;
-        try {
-            c = rawQuery("pragma database_list;", null);
-            while (c.moveToNext()) {
-                // sqlite returns a row for each database in the returned list of databases.
-                //   in each row,
-                //       1st column is the database name such as main, or the database
-                //                              name specified on the "ATTACH" command
-                //       2nd column is the database file path.
-                attachedDbs.add(new Pair<String, String>(c.getString(1), c.getString(2)));
-            }
-        } finally {
-            if (c != null) {
-                c.close();
-            }
-        }
-        return attachedDbs;
-=======
      * Runs 'pragma integrity_check' on the given database (and all the attached databases)
      * and returns true if the given database (and all its attached databases) pass integrity_check,
      * false otherwise.
@@ -2444,46 +2314,6 @@
             }
         }
         return isDatabaseCorrupt;
->>>>>>> ccd95448
-    }
-
-    /**
-     * run pragma integrity_check on the given database (and all the attached databases)
-     * and return true if the given database (and all its attached databases) pass integrity_check,
-     * false otherwise.
-     *
-     * if the result is false, then this method logs the errors reported by the integrity_check
-     * command execution.
-     *
-     * @return true if the given database (and all its attached databases) pass integrity_check,
-     * false otherwise
-     */
-    public boolean isDatabaseIntegrityOk() {
-        if (!isOpen()) {
-            throw new IllegalStateException("database: " + getPath() + " is NOT open");
-        }
-        ArrayList<Pair<String, String>> attachedDbs = getAttachedDbs();
-        if (attachedDbs == null) {
-            throw new IllegalStateException("databaselist for: " + getPath() + " couldn't " +
-                    "be retrieved. probably because the database is closed");
-        }
-        boolean isDatabaseCorrupt = false;
-        for (int i = 0; i < attachedDbs.size(); i++) {
-            Pair<String, String> p = attachedDbs.get(i);
-            SQLiteStatement prog = null;
-            try {
-                prog = compileStatement("PRAGMA " + p.first + ".integrity_check(1);");
-                String rslt = prog.simpleQueryForString();
-                if (!rslt.equalsIgnoreCase("ok")) {
-                    // integrity_checker failed on main or attached databases
-                    isDatabaseCorrupt = true;
-                    Log.e(TAG, "PRAGMA integrity_check on " + p.second + " returned: " + rslt);
-                }
-            } finally {
-                if (prog != null) prog.close();
-            }
-        }
-        return isDatabaseCorrupt;
     }
 
     /**
