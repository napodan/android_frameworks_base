/*
 * Copyright (C) 2008 The Android Open Source Project
 *
 * Licensed under the Apache License, Version 2.0 (the "License");
 * you may not use this file except in compliance with the License.
 * You may obtain a copy of the License at
 *
 *      http://www.apache.org/licenses/LICENSE-2.0
 *
 * Unless required by applicable law or agreed to in writing, software
 * distributed under the License is distributed on an "AS IS" BASIS,
 * WITHOUT WARRANTIES OR CONDITIONS OF ANY KIND, either express or implied.
 * See the License for the specific language governing permissions and
 * limitations under the License.
 */

package android.widget;

import com.android.internal.R;

import android.animation.Animator;
import android.animation.AnimatorListenerAdapter;
import android.animation.AnimatorSet;
import android.animation.ObjectAnimator;
import android.animation.ValueAnimator;
import android.annotation.Widget;
import android.content.Context;
import android.content.res.ColorStateList;
import android.content.res.TypedArray;
import android.graphics.Canvas;
import android.graphics.Color;
import android.graphics.Paint;
import android.graphics.Rect;
import android.graphics.Paint.Align;
import android.text.InputFilter;
import android.text.InputType;
import android.text.Spanned;
import android.text.TextUtils;
import android.text.method.NumberKeyListener;
import android.util.AttributeSet;
import android.util.SparseArray;
import android.view.KeyEvent;
import android.view.LayoutInflater;
import android.view.MotionEvent;
import android.view.VelocityTracker;
import android.view.View;
import android.view.ViewConfiguration;
import android.view.LayoutInflater.Filter;
import android.view.animation.OvershootInterpolator;
import android.view.inputmethod.InputMethodManager;

/**
 * A view for selecting a number For a dialog using this view, see
 * {@link android.app.TimePickerDialog}.
 *
 * @hide
 */
@Widget
public class NumberPicker extends LinearLayout {

    /**
     * The index of the middle selector item.
     */
    private static final int SELECTOR_MIDDLE_ITEM_INDEX = 2;

    /**
     * The coefficient by which to adjust (divide) the max fling velocity.
     */
    private static final int SELECTOR_MAX_FLING_VELOCITY_ADJUSTMENT = 8;

<<<<<<< HEAD
    /**
     * The the duration for adjusting the selector wheel.
     */
    private static final int SELECTOR_ADJUSTMENT_DURATION_MILLIS = 800;
=======
    /*
     * Use a custom NumberPicker formatting callback to use two-digit
     * minutes strings like "01".  Keeping a static formatter etc. is the
     * most efficient way to do this; it avoids creating temporary objects
     * on every call to format().
     */
    public static final NumberPicker.Formatter TWO_DIGIT_FORMATTER =
            new NumberPicker.Formatter() {
                final StringBuilder mBuilder = new StringBuilder();
                final java.util.Formatter mFmt = new java.util.Formatter(
                        mBuilder, java.util.Locale.US);
                final Object[] mArgs = new Object[1];
                public String toString(int value) {
                    mArgs[0] = value;
                    mBuilder.delete(0, mBuilder.length());
                    mFmt.format("%02d", mArgs);
                    return mFmt.toString();
                }
        };
>>>>>>> 62f6e1d8

    /**
     * The the delay for showing the input controls after a single tap on the
     * input text.
     */
    private static final int SHOW_INPUT_CONTROLS_DELAY_MILLIS = ViewConfiguration
            .getDoubleTapTimeout();

    /**
     * The update step for incrementing the current value.
     */
    private static final int UPDATE_STEP_INCREMENT = 1;

    /**
     * The update step for decrementing the current value.
     */
    private static final int UPDATE_STEP_DECREMENT = -1;

    /**
     * The strength of fading in the top and bottom while drawing the selector.
     */
    private static final float TOP_AND_BOTTOM_FADING_EDGE_STRENGTH = 0.9f;

    /**
     * The numbers accepted by the input text's {@link Filter}
     */
    private static final char[] DIGIT_CHARACTERS = new char[] {
            '0', '1', '2', '3', '4', '5', '6', '7', '8', '9'
    };

    /**
     * Use a custom NumberPicker formatting callback to use two-digit minutes
     * strings like "01". Keeping a static formatter etc. is the most efficient
     * way to do this; it avoids creating temporary objects on every call to
     * format().
     */
    public static final NumberPicker.Formatter TWO_DIGIT_FORMATTER = new NumberPicker.Formatter() {
        final StringBuilder mBuilder = new StringBuilder();

        final java.util.Formatter mFmt = new java.util.Formatter(mBuilder);

        final Object[] mArgs = new Object[1];

        public String toString(int value) {
            mArgs[0] = value;
            mBuilder.delete(0, mBuilder.length());
            mFmt.format("%02d", mArgs);
            return mFmt.toString();
        }
    };

    /**
     * The increment button.
     */
    private final ImageButton mIncrementButton;

    /**
     * The decrement button.
     */
    private final ImageButton mDecrementButton;

    /**
     * The text for showing the current value.
     */
    private final EditText mInputText;

    /**
     * The height of the text.
     */
    private final int mTextSize;

    /**
     * The values to be displayed instead the indices.
     */
    private String[] mDisplayedValues;

    /**
     * Lower value of the range of numbers allowed for the NumberPicker
     */
    private int mStart;

    /**
     * Upper value of the range of numbers allowed for the NumberPicker
     */
    private int mEnd;

    /**
     * Current value of this NumberPicker
     */
    private int mCurrent;

    /**
     * Listener to be notified upon current value change.
     */
    private OnChangedListener mListener;

    /**
     * Formatter for for displaying the current value.
     */
    private Formatter mFormatter;

    /**
     * The speed for updating the value form long press.
     */
    private long mLongPressUpdateSpeed = 300;

    /**
     * Cache for the string representation of selector indices.
     */
    private final SparseArray<String> mSelectorIndexToStringCache = new SparseArray<String>();

    /**
     * The selector indices whose value are show by the selector.
     */
    private final int[] mSelectorIndices = new int[] {
            Integer.MIN_VALUE, Integer.MIN_VALUE, Integer.MIN_VALUE, Integer.MIN_VALUE,
            Integer.MIN_VALUE
    };

    /**
     * The {@link Paint} for drawing the selector.
     */
    private final Paint mSelectorPaint;

    /**
     * The height of a selector element (text + gap).
     */
    private int mSelectorElementHeight;

    /**
     * The initial offset of the scroll selector.
     */
    private int mInitialScrollOffset = Integer.MIN_VALUE;

    /**
     * The current offset of the scroll selector.
     */
    private int mCurrentScrollOffset;

    /**
     * The {@link Scroller} responsible for flinging the selector.
     */
    private final Scroller mFlingScroller;

    /**
     * The {@link Scroller} responsible for adjusting the selector.
     */
    private final Scroller mAdjustScroller;

    /**
     * The previous Y coordinate while scrolling the selector.
     */
    private int mPreviousScrollerY;

    /**
     * Handle to the reusable command for setting the input text selection.
     */
    private SetSelectionCommand mSetSelectionCommand;

    /**
     * Handle to the reusable command for adjusting the scroller.
     */
    private AdjustScrollerCommand mAdjustScrollerCommand;

    /**
     * Handle to the reusable command for updating the current value from long
     * press.
     */
    private UpdateValueFromLongPressCommand mUpdateFromLongPressCommand;

    /**
     * {@link Animator} for showing the up/down arrows.
     */
    private final AnimatorSet mShowInputControlsAnimator;

    /**
     * The Y position of the last down event.
     */
    private float mLastDownEventY;

    /**
     * The Y position of the last motion event.
     */
    private float mLastMotionEventY;

    /**
     * Flag if to begin edit on next up event.
     */
    private boolean mBeginEditOnUpEvent;

    /**
     * Flag if to adjust the selector wheel on next up event.
     */
    private boolean mAdjustScrollerOnUpEvent;

    /**
     * Flag if to draw the selector wheel.
     */
    private boolean mDrawSelectorWheel;

    /**
     * Determines speed during touch scrolling.
     */
    private VelocityTracker mVelocityTracker;

    /**
     * @see ViewConfiguration#getScaledTouchSlop()
     */
    private int mTouchSlop;

    /**
     * @see ViewConfiguration#getScaledMinimumFlingVelocity()
     */
    private int mMinimumFlingVelocity;

    /**
     * @see ViewConfiguration#getScaledMaximumFlingVelocity()
     */
    private int mMaximumFlingVelocity;

    /**
     * Flag whether the selector should wrap around.
     */
    private boolean mWrapSelector;

    /**
     * The back ground color used to optimize scroller fading.
     */
    private final int mSolidColor;

    /**
     * Reusable {@link Rect} instance.
     */
    private final Rect mTempRect = new Rect();

    /**
     * The callback interface used to indicate the number value has changed.
     */
    public interface OnChangedListener {
        /**
         * @param picker The NumberPicker associated with this listener.
         * @param oldVal The previous value.
         * @param newVal The new value.
         */
        void onChanged(NumberPicker picker, int oldVal, int newVal);
    }

    /**
     * Interface used to format the number into a string for presentation
     */
    public interface Formatter {
        String toString(int value);
    }

    /**
     * Create a new number picker
     *
     * @param context The application environment.
     * @param attrs A collection of attributes.
     */
    public NumberPicker(Context context, AttributeSet attrs) {
        this(context, attrs, R.attr.numberPickerStyle);
    }

    /**
     * Create a new number picker
     *
     * @param context the application environment.
     * @param attrs a collection of attributes.
     * @param defStyle The default style to apply to this view.
     */
    public NumberPicker(Context context, AttributeSet attrs, int defStyle) {
        super(context, attrs, defStyle);

        // process style attributes
        TypedArray attributesArray = context.obtainStyledAttributes(attrs,
                R.styleable.NumberPicker, defStyle, 0);
        int orientation = attributesArray.getInt(R.styleable.NumberPicker_orientation, VERTICAL);
        setOrientation(orientation);
        mSolidColor = attributesArray.getColor(R.styleable.NumberPicker_solidColor, 0);
        attributesArray.recycle();

        // By default Linearlayout that we extend is not drawn. This is
        // its draw() method is not called but dispatchDraw() is called
        // directly (see ViewGroup.drawChild()). However, this class uses
        // the fading edge effect implemented by View and we need our
        // draw() method to be called. Therefore, we declare we will draw.
        setWillNotDraw(false);
        setDrawSelectorWheel(false);

        LayoutInflater inflater = (LayoutInflater) getContext().getSystemService(
                Context.LAYOUT_INFLATER_SERVICE);
        inflater.inflate(R.layout.number_picker, this, true);

        OnClickListener onClickListener = new OnClickListener() {
            public void onClick(View v) {
                mInputText.clearFocus();
                if (v.getId() == R.id.increment) {
                    changeCurrent(mCurrent + 1);
                } else {
                    changeCurrent(mCurrent - 1);
                }
            }
        };

        OnLongClickListener onLongClickListener = new OnLongClickListener() {
            public boolean onLongClick(View v) {
                mInputText.clearFocus();
                if (v.getId() == R.id.increment) {
                    postUpdateValueFromLongPress(UPDATE_STEP_INCREMENT);
                } else {
                    postUpdateValueFromLongPress(UPDATE_STEP_DECREMENT);
                }
                return true;
            }
        };

        // increment button
        mIncrementButton = (ImageButton) findViewById(R.id.increment);
        mIncrementButton.setOnClickListener(onClickListener);
        mIncrementButton.setOnLongClickListener(onLongClickListener);

        // decrement button
        mDecrementButton = (ImageButton) findViewById(R.id.decrement);
        mDecrementButton.setOnClickListener(onClickListener);
        mDecrementButton.setOnLongClickListener(onLongClickListener);

        // input text
        mInputText = (EditText) findViewById(R.id.timepicker_input);
        mInputText.setOnFocusChangeListener(new OnFocusChangeListener() {
            public void onFocusChange(View v, boolean hasFocus) {
                if (!hasFocus) {
                    validateInputTextView(v);
                }
            }
        });
        mInputText.setFilters(new InputFilter[] {
            new InputTextFilter()
        });

        mInputText.setRawInputType(InputType.TYPE_CLASS_NUMBER);

        // initialize constants
        mTouchSlop = ViewConfiguration.getTapTimeout();
        ViewConfiguration configuration = ViewConfiguration.get(context);
        mTouchSlop = configuration.getScaledTouchSlop();
        mMinimumFlingVelocity = configuration.getScaledMinimumFlingVelocity();
        mMaximumFlingVelocity = configuration.getScaledMaximumFlingVelocity()
                / SELECTOR_MAX_FLING_VELOCITY_ADJUSTMENT;
        mTextSize = (int) mInputText.getTextSize();

        // create the selector wheel paint
        Paint paint = new Paint();
        paint.setAntiAlias(true);
        paint.setTextAlign(Align.CENTER);
        paint.setTextSize(mTextSize);
        paint.setTypeface(mInputText.getTypeface());
        ColorStateList colors = mInputText.getTextColors();
        int color = colors.getColorForState(ENABLED_STATE_SET, Color.WHITE);
        paint.setColor(color);
        mSelectorPaint = paint;

        // create the animator for showing the input controls
        final ValueAnimator fadeScroller = ObjectAnimator.ofInt(this, "selectorPaintAlpha", 255, 0);
        final ObjectAnimator showIncrementButton = ObjectAnimator.ofFloat(mIncrementButton,
                "alpha", 0, 1);
        final ObjectAnimator showDecrementButton = ObjectAnimator.ofFloat(mDecrementButton,
                "alpha", 0, 1);
        mShowInputControlsAnimator = new AnimatorSet();
        mShowInputControlsAnimator.playTogether(fadeScroller, showIncrementButton,
                showDecrementButton);
        mShowInputControlsAnimator.setDuration(getResources().getInteger(
                R.integer.config_longAnimTime));
        mShowInputControlsAnimator.addListener(new AnimatorListenerAdapter() {
            private boolean mCanceled = false;

            @Override
            public void onAnimationEnd(Animator animation) {
                if (!mCanceled) {
                    // if canceled => we still want the wheel drawn
                    setDrawSelectorWheel(false);
                }
                mCanceled = false;
                mSelectorPaint.setAlpha(255);
                invalidate();
            }

            @Override
            public void onAnimationCancel(Animator animation) {
                if (mShowInputControlsAnimator.isRunning()) {
                    mCanceled = true;
                }
            }
        });

        // create the fling and adjust scrollers
        mFlingScroller = new Scroller(getContext());
        mAdjustScroller = new Scroller(getContext(), new OvershootInterpolator());

        updateInputTextView();
        updateIncrementAndDecrementButtonsVisibilityState();
    }

    @Override
    public void onWindowFocusChanged(boolean hasWindowFocus) {
        super.onWindowFocusChanged(hasWindowFocus);
        if (!hasWindowFocus) {
            removeAllCallbacks();
        }
    }

    @Override
    public boolean onInterceptTouchEvent(MotionEvent event) {
        switch (event.getActionMasked()) {
            case MotionEvent.ACTION_DOWN:
                mLastMotionEventY = mLastDownEventY = event.getY();
                removeAllCallbacks();
                mBeginEditOnUpEvent = false;
                mAdjustScrollerOnUpEvent = true;
                if (mDrawSelectorWheel) {
                    mBeginEditOnUpEvent = mFlingScroller.isFinished()
                            && mAdjustScroller.isFinished();
                    mAdjustScrollerOnUpEvent = true;
                    mFlingScroller.forceFinished(true);
                    mAdjustScroller.forceFinished(true);
                    hideInputControls();
                    return true;
                }
                if (isEventInInputText(event)) {
                    mAdjustScrollerOnUpEvent = false;
                    setDrawSelectorWheel(true);
                    hideInputControls();
                    return true;
                }
                break;
            case MotionEvent.ACTION_MOVE:
                float currentMoveY = event.getY();
                int deltaDownY = (int) Math.abs(currentMoveY - mLastDownEventY);
                if (deltaDownY > mTouchSlop) {
                    mBeginEditOnUpEvent = false;
                    setDrawSelectorWheel(true);
                    hideInputControls();
                    return true;
                }
                break;
        }
        return false;
    }

    @Override
    public boolean onTouchEvent(MotionEvent ev) {
        if (mVelocityTracker == null) {
            mVelocityTracker = VelocityTracker.obtain();
        }
        mVelocityTracker.addMovement(ev);
        int action = ev.getActionMasked();
        switch (action) {
            case MotionEvent.ACTION_MOVE:
                float currentMoveY = ev.getY();
                if (mBeginEditOnUpEvent) {
                    int deltaDownY = (int) Math.abs(currentMoveY - mLastDownEventY);
                    if (deltaDownY > mTouchSlop) {
                        mBeginEditOnUpEvent = false;
                    }
                }
                int deltaMoveY = (int) (currentMoveY - mLastMotionEventY);
                scrollBy(0, deltaMoveY);
                invalidate();
                mLastMotionEventY = currentMoveY;
                break;
            case MotionEvent.ACTION_UP:
                if (mBeginEditOnUpEvent) {
                    setDrawSelectorWheel(false);
                    showInputControls();
                    mInputText.requestFocus();
                    InputMethodManager imm = (InputMethodManager) getContext().getSystemService(
                            Context.INPUT_METHOD_SERVICE);
                    imm.showSoftInput(mInputText, 0);
                    return true;
                }
                VelocityTracker velocityTracker = mVelocityTracker;
                velocityTracker.computeCurrentVelocity(1000, mMaximumFlingVelocity);
                int initialVelocity = (int) velocityTracker.getYVelocity();
                if (Math.abs(initialVelocity) > mMinimumFlingVelocity) {
                    fling(initialVelocity);
                } else {
                    if (mAdjustScrollerOnUpEvent) {
                        if (mFlingScroller.isFinished() && mAdjustScroller.isFinished()) {
                            postAdjustScrollerCommand(0);
                        }
                    } else {
                        postAdjustScrollerCommand(SHOW_INPUT_CONTROLS_DELAY_MILLIS);
                    }
                }
                mVelocityTracker.recycle();
                mVelocityTracker = null;
                break;
        }
        return true;
    }

    @Override
    public boolean dispatchTouchEvent(MotionEvent event) {
        int action = event.getActionMasked();
        if ((action == MotionEvent.ACTION_CANCEL || action == MotionEvent.ACTION_UP)
                && !isEventInInputText(event)) {
            removeAllCallbacks();
        }
        return super.dispatchTouchEvent(event);
    }

    @Override
    public boolean dispatchKeyEvent(KeyEvent event) {
        int keyCode = event.getKeyCode();
        if (keyCode == KeyEvent.KEYCODE_DPAD_CENTER || keyCode == KeyEvent.KEYCODE_ENTER) {
            removeAllCallbacks();
        }
        return super.dispatchKeyEvent(event);
    }

    @Override
    public boolean dispatchTrackballEvent(MotionEvent event) {
        int action = event.getActionMasked();
        if (action == MotionEvent.ACTION_CANCEL || action == MotionEvent.ACTION_UP) {
            removeAllCallbacks();
        }
        return super.dispatchTrackballEvent(event);
    }

    @Override
    public void computeScroll() {
        if (!mDrawSelectorWheel) {
            return;
        }
        Scroller scroller = mFlingScroller;
        if (scroller.isFinished()) {
            scroller = mAdjustScroller;
            if (scroller.isFinished()) {
                return;
            }
        }
        scroller.computeScrollOffset();
        int currentScrollerY = scroller.getCurrY();
        if (mPreviousScrollerY == 0) {
            mPreviousScrollerY = scroller.getStartY();
        }
        scrollBy(0, currentScrollerY - mPreviousScrollerY);
        mPreviousScrollerY = currentScrollerY;
        if (scroller.isFinished()) {
            onScrollerFinished(scroller);
        } else {
            invalidate();
        }
    }

    /**
     * Set the enabled state of this view. The interpretation of the enabled
     * state varies by subclass.
     *
     * @param enabled True if this view is enabled, false otherwise.
     */
    @Override
    public void setEnabled(boolean enabled) {
        super.setEnabled(enabled);
        mIncrementButton.setEnabled(enabled);
        mDecrementButton.setEnabled(enabled);
        mInputText.setEnabled(enabled);
    }

    /**
     * Scrolls the selector with the given <code>vertical offset</code>.
     */
    @Override
    public void scrollBy(int x, int y) {
        int[] selectorIndices = getSelectorIndices();
        if (mInitialScrollOffset == Integer.MIN_VALUE) {
            int totalTextHeight = selectorIndices.length * mTextSize;
            int totalTextGapHeight = (mBottom - mTop) - totalTextHeight;
            int textGapCount = selectorIndices.length - 1;
            int selectorTextGapHeight = totalTextGapHeight / textGapCount;
            // compensate for integer division loss of the components used to
            // calculate the text gap
            int integerDivisionLoss = (mTextSize + mBottom - mTop) % textGapCount;
            mInitialScrollOffset = mCurrentScrollOffset = mTextSize - integerDivisionLoss / 2;
            mSelectorElementHeight = mTextSize + selectorTextGapHeight;
        }

        if (!mWrapSelector && y > 0 && selectorIndices[SELECTOR_MIDDLE_ITEM_INDEX] <= mStart) {
            mCurrentScrollOffset = mInitialScrollOffset;
            return;
        }
        if (!mWrapSelector && y < 0 && selectorIndices[SELECTOR_MIDDLE_ITEM_INDEX] >= mEnd) {
            mCurrentScrollOffset = mInitialScrollOffset;
            return;
        }
        mCurrentScrollOffset += y;
        while (mCurrentScrollOffset - mInitialScrollOffset > mSelectorElementHeight) {
            mCurrentScrollOffset -= mSelectorElementHeight;
            decrementSelectorIndices(selectorIndices);
            changeCurrent(selectorIndices[SELECTOR_MIDDLE_ITEM_INDEX]);
            if (selectorIndices[SELECTOR_MIDDLE_ITEM_INDEX] <= mStart) {
                mCurrentScrollOffset = mInitialScrollOffset;
            }
        }
        while (mCurrentScrollOffset - mInitialScrollOffset < -mSelectorElementHeight) {
            mCurrentScrollOffset += mSelectorElementHeight;
            incrementScrollSelectorIndices(selectorIndices);
            changeCurrent(selectorIndices[SELECTOR_MIDDLE_ITEM_INDEX]);
            if (selectorIndices[SELECTOR_MIDDLE_ITEM_INDEX] >= mEnd) {
                mCurrentScrollOffset = mInitialScrollOffset;
            }
        }
    }

    /**
     * Set the callback that indicates the number has been adjusted by the user.
     *
     * @param listener the callback, should not be null.
     */
    public void setOnChangeListener(OnChangedListener listener) {
        mListener = listener;
    }

    /**
     * Set the formatter that will be used to format the number for presentation
     *
     * @param formatter the formatter object. If formatter is null,
     *            String.valueOf() will be used
     */
    public void setFormatter(Formatter formatter) {
        mFormatter = formatter;
    }

    /**
     * Set the range of numbers allowed for the number picker. The current value
     * will be automatically set to the start.
     *
     * @param start the start of the range (inclusive)
     * @param end the end of the range (inclusive)
     */
    public void setRange(int start, int end) {
        setRange(start, end, null);
    }

    /**
     * Set the range of numbers allowed for the number picker. The current value
     * will be automatically set to the start. Also provide a mapping for values
     * used to display to the user.
     *
     * @param start the start of the range (inclusive)
     * @param end the end of the range (inclusive)
     * @param displayedValues the values displayed to the user.
     */
    public void setRange(int start, int end, String[] displayedValues) {
        boolean wrapSelector = (end - start) >= mSelectorIndices.length;
        setRange(start, end, displayedValues, wrapSelector);
    }

    /**
     * Set the range of numbers allowed for the number picker. The current value
     * will be automatically set to the start. Also provide a mapping for values
     * used to display to the user.
     *
     * @param start the start of the range (inclusive)
     * @param end the end of the range (inclusive)
     * @param displayedValues the values displayed to the user.
     */
    public void setRange(int start, int end, String[] displayedValues, boolean wrapSelector) {
        if (start < 0 || end < 0) {
            throw new IllegalArgumentException("start and end must be > 0");
        }

        mDisplayedValues = displayedValues;
        mStart = start;
        mEnd = end;
        mCurrent = start;

        setWrapSelector(wrapSelector);
        updateInputTextView();

        if (displayedValues != null) {
            // Allow text entry rather than strictly numeric entry.
            mInputText.setRawInputType(InputType.TYPE_CLASS_TEXT
                    | InputType.TYPE_TEXT_FLAG_NO_SUGGESTIONS);
        } else {
            mInputText.setRawInputType(InputType.TYPE_CLASS_NUMBER);
        }

        // make sure cached string representations are dropped
        mSelectorIndexToStringCache.clear();
    }

    /**
     * Set the current value for the number picker.
     *
     * @param current the current value the start of the range (inclusive)
     * @throws IllegalArgumentException when current is not within the range of
     *             of the number picker
     */
    public void setCurrent(int current) {
        if (current < mStart || current > mEnd) {
            throw new IllegalArgumentException("current should be >= start and <= end");
        }
        mCurrent = current;
        updateInputTextView();
        updateIncrementAndDecrementButtonsVisibilityState();
    }

    /**
     * Sets whether the selector shown during flinging/scrolling should wrap
     * around the beginning and end values.
     *
     * @param wrapSelector Whether to wrap.
     */
    public void setWrapSelector(boolean wrapSelector) {
        if (wrapSelector && (mEnd - mStart) < mSelectorIndices.length) {
            throw new IllegalStateException("Range less than selector items count.");
        }
        if (wrapSelector != mWrapSelector) {
            // force the selector indices array to be reinitialized
            mSelectorIndices[SELECTOR_MIDDLE_ITEM_INDEX] = Integer.MAX_VALUE;
            mWrapSelector = wrapSelector;
        }
    }

    /**
     * Sets the speed at which the numbers will scroll when the +/- buttons are
     * longpressed
     *
     * @param speed The speed (in milliseconds) at which the numbers will scroll
     *            default 300ms
     */
    public void setSpeed(long speed) {
        mLongPressUpdateSpeed = speed;
    }

    /**
     * Returns the current value of the NumberPicker
     *
     * @return the current value.
     */
    public int getCurrent() {
        return mCurrent;
    }

    @Override
    public int getSolidColor() {
        return mSolidColor;
    }

    @Override
    protected float getTopFadingEdgeStrength() {
        return TOP_AND_BOTTOM_FADING_EDGE_STRENGTH;
    }

    @Override
    protected float getBottomFadingEdgeStrength() {
        return TOP_AND_BOTTOM_FADING_EDGE_STRENGTH;
    }

    @Override
    protected void onDetachedFromWindow() {
        removeAllCallbacks();
    }

    @Override
    protected void dispatchDraw(Canvas canvas) {
        // There is a good reason for doing this. See comments in draw().
    }

    @Override
    public void draw(Canvas canvas) {
        // Dispatch draw to our children only if we are not currently running
        // the animation for simultaneously fading out the scroll wheel and
        // showing in the buttons. This class takes advantage of the View
        // implementation of fading edges effect to draw the selector wheel.
        // However, in View.draw(), the fading is applied after all the children
        // have been drawn and we do not want this fading to be applied to the
        // buttons which are currently showing in. Therefore, we draw our
        // children
        // after we have completed drawing ourselves.

        // Draw the selector wheel if needed
        if (mDrawSelectorWheel) {
            super.draw(canvas);
        }

        // Draw our children if we are not showing the selector wheel of fading
        // it out
        if (mShowInputControlsAnimator.isRunning() || !mDrawSelectorWheel) {
            long drawTime = getDrawingTime();
            for (int i = 0, count = getChildCount(); i < count; i++) {
                View child = getChildAt(i);
                if (!child.isShown()) {
                    continue;
                }
                drawChild(canvas, getChildAt(i), drawTime);
            }
        }
    }

    @Override
    protected void onDraw(Canvas canvas) {
        // we only draw the selector wheel
        if (!mDrawSelectorWheel) {
            return;
        }
        float x = (mRight - mLeft) / 2;
        float y = mCurrentScrollOffset;

        int[] selectorIndices = getSelectorIndices();
        for (int i = 0; i < selectorIndices.length; i++) {
            int selectorIndex = selectorIndices[i];
            String scrollSelectorValue = mSelectorIndexToStringCache.get(selectorIndex);
            canvas.drawText(scrollSelectorValue, x, y, mSelectorPaint);
            y += mSelectorElementHeight;
        }
    }

    /**
     * Returns the upper value of the range of the NumberPicker
     *
     * @return the uppper number of the range.
     */
    protected int getEndRange() {
        return mEnd;
    }

    /**
     * Returns the lower value of the range of the NumberPicker
     *
     * @return the lower number of the range.
     */
    protected int getBeginRange() {
        return mStart;
    }

    /**
     * Sets the current value of this NumberPicker, and sets mPrevious to the
     * previous value. If current is greater than mEnd less than mStart, the
     * value of mCurrent is wrapped around. Subclasses can override this to
     * change the wrapping behavior
     *
     * @param current the new value of the NumberPicker
     */
    private void changeCurrent(int current) {
        if (mCurrent == current) {
            return;
        }
        // Wrap around the values if we go past the start or end
        if (mWrapSelector) {
            current = getWrappedSelectorIndex(current);
        }
        int previous = mCurrent;
        setCurrent(current);
        notifyChange(previous, current);
    }

    /**
     * Sets the <code>alpha</code> of the {@link Paint} for drawing the selector
     * wheel.
     */
    @SuppressWarnings("unused")
    // Called by ShowInputControlsAnimator via reflection
    private void setSelectorPaintAlpha(int alpha) {
        mSelectorPaint.setAlpha(alpha);
        if (mDrawSelectorWheel) {
            invalidate();
        }
    }

    /**
     * @return If the <code>event</code> is in the input text.
     */
    private boolean isEventInInputText(MotionEvent event) {
        mInputText.getHitRect(mTempRect);
        return mTempRect.contains((int) event.getX(), (int) event.getY());
    }

    /**
     * Sets if to <code>drawSelectionWheel</code>.
     */
    private void setDrawSelectorWheel(boolean drawSelectorWheel) {
        mDrawSelectorWheel = drawSelectorWheel;
        // do not fade if the selector wheel not shown
        setVerticalFadingEdgeEnabled(drawSelectorWheel);
    }

    /**
     * Callback invoked upon completion of a given <code>scroller</code>.
     */
    private void onScrollerFinished(Scroller scroller) {
        if (scroller == mFlingScroller) {
            postAdjustScrollerCommand(0);
        } else {
            showInputControls();
            updateInputTextView();
        }
    }

    /**
     * Flings the selector with the given <code>velocityY</code>.
     */
    private void fling(int velocityY) {
        mPreviousScrollerY = 0;
        Scroller flingScroller = mFlingScroller;

        if (mWrapSelector) {
            if (velocityY > 0) {
                flingScroller.fling(0, 0, 0, velocityY, 0, 0, 0, Integer.MAX_VALUE);
            } else {
                flingScroller.fling(0, Integer.MAX_VALUE, 0, velocityY, 0, 0, 0, Integer.MAX_VALUE);
            }
        } else {
            if (velocityY > 0) {
                int maxY = mTextSize * (mCurrent - mStart);
                flingScroller.fling(0, 0, 0, velocityY, 0, 0, 0, maxY);
            } else {
                int startY = mTextSize * (mEnd - mCurrent);
                int maxY = startY;
                flingScroller.fling(0, startY, 0, velocityY, 0, 0, 0, maxY);
            }
        }

        postAdjustScrollerCommand(flingScroller.getDuration());
        invalidate();
    }

    /**
     * Hides the input controls which is the up/down arrows and the text field.
     */
    private void hideInputControls() {
        mShowInputControlsAnimator.cancel();
        mIncrementButton.setVisibility(INVISIBLE);
        mDecrementButton.setVisibility(INVISIBLE);
        mInputText.setVisibility(INVISIBLE);
    }

    /**
     * Show the input controls by making them visible and animating the alpha
     * property up/down arrows.
     */
    private void showInputControls() {
        updateIncrementAndDecrementButtonsVisibilityState();
        mInputText.setVisibility(VISIBLE);
        mShowInputControlsAnimator.start();
    }

    /**
     * Updates the visibility state of the increment and decrement buttons.
     */
    private void updateIncrementAndDecrementButtonsVisibilityState() {
        if (mWrapSelector || mCurrent < mEnd) {
            mIncrementButton.setVisibility(VISIBLE);
        } else {
            mIncrementButton.setVisibility(INVISIBLE);
        }
        if (mWrapSelector || mCurrent > mStart) {
            mDecrementButton.setVisibility(VISIBLE);
        } else {
            mDecrementButton.setVisibility(INVISIBLE);
        }
    }

    /**
     * @return The selector indices array with proper values with the current as
     *         the middle one.
     */
    private int[] getSelectorIndices() {
        int current = getCurrent();
        if (mSelectorIndices[SELECTOR_MIDDLE_ITEM_INDEX] != current) {
            for (int i = 0; i < mSelectorIndices.length; i++) {
                int selectorIndex = current + (i - SELECTOR_MIDDLE_ITEM_INDEX);
                if (mWrapSelector) {
                    selectorIndex = getWrappedSelectorIndex(selectorIndex);
                }
                mSelectorIndices[i] = selectorIndex;
                ensureCachedScrollSelectorValue(mSelectorIndices[i]);
            }
        }
        return mSelectorIndices;
    }

    /**
     * @return The wrapped index <code>selectorIndex</code> value.
     *         <p>
     *         Note: The absolute value of the argument is never larger than
     *         mEnd - mStart.
     *         </p>
     */
    private int getWrappedSelectorIndex(int selectorIndex) {
        if (selectorIndex > mEnd) {
            return (Math.abs(selectorIndex) - mEnd);
        } else if (selectorIndex < mStart) {
            return (mEnd - Math.abs(selectorIndex));
        }
        return selectorIndex;
    }

    /**
     * Increments the <code>selectorIndices</code> whose string representations
     * will be displayed in the selector.
     */
    private void incrementScrollSelectorIndices(int[] selectorIndices) {
        for (int i = 0; i < selectorIndices.length - 1; i++) {
            selectorIndices[i] = selectorIndices[i + 1];
        }
        int nextScrollSelectorIndex = selectorIndices[selectorIndices.length - 2] + 1;
        if (mWrapSelector && nextScrollSelectorIndex > mEnd) {
            nextScrollSelectorIndex = mStart;
        }
        selectorIndices[selectorIndices.length - 1] = nextScrollSelectorIndex;
        ensureCachedScrollSelectorValue(nextScrollSelectorIndex);
    }

    /**
     * Decrements the <code>selectorIndices</code> whose string representations
     * will be displayed in the selector.
     */
    private void decrementSelectorIndices(int[] selectorIndices) {
        for (int i = selectorIndices.length - 1; i > 0; i--) {
            selectorIndices[i] = selectorIndices[i - 1];
        }
        int nextScrollSelectorIndex = selectorIndices[1] - 1;
        if (mWrapSelector && nextScrollSelectorIndex < mStart) {
            nextScrollSelectorIndex = mEnd;
        }
        selectorIndices[0] = nextScrollSelectorIndex;
        ensureCachedScrollSelectorValue(nextScrollSelectorIndex);
    }

    /**
     * Ensures we have a cached string representation of the given <code>
     * selectorIndex</code>
     * to avoid multiple instantiations of the same string.
     */
    private void ensureCachedScrollSelectorValue(int selectorIndex) {
        SparseArray<String> cache = mSelectorIndexToStringCache;
        String scrollSelectorValue = cache.get(selectorIndex);
        if (scrollSelectorValue != null) {
            return;
        }
        if (selectorIndex < mStart || selectorIndex > mEnd) {
            scrollSelectorValue = "";
        } else {
            if (mDisplayedValues != null) {
                scrollSelectorValue = mDisplayedValues[selectorIndex];
            } else {
                scrollSelectorValue = formatNumber(selectorIndex);
            }
        }
        cache.put(selectorIndex, scrollSelectorValue);
    }

    private String formatNumber(int value) {
        return (mFormatter != null) ? mFormatter.toString(value) : String.valueOf(value);
    }

    private void validateInputTextView(View v) {
        String str = String.valueOf(((TextView) v).getText());
        if (TextUtils.isEmpty(str)) {
            // Restore to the old value as we don't allow empty values
            updateInputTextView();
        } else {
            // Check the new value and ensure it's in range
            int current = getSelectedPos(str.toString());
            changeCurrent(current);
        }
    }

    /**
     * Updates the view of this NumberPicker. If displayValues were specified in
     * {@link #setRange}, the string corresponding to the index specified by the
     * current value will be returned. Otherwise, the formatter specified in
     * {@link #setFormatter} will be used to format the number.
     */
    private void updateInputTextView() {
        /*
         * If we don't have displayed values then use the current number else
         * find the correct value in the displayed values for the current
         * number.
         */
        if (mDisplayedValues == null) {
            mInputText.setText(formatNumber(mCurrent));
        } else {
            mInputText.setText(mDisplayedValues[mCurrent - mStart]);
        }
        mInputText.setSelection(mInputText.getText().length());
    }

    /**
     * Notifies the listener, if registered, of a change of the value of this
     * NumberPicker.
     */
    private void notifyChange(int previous, int current) {
        if (mListener != null) {
            mListener.onChanged(this, previous, mCurrent);
        }
    }

    /**
     * Posts a command for updating the current value every <code>updateMillis
     * </code>.
     */
    private void postUpdateValueFromLongPress(int updateMillis) {
        mInputText.clearFocus();
        removeAllCallbacks();
        if (mUpdateFromLongPressCommand == null) {
            mUpdateFromLongPressCommand = new UpdateValueFromLongPressCommand();
        }
        mUpdateFromLongPressCommand.setUpdateStep(updateMillis);
        post(mUpdateFromLongPressCommand);
    }

    /**
     * Removes all pending callback from the message queue.
     */
    private void removeAllCallbacks() {
        if (mUpdateFromLongPressCommand != null) {
            removeCallbacks(mUpdateFromLongPressCommand);
        }
        if (mAdjustScrollerCommand != null) {
            removeCallbacks(mAdjustScrollerCommand);
        }
        if (mSetSelectionCommand != null) {
            removeCallbacks(mSetSelectionCommand);
        }
    }

    /**
     * @return The selected index given its displayed <code>value</code>.
     */
    private int getSelectedPos(String value) {
        if (mDisplayedValues == null) {
            try {
                return Integer.parseInt(value);
            } catch (NumberFormatException e) {
                // Ignore as if it's not a number we don't care
            }
        } else {
            for (int i = 0; i < mDisplayedValues.length; i++) {
                // Don't force the user to type in jan when ja will do
                value = value.toLowerCase();
                if (mDisplayedValues[i].toLowerCase().startsWith(value)) {
                    return mStart + i;
                }
            }

            /*
             * The user might have typed in a number into the month field i.e.
             * 10 instead of OCT so support that too.
             */
            try {
                return Integer.parseInt(value);
            } catch (NumberFormatException e) {

                // Ignore as if it's not a number we don't care
            }
        }
        return mStart;
    }

    /**
     * Posts an {@link SetSelectionCommand} from the given <code>selectionStart
     * </code> to
     * <code>selectionEnd</code>.
     */
    private void postSetSelectionCommand(int selectionStart, int selectionEnd) {
        if (mSetSelectionCommand == null) {
            mSetSelectionCommand = new SetSelectionCommand();
        } else {
            removeCallbacks(mSetSelectionCommand);
        }
        mSetSelectionCommand.mSelectionStart = selectionStart;
        mSetSelectionCommand.mSelectionEnd = selectionEnd;
        post(mSetSelectionCommand);
    }

    /**
     * Posts an {@link AdjustScrollerCommand} within the given <code>
     * delayMillis</code>
     * .
     */
    private void postAdjustScrollerCommand(int delayMillis) {
        if (mAdjustScrollerCommand == null) {
            mAdjustScrollerCommand = new AdjustScrollerCommand();
        } else {
            removeCallbacks(mAdjustScrollerCommand);
        }
        postDelayed(mAdjustScrollerCommand, delayMillis);
    }

    /**
     * Filter for accepting only valid indices or prefixes of the string
     * representation of valid indices.
     */
    class InputTextFilter extends NumberKeyListener {

        // XXX This doesn't allow for range limits when controlled by a
        // soft input method!
        public int getInputType() {
            return InputType.TYPE_CLASS_TEXT;
        }

        @Override
        protected char[] getAcceptedChars() {
            return DIGIT_CHARACTERS;
        }

        @Override
        public CharSequence filter(CharSequence source, int start, int end, Spanned dest,
                int dstart, int dend) {
            if (mDisplayedValues == null) {
                CharSequence filtered = super.filter(source, start, end, dest, dstart, dend);
                if (filtered == null) {
                    filtered = source.subSequence(start, end);
                }

                String result = String.valueOf(dest.subSequence(0, dstart)) + filtered
                        + dest.subSequence(dend, dest.length());

                if ("".equals(result)) {
                    return result;
                }
                int val = getSelectedPos(result);

                /*
                 * Ensure the user can't type in a value greater than the max
                 * allowed. We have to allow less than min as the user might
                 * want to delete some numbers and then type a new number.
                 */
                if (val > mEnd) {
                    return "";
                } else {
                    return filtered;
                }
            } else {
                CharSequence filtered = String.valueOf(source.subSequence(start, end));
                if (TextUtils.isEmpty(filtered)) {
                    return "";
                }
                String result = String.valueOf(dest.subSequence(0, dstart)) + filtered
                        + dest.subSequence(dend, dest.length());
                String str = String.valueOf(result).toLowerCase();
                for (String val : mDisplayedValues) {
                    String valLowerCase = val.toLowerCase();
                    if (valLowerCase.startsWith(str)) {
                        postSetSelectionCommand(result.length(), val.length());
                        return val.subSequence(dstart, val.length());
                    }
                }
                return "";
            }
        }
    }

    /**
     * Command for setting the input text selection.
     */
    class SetSelectionCommand implements Runnable {
        private int mSelectionStart;

        private int mSelectionEnd;

        public void run() {
            mInputText.setSelection(mSelectionStart, mSelectionEnd);
        }
    }

    /**
     * Command for adjusting the scroller to show in its center the closest of
     * the displayed items.
     */
    class AdjustScrollerCommand implements Runnable {
        public void run() {
            mPreviousScrollerY = 0;
            int deltaY = mInitialScrollOffset - mCurrentScrollOffset;
            float delayCoef = (float) Math.abs(deltaY) / (float) mTextSize;
            int duration = (int) (delayCoef * SELECTOR_ADJUSTMENT_DURATION_MILLIS);
            mAdjustScroller.startScroll(0, 0, 0, deltaY, duration);
            invalidate();
        }
    }

    /**
     * Command for updating the current value from a long press.
     */
    class UpdateValueFromLongPressCommand implements Runnable {
        private int mUpdateStep = 0;

        private void setUpdateStep(int updateStep) {
            mUpdateStep = updateStep;
        }

        public void run() {
            changeCurrent(mCurrent + mUpdateStep);
            postDelayed(this, mLongPressUpdateSpeed);
        }
    }
}<|MERGE_RESOLUTION|>--- conflicted
+++ resolved
@@ -68,32 +68,10 @@
      */
     private static final int SELECTOR_MAX_FLING_VELOCITY_ADJUSTMENT = 8;
 
-<<<<<<< HEAD
     /**
      * The the duration for adjusting the selector wheel.
      */
     private static final int SELECTOR_ADJUSTMENT_DURATION_MILLIS = 800;
-=======
-    /*
-     * Use a custom NumberPicker formatting callback to use two-digit
-     * minutes strings like "01".  Keeping a static formatter etc. is the
-     * most efficient way to do this; it avoids creating temporary objects
-     * on every call to format().
-     */
-    public static final NumberPicker.Formatter TWO_DIGIT_FORMATTER =
-            new NumberPicker.Formatter() {
-                final StringBuilder mBuilder = new StringBuilder();
-                final java.util.Formatter mFmt = new java.util.Formatter(
-                        mBuilder, java.util.Locale.US);
-                final Object[] mArgs = new Object[1];
-                public String toString(int value) {
-                    mArgs[0] = value;
-                    mBuilder.delete(0, mBuilder.length());
-                    mFmt.format("%02d", mArgs);
-                    return mFmt.toString();
-                }
-        };
->>>>>>> 62f6e1d8
 
     /**
      * The the delay for showing the input controls after a single tap on the
@@ -133,7 +111,7 @@
     public static final NumberPicker.Formatter TWO_DIGIT_FORMATTER = new NumberPicker.Formatter() {
         final StringBuilder mBuilder = new StringBuilder();
 
-        final java.util.Formatter mFmt = new java.util.Formatter(mBuilder);
+        final java.util.Formatter mFmt = new java.util.Formatter(mBuilder, java.util.Locale.US);
 
         final Object[] mArgs = new Object[1];
 
