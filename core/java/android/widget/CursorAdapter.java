--- conflicted
+++ resolved
@@ -111,11 +111,7 @@
      *                    data is always displayed.
      */
     public CursorAdapter(Context context, Cursor c, boolean autoRequery) {
-<<<<<<< HEAD
-        init(context, c, autoRequery ? FLAG_AUTO_REQUERY : 0);
-=======
         init(context, c, autoRequery ? FLAG_AUTO_REQUERY : FLAG_REGISTER_CONTENT_OBSERVER);
->>>>>>> 24ea8a8e
     }
 
     /**
@@ -129,11 +125,7 @@
     }
 
     protected void init(Context context, Cursor c, boolean autoRequery) {
-<<<<<<< HEAD
-        init(context, c, autoRequery ? FLAG_AUTO_REQUERY : 0);
-=======
         init(context, c, autoRequery ? FLAG_AUTO_REQUERY : FLAG_REGISTER_CONTENT_OBSERVER);
->>>>>>> 24ea8a8e
     }
 
     protected void init(Context context, Cursor c, int flags) {
