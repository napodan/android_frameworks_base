--- conflicted
+++ resolved
@@ -54,10 +54,7 @@
     public static final int MODE_DROPDOWN = 1;
     
     private SpinnerPopup mPopup;
-<<<<<<< HEAD
-=======
     private DropDownAdapter mTempAdapter;
->>>>>>> 68464a95
     
     public Spinner(Context context) {
         this(context, null);
@@ -121,12 +118,6 @@
         } else {
             mTempAdapter = new DropDownAdapter(adapter);
         }
-    }
-    
-    @Override
-    public void setAdapter(SpinnerAdapter adapter) {
-        super.setAdapter(adapter);
-        mPopup.setAdapter(new DropDownAdapter(adapter));
     }
 
     @Override
@@ -360,27 +351,7 @@
             return true;
         }
         return super.onKeyDown(keyCode, event);
-<<<<<<< HEAD
-    }
-    
-    @Override
-    public boolean onKeyUp(int keyCode, KeyEvent event) {
-        if (mPopup.onKeyUp(keyCode, event)) {
-            return true;
-        }
-        return super.onKeyUp(keyCode, event);
-    }
-    
-    @Override
-    public boolean onKeyPreIme(int keyCode, KeyEvent event) {
-        if (mPopup.onKeyPreIme(keyCode, event)) {
-            return true;
-        }
-        return super.onKeyPreIme(keyCode, event);
-=======
->>>>>>> 68464a95
-    }
-    */
+    }
     
     @Override
     public boolean onKeyUp(int keyCode, KeyEvent event) {
