--- conflicted
+++ resolved
@@ -221,7 +221,6 @@
         TextInfo[] textInfos = new TextInfo[mLength];
         int textInfosCount = 0;
 
-        final String text = editable.toString();
         for (int i = 0; i < mLength; i++) {
             final SpellCheckSpan spellCheckSpan = mSpellCheckSpans[i];
             if (spellCheckSpan.isSpellCheckInProgress()) continue;
@@ -231,13 +230,9 @@
 
             // Do not check this word if the user is currently editing it
             if (start >= 0 && end > start && (selectionEnd < start || selectionStart > end)) {
-<<<<<<< HEAD
-                final String word = text.substring(start, end);
-=======
                 final String word = (editable instanceof SpannableStringBuilder) ?
                         ((SpannableStringBuilder) editable).substring(start, end) :
                         editable.subSequence(start, end).toString();
->>>>>>> 5371a165
                 spellCheckSpan.setSpellCheckInProgress(true);
                 textInfos[textInfosCount++] = new TextInfo(word, mCookie, mIds[i]);
             }
