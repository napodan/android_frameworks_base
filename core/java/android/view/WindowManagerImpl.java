/*
 * Copyright (C) 2006 The Android Open Source Project
 *
 * Licensed under the Apache License, Version 2.0 (the "License");
 * you may not use this file except in compliance with the License.
 * You may obtain a copy of the License at
 *
 *      http://www.apache.org/licenses/LICENSE-2.0
 *
 * Unless required by applicable law or agreed to in writing, software
 * distributed under the License is distributed on an "AS IS" BASIS,
 * WITHOUT WARRANTIES OR CONDITIONS OF ANY KIND, either express or implied.
 * See the License for the specific language governing permissions and
 * limitations under the License.
 */

package android.view;

import java.util.HashMap;

import android.content.res.CompatibilityInfo;
import android.graphics.PixelFormat;
import android.os.IBinder;
import android.util.AndroidRuntimeException;
import android.util.Log;
import android.view.WindowManager;
import android.view.inputmethod.InputMethodManager;

final class WindowLeaked extends AndroidRuntimeException {
    public WindowLeaked(String msg) {
        super(msg);
    }
}

/**
 * Low-level communication with the global system window manager.  It implements
 * the ViewManager interface, allowing you to add any View subclass as a
 * top-level window on the screen. Additional window manager specific layout
 * parameters are defined for control over how windows are displayed.
 * It also implemens the WindowManager interface, allowing you to control the
 * displays attached to the device.
 * 
 * <p>Applications will not normally use WindowManager directly, instead relying
 * on the higher-level facilities in {@link android.app.Activity} and
 * {@link android.app.Dialog}.
 * 
 * <p>Even for low-level window manager access, it is almost never correct to use
 * this class.  For example, {@link android.app.Activity#getWindowManager}
 * provides a ViewManager for adding windows that are associated with that
 * activity -- the window manager will not normally allow you to add arbitrary
 * windows that are not associated with an activity.
 * 
 * @hide
 */
public class WindowManagerImpl implements WindowManager {
    /**
     * The user is navigating with keys (not the touch screen), so
     * navigational focus should be shown.
     */
    public static final int RELAYOUT_IN_TOUCH_MODE = 0x1;
    /**
     * This is the first time the window is being drawn,
     * so the client must call drawingFinished() when done
     */
    public static final int RELAYOUT_FIRST_TIME = 0x2;
    
    public static final int ADD_FLAG_APP_VISIBLE = 0x2;
    public static final int ADD_FLAG_IN_TOUCH_MODE = RELAYOUT_IN_TOUCH_MODE;
    
    public static final int ADD_OKAY = 0;
    public static final int ADD_BAD_APP_TOKEN = -1;
    public static final int ADD_BAD_SUBWINDOW_TOKEN = -2;
    public static final int ADD_NOT_APP_TOKEN = -3;
    public static final int ADD_APP_EXITING = -4;
    public static final int ADD_DUPLICATE_ADD = -5;
    public static final int ADD_STARTING_NOT_NEEDED = -6;
    public static final int ADD_MULTIPLE_SINGLETON = -7;
    public static final int ADD_PERMISSION_DENIED = -8;

    private View[] mViews;
    private ViewRoot[] mRoots;
    private WindowManager.LayoutParams[] mParams;

    private final static Object sLock = new Object();
    private final static WindowManagerImpl sWindowManager = new WindowManagerImpl();
    private final static HashMap<CompatibilityInfo, WindowManager> sCompatWindowManagers
            = new HashMap<CompatibilityInfo, WindowManager>();

    static class CompatModeWrapper implements WindowManager {
        private final WindowManager mWindowManager;
        private final Display mDefaultDisplay;

        CompatModeWrapper(WindowManager wm, CompatibilityInfo ci) {
            mWindowManager = wm;

            // Use the original display if there is no compatibility mode
            // to apply, or the underlying window manager is already a
            // compatibility mode wrapper.  (We assume that if it is a
            // wrapper, it is applying the same compatibility mode.)
            if (ci == null || wm instanceof CompatModeWrapper
                    || (!ci.isScalingRequired() && ci.supportsScreen())) {
                mDefaultDisplay = mWindowManager.getDefaultDisplay();
            } else {
                //mDefaultDisplay = mWindowManager.getDefaultDisplay();
                mDefaultDisplay = Display.createCompatibleDisplay(
                        mWindowManager.getDefaultDisplay().getDisplayId(), ci);
            }
        }

        @Override
        public void addView(View view, android.view.ViewGroup.LayoutParams params) {
            mWindowManager.addView(view, params);
        }

        @Override
        public void updateViewLayout(View view, android.view.ViewGroup.LayoutParams params) {
            mWindowManager.updateViewLayout(view, params);

        }

        @Override
        public void removeView(View view) {
            mWindowManager.removeView(view);
        }

        @Override
        public Display getDefaultDisplay() {
            return mDefaultDisplay;
        }

        @Override
        public void removeViewImmediate(View view) {
            mWindowManager.removeViewImmediate(view);
        }

        @Override
        public boolean isHardwareAccelerated() {
            return mWindowManager.isHardwareAccelerated();
        }

    }

    public static WindowManagerImpl getDefault() {
        return sWindowManager;
    }

    public static WindowManager getDefault(CompatibilityInfo compatInfo) {
        if (compatInfo == null || (!compatInfo.isScalingRequired()
                && compatInfo.supportsScreen())) {
            return sWindowManager;
        }

        synchronized (sLock) {
            // NOTE: It would be cleaner to move the implementation of
            // WindowManagerImpl into a static inner class, and have this
            // public impl just call into that.  Then we can make multiple
            // instances of WindowManagerImpl for compat mode rather than
            // having to make wrappers.
            WindowManager wm = sCompatWindowManagers.get(compatInfo);
            if (wm == null) {
                wm = new CompatModeWrapper(sWindowManager, compatInfo);
                sCompatWindowManagers.put(compatInfo, wm);
            }
            return wm;
        }
    }
    
    public boolean isHardwareAccelerated() {
        return false;
    }
    
    public void addView(View view)
    {
        addView(view, new WindowManager.LayoutParams(
            WindowManager.LayoutParams.TYPE_APPLICATION, 0, PixelFormat.OPAQUE));
    }

    public void addView(View view, ViewGroup.LayoutParams params)
    {
        addView(view, params, false);
    }
    
    public void addViewNesting(View view, ViewGroup.LayoutParams params)
    {
        addView(view, params, false);
    }
    
    private void addView(View view, ViewGroup.LayoutParams params, boolean nest)
    {
        if (false) Log.v("WindowManager", "addView view=" + view);

        if (!(params instanceof WindowManager.LayoutParams)) {
            throw new IllegalArgumentException(
                    "Params must be WindowManager.LayoutParams");
        }

        final WindowManager.LayoutParams wparams
                = (WindowManager.LayoutParams)params;
        
        ViewAncestor root;
        View panelParentView = null;
        
        synchronized (this) {
            // Here's an odd/questionable case: if someone tries to add a
            // view multiple times, then we simply bump up a nesting count
            // and they need to remove the view the corresponding number of
            // times to have it actually removed from the window manager.
            // This is useful specifically for the notification manager,
            // which can continually add/remove the same view as a
            // notification gets updated.
            int index = findViewLocked(view, false);
            if (index >= 0) {
                if (!nest) {
                    throw new IllegalStateException("View " + view
                            + " has already been added to the window manager.");
                }
                root = mRoots[index];
                root.mAddNesting++;
                // Update layout parameters.
                view.setLayoutParams(wparams);
                root.setLayoutParams(wparams, true);
                return;
            }
            
            // If this is a panel window, then find the window it is being
            // attached to for future reference.
            if (wparams.type >= WindowManager.LayoutParams.FIRST_SUB_WINDOW &&
                    wparams.type <= WindowManager.LayoutParams.LAST_SUB_WINDOW) {
                final int count = mViews != null ? mViews.length : 0;
                for (int i=0; i<count; i++) {
                    if (mRoots[i].mWindow.asBinder() == wparams.token) {
                        panelParentView = mViews[i];
                    }
                }
            }
            
            root = new ViewAncestor(view.getContext());
            root.mAddNesting = 1;

            view.setLayoutParams(wparams);
            
            if (mViews == null) {
                index = 1;
                mViews = new View[1];
                mRoots = new ViewAncestor[1];
                mParams = new WindowManager.LayoutParams[1];
            } else {
                index = mViews.length + 1;
                Object[] old = mViews;
                mViews = new View[index];
                System.arraycopy(old, 0, mViews, 0, index-1);
                old = mRoots;
                mRoots = new ViewAncestor[index];
                System.arraycopy(old, 0, mRoots, 0, index-1);
                old = mParams;
                mParams = new WindowManager.LayoutParams[index];
                System.arraycopy(old, 0, mParams, 0, index-1);
            }
            index--;

            mViews[index] = view;
            mRoots[index] = root;
            mParams[index] = wparams;
        }
        // do this last because it fires off messages to start doing things
        root.setView(view, wparams, panelParentView);
    }

    public void updateViewLayout(View view, ViewGroup.LayoutParams params) {
        if (!(params instanceof WindowManager.LayoutParams)) {
            throw new IllegalArgumentException("Params must be WindowManager.LayoutParams");
        }

        final WindowManager.LayoutParams wparams
                = (WindowManager.LayoutParams)params;
        
        view.setLayoutParams(wparams);

        synchronized (this) {
            int index = findViewLocked(view, true);
            ViewAncestor root = mRoots[index];
            mParams[index] = wparams;
            root.setLayoutParams(wparams, false);
        }
    }

    public void removeView(View view) {
        synchronized (this) {
            int index = findViewLocked(view, true);
            View curView = removeViewLocked(index);
            if (curView == view) {
                return;
            }
            
            throw new IllegalStateException("Calling with view " + view
                    + " but the ViewAncestor is attached to " + curView);
        }
    }

    public void removeViewImmediate(View view) {
        synchronized (this) {
            int index = findViewLocked(view, true);
            ViewAncestor root = mRoots[index];
            View curView = root.getView();
            
            root.mAddNesting = 0;
            root.die(true);
            finishRemoveViewLocked(curView, index);
            if (curView == view) {
                return;
            }
            
            throw new IllegalStateException("Calling with view " + view
                    + " but the ViewAncestor is attached to " + curView);
        }
    }
    
    View removeViewLocked(int index) {
        ViewAncestor root = mRoots[index];
        View view = root.getView();
        
        // Don't really remove until we have matched all calls to add().
        root.mAddNesting--;
        if (root.mAddNesting > 0) {
            return view;
        }

        InputMethodManager imm = InputMethodManager.getInstance(view.getContext());
        if (imm != null) {
            imm.windowDismissed(mViews[index].getWindowToken());
        }
        root.die(false);
        finishRemoveViewLocked(view, index);
        return view;
    }
    
    void finishRemoveViewLocked(View view, int index) {
        final int count = mViews.length;

        // remove it from the list
        View[] tmpViews = new View[count-1];
        removeItem(tmpViews, mViews, index);
        mViews = tmpViews;
        
        ViewAncestor[] tmpRoots = new ViewAncestor[count-1];
        removeItem(tmpRoots, mRoots, index);
        mRoots = tmpRoots;
        
        WindowManager.LayoutParams[] tmpParams
                = new WindowManager.LayoutParams[count-1];
        removeItem(tmpParams, mParams, index);
        mParams = tmpParams;

        view.assignParent(null);
        // func doesn't allow null...  does it matter if we clear them?
        //view.setLayoutParams(null);
    }

    public void closeAll(IBinder token, String who, String what) {
        synchronized (this) {
            if (mViews == null)
                return;
            
            int count = mViews.length;
            //Log.i("foo", "Closing all windows of " + token);
            for (int i=0; i<count; i++) {
                //Log.i("foo", "@ " + i + " token " + mParams[i].token
                //        + " view " + mRoots[i].getView());
                if (token == null || mParams[i].token == token) {
                    ViewAncestor root = mRoots[i];
                    root.mAddNesting = 1;
                    
                    //Log.i("foo", "Force closing " + root);
                    if (who != null) {
                        WindowLeaked leak = new WindowLeaked(
                                what + " " + who + " has leaked window "
                                + root.getView() + " that was originally added here");
                        leak.setStackTrace(root.getLocation().getStackTrace());
                        Log.e("WindowManager", leak.getMessage(), leak);
                    }
                    
                    removeViewLocked(i);
                    i--;
                    count--;
                }
            }
        }
    }
    
    public void setStoppedState(IBinder token, boolean stopped) {
        synchronized (this) {
            if (mViews == null)
                return;
            int count = mViews.length;
            for (int i=0; i<count; i++) {
                if (token == null || mParams[i].token == token) {
                    ViewAncestor root = mRoots[i];
                    root.setStopped(stopped);
                }
            }
        }
    }
    
    public WindowManager.LayoutParams getRootViewLayoutParameter(View view) {
        ViewParent vp = view.getParent();
        while (vp != null && !(vp instanceof ViewAncestor)) {
            vp = vp.getParent();
        }
        
        if (vp == null) return null;
        
        ViewAncestor vr = (ViewAncestor)vp;
        
        int N = mRoots.length;
        for (int i = 0; i < N; ++i) {
            if (mRoots[i] == vr) {
                return mParams[i];
            }
        }
        
        return null;
    }
    
    public void closeAll() {
        closeAll(null, null, null);
    }
    
    public Display getDefaultDisplay() {
        return new Display(Display.DEFAULT_DISPLAY, null);
    }

<<<<<<< HEAD
    private View[] mViews;
    private ViewAncestor[] mRoots;
    private WindowManager.LayoutParams[] mParams;

=======
>>>>>>> 77dd616e
    private static void removeItem(Object[] dst, Object[] src, int index)
    {
        if (dst.length > 0) {
            if (index > 0) {
                System.arraycopy(src, 0, dst, 0, index);
            }
            if (index < dst.length) {
                System.arraycopy(src, index+1, dst, index, src.length-index-1);
            }
        }
    }

    private int findViewLocked(View view, boolean required)
    {
        synchronized (this) {
            final int count = mViews != null ? mViews.length : 0;
            for (int i=0; i<count; i++) {
                if (mViews[i] == view) {
                    return i;
                }
            }
            if (required) {
                throw new IllegalArgumentException(
                        "View not attached to window manager");
            }
            return -1;
        }
    }
}<|MERGE_RESOLUTION|>--- conflicted
+++ resolved
@@ -78,7 +78,7 @@
     public static final int ADD_PERMISSION_DENIED = -8;
 
     private View[] mViews;
-    private ViewRoot[] mRoots;
+    private ViewAncestor[] mRoots;
     private WindowManager.LayoutParams[] mParams;
 
     private final static Object sLock = new Object();
@@ -429,13 +429,6 @@
         return new Display(Display.DEFAULT_DISPLAY, null);
     }
 
-<<<<<<< HEAD
-    private View[] mViews;
-    private ViewAncestor[] mRoots;
-    private WindowManager.LayoutParams[] mParams;
-
-=======
->>>>>>> 77dd616e
     private static void removeItem(Object[] dst, Object[] src, int index)
     {
         if (dst.length > 0) {
