--- conflicted
+++ resolved
@@ -329,117 +329,6 @@
         return false;
     }
 
-<<<<<<< HEAD
-    private void initializeGL() {
-        initializeGLInner();
-        int err = mEgl.eglGetError();
-        if (err != EGL10.EGL_SUCCESS) {
-            // give-up on using GL
-            destroyGL();
-            mGlWanted = false;
-        }
-    }
-
-    private void initializeGLInner() {
-        final EGL10 egl = (EGL10) EGLContext.getEGL();
-        mEgl = egl;
-
-        /*
-         * Get to the default display.
-         */
-        final EGLDisplay eglDisplay = egl.eglGetDisplay(EGL10.EGL_DEFAULT_DISPLAY);
-        mEglDisplay = eglDisplay;
-
-        /*
-         * We can now initialize EGL for that display
-         */
-        int[] version = new int[2];
-        egl.eglInitialize(eglDisplay, version);
-
-        /*
-         * Specify a configuration for our opengl session
-         * and grab the first configuration that matches is
-         */
-        final int[] configSpec = {
-                EGL10.EGL_RED_SIZE,      5,
-                EGL10.EGL_GREEN_SIZE,    6,
-                EGL10.EGL_BLUE_SIZE,     5,
-                EGL10.EGL_DEPTH_SIZE,    0,
-                EGL10.EGL_NONE
-        };
-        final EGLConfig[] configs = new EGLConfig[1];
-        final int[] num_config = new int[1];
-        egl.eglChooseConfig(eglDisplay, configSpec, configs, 1, num_config);
-        final EGLConfig config = configs[0];
-
-        /*
-         * Create an OpenGL ES context. This must be done only once, an
-         * OpenGL context is a somewhat heavy object.
-         */
-        final EGLContext context = egl.eglCreateContext(eglDisplay, config,
-                EGL10.EGL_NO_CONTEXT, null);
-        mEglContext = context;
-
-        /*
-         * Create an EGL surface we can render into.
-         */
-        final EGLSurface surface = egl.eglCreateWindowSurface(eglDisplay, config, mHolder, null);
-        mEglSurface = surface;
-
-        /*
-         * Before we can issue GL commands, we need to make sure
-         * the context is current and bound to a surface.
-         */
-        egl.eglMakeCurrent(eglDisplay, surface, surface, context);
-
-        /*
-         * Get to the appropriate GL interface.
-         * This is simply done by casting the GL context to either
-         * GL10 or GL11.
-         */
-        final GL11 gl = (GL11) context.getGL();
-        mGL = gl;
-        mGlCanvas = new Canvas(gl);
-        mUseGL = true;
-    }
-
-    private void destroyGL() {
-        // inform skia that the context is gone
-        nativeAbandonGlCaches();
-
-        mEgl.eglMakeCurrent(mEglDisplay, EGL10.EGL_NO_SURFACE,
-                EGL10.EGL_NO_SURFACE, EGL10.EGL_NO_CONTEXT);
-        mEgl.eglDestroyContext(mEglDisplay, mEglContext);
-        mEgl.eglDestroySurface(mEglDisplay, mEglSurface);
-        mEgl.eglTerminate(mEglDisplay);
-        mEglContext = null;
-        mEglSurface = null;
-        mEglDisplay = null;
-        mEgl = null;
-        mGlCanvas = null;
-        mGL = null;
-        mUseGL = false;
-    }
-
-    private void checkEglErrors() {
-        if (mUseGL) {
-            int err = mEgl.eglGetError();
-            if (err != EGL10.EGL_SUCCESS) {
-                // something bad has happened revert to
-                // normal rendering.
-                destroyGL();
-                if (err != EGL11.EGL_CONTEXT_LOST) {
-                    // we'll try again if it was context lost
-                    mGlWanted = false;
-                }
-            }
-        }
-    }
-=======
-    // fd [0] is the receiver, [1] is the sender
-    private native int[] makeInputChannel();
->>>>>>> 812ccbeb
-
     /**
      * We have one child
      */
@@ -492,17 +381,6 @@
                 mAdded = true;
                 int res; /* = WindowManagerImpl.ADD_OKAY; */
 
-<<<<<<< HEAD
-=======
-                // Set up the input event channel
-                if (false) {
-                    int[] fds = makeInputChannel();
-                    if (DEBUG_INPUT) {
-                        Log.v(TAG, "makeInputChannel() returned " + java.util.Arrays.toString(fds));
-                    }
-                }
-
->>>>>>> 812ccbeb
                 // Schedule the first layout -before- adding to the window
                 // manager, to make sure we do the relayout before receiving
                 // any other events from the system.
@@ -1712,11 +1590,6 @@
     }
 
     void dispatchDetachedFromWindow() {
-<<<<<<< HEAD
-        if (Config.LOGV) Log.v(TAG, "Detaching in " + this + " of " + mSurface);
-
-=======
->>>>>>> 812ccbeb
         if (mView != null) {
             mView.dispatchDetachedFromWindow();
         }
@@ -1848,7 +1721,6 @@
             deliverKeyEvent((KeyEvent)msg.obj, msg.arg1 != 0);
             break;
         case DISPATCH_POINTER: {
-<<<<<<< HEAD
             MotionEvent event = (MotionEvent) msg.obj;
             try {
                 deliverPointerEvent(event);
@@ -1856,27 +1728,6 @@
                 event.recycle();
                 if (msg.arg1 != 0) {
                     finishInputEvent();
-=======
-            MotionEvent event = (MotionEvent)msg.obj;
-            boolean callWhenDone = msg.arg1 != 0;
-            
-            if (event == null) {
-                try {
-                    long timeBeforeGettingEvents;
-                    if (MEASURE_LATENCY) {
-                        timeBeforeGettingEvents = System.nanoTime();
-                    }
-
-                    event = sWindowSession.getPendingPointerMove(mWindow);
-
-                    if (MEASURE_LATENCY && event != null) {
-                        lt.sample("9 Client got events      ",
-                                System.nanoTime() - event.getEventTimeNano());
-                        lt.sample("8 Client getting events  ",
-                                timeBeforeGettingEvents - event.getEventTimeNano());
-                    }
-                } catch (RemoteException e) {
->>>>>>> 812ccbeb
                 }
                 if (LOCAL_LOGV || WATCH_POINTER) Log.i(TAG, "Done dispatching!");
             }
@@ -1884,77 +1735,7 @@
         case DISPATCH_TRACKBALL: {
             MotionEvent event = (MotionEvent) msg.obj;
             try {
-<<<<<<< HEAD
                 deliverTrackballEvent(event);
-=======
-                boolean handled;
-                if (mView != null && mAdded && event != null) {
-
-                    // enter touch mode on the down
-                    boolean isDown = event.getAction() == MotionEvent.ACTION_DOWN;
-                    if (isDown) {
-                        ensureTouchMode(true);
-                    }
-                    if(Config.LOGV) {
-                        captureMotionLog("captureDispatchPointer", event);
-                    }
-                    if (mCurScrollY != 0) {
-                        event.offsetLocation(0, mCurScrollY);
-                    }
-                    if (MEASURE_LATENCY) {
-                        lt.sample("A Dispatching TouchEvents",
-                                System.nanoTime() - event.getEventTimeNano());
-                    }
-                    handled = mView.dispatchTouchEvent(event);
-                    if (MEASURE_LATENCY) {
-                        lt.sample("B Dispatched TouchEvents ",
-                                System.nanoTime() - event.getEventTimeNano());
-                    }
-                    if (!handled && isDown) {
-                        int edgeSlop = mViewConfiguration.getScaledEdgeSlop();
-
-                        final int edgeFlags = event.getEdgeFlags();
-                        int direction = View.FOCUS_UP;
-                        int x = (int)event.getX();
-                        int y = (int)event.getY();
-                        final int[] deltas = new int[2];
-
-                        if ((edgeFlags & MotionEvent.EDGE_TOP) != 0) {
-                            direction = View.FOCUS_DOWN;
-                            if ((edgeFlags & MotionEvent.EDGE_LEFT) != 0) {
-                                deltas[0] = edgeSlop;
-                                x += edgeSlop;
-                            } else if ((edgeFlags & MotionEvent.EDGE_RIGHT) != 0) {
-                                deltas[0] = -edgeSlop;
-                                x -= edgeSlop;
-                            }
-                        } else if ((edgeFlags & MotionEvent.EDGE_BOTTOM) != 0) {
-                            direction = View.FOCUS_UP;
-                            if ((edgeFlags & MotionEvent.EDGE_LEFT) != 0) {
-                                deltas[0] = edgeSlop;
-                                x += edgeSlop;
-                            } else if ((edgeFlags & MotionEvent.EDGE_RIGHT) != 0) {
-                                deltas[0] = -edgeSlop;
-                                x -= edgeSlop;
-                            }
-                        } else if ((edgeFlags & MotionEvent.EDGE_LEFT) != 0) {
-                            direction = View.FOCUS_RIGHT;
-                        } else if ((edgeFlags & MotionEvent.EDGE_RIGHT) != 0) {
-                            direction = View.FOCUS_LEFT;
-                        }
-
-                        if (edgeFlags != 0 && mView instanceof ViewGroup) {
-                            View nearest = FocusFinder.getInstance().findNearestTouchable(
-                                    ((ViewGroup) mView), x, y, direction, deltas);
-                            if (nearest != null) {
-                                event.offsetLocation(deltas[0], deltas[1]);
-                                event.setEdgeFlags(0);
-                                mView.dispatchTouchEvent(event);
-                            }
-                        }
-                    }
-                }
->>>>>>> 812ccbeb
             } finally {
                 event.recycle();
                 if (msg.arg1 != 0) {
@@ -2786,11 +2567,7 @@
 
     void doDie() {
         checkThread();
-<<<<<<< HEAD
-        if (Config.LOGV) Log.v(TAG, "DIE in " + this + " of " + mSurface);
-=======
-        if (LOCAL_LOGV) Log.v("ViewRoot", "DIE in " + this + " of " + mSurface);
->>>>>>> 812ccbeb
+        if (LOCAL_LOGV) Log.v(TAG, "DIE in " + this + " of " + mSurface);
         synchronized (this) {
             if (mAdded && !mFirst) {
                 int viewVisibility = mView.getVisibility();
@@ -2862,7 +2639,6 @@
     };
 
     public void dispatchKey(KeyEvent event) {
-<<<<<<< HEAD
         dispatchKey(event, false);
     }
 
@@ -2870,17 +2646,9 @@
         //noinspection ConstantConditions
         if (false && event.getAction() == KeyEvent.ACTION_DOWN) {
             if (event.getKeyCode() == KeyEvent.KEYCODE_CAMERA) {
-                if (Config.LOGD) Log.d("keydisp",
-                        "===================================================");
-                if (Config.LOGD) Log.d("keydisp", "Focused view Hierarchy is:");
-=======
-        if (event.getAction() == KeyEvent.ACTION_DOWN) {
-            //noinspection ConstantConditions
-            if (false && event.getKeyCode() == KeyEvent.KEYCODE_CAMERA) {
                 if (DBG) Log.d("keydisp", "===================================================");
                 if (DBG) Log.d("keydisp", "Focused view Hierarchy is:");
 
->>>>>>> 812ccbeb
                 debug();
 
                 if (DBG) Log.d("keydisp", "===================================================");
