/*
 * Copyright (C) 2008 The Android Open Source Project
 *
 * Licensed under the Apache License, Version 2.0 (the "License");
 * you may not use this file except in compliance with the License.
 * You may obtain a copy of the License at
 *
 *      http://www.apache.org/licenses/LICENSE-2.0
 *
 * Unless required by applicable law or agreed to in writing, software
 * distributed under the License is distributed on an "AS IS" BASIS,
 * WITHOUT WARRANTIES OR CONDITIONS OF ANY KIND, either express or implied.
 * See the License for the specific language governing permissions and
 * limitations under the License.
 */

package com.android.server;

import android.app.Notification;
import android.app.NotificationManager;
import android.content.Context;
import android.content.ContentResolver;
import android.content.ContextWrapper;
import android.content.Intent;
import android.content.pm.PackageManager;
import android.content.res.Resources;
import android.content.res.Resources.NotFoundException;
import android.net.ConnectivityManager;
import android.net.IConnectivityManager;
import android.net.MobileDataStateTracker;
import android.net.NetworkInfo;
import android.net.NetworkStateTracker;
import android.net.wifi.WifiStateTracker;
<<<<<<< HEAD
import android.net.wimax.WimaxManagerConstants;
=======
import android.net.NetworkUtils;
>>>>>>> d649c128
import android.os.Binder;
import android.os.Handler;
import android.os.IBinder;
import android.os.Looper;
import android.os.Message;
import android.os.RemoteException;
import android.os.ServiceManager;
import android.os.SystemProperties;
import android.provider.Settings;
import android.text.TextUtils;
import android.util.EventLog;
import android.util.Slog;
import com.android.internal.telephony.Phone;
import com.android.server.connectivity.Tethering;
import dalvik.system.DexClassLoader;
import java.io.FileDescriptor;
import java.io.FileWriter;
import java.io.IOException;
import java.io.PrintWriter;
import java.lang.reflect.Constructor;
import java.lang.reflect.Method;
import java.lang.reflect.Modifier;
import java.lang.reflect.InvocationTargetException;
import java.util.ArrayList;
import java.util.GregorianCalendar;
import java.util.List;



/**
 * @hide
 */
public class ConnectivityService extends IConnectivityManager.Stub {

    private static final boolean DBG = false;
    private static final String TAG = "ConnectivityService";

    // how long to wait before switching back to a radio's default network
    private static final int RESTORE_DEFAULT_NETWORK_DELAY = 1 * 60 * 1000;
    // system property that can override the above value
    private static final String NETWORK_RESTORE_DELAY_PROP_NAME =
            "android.telephony.apn-restore";


    private Tethering mTethering;
    private boolean mTetheringConfigValid = false;

    /**
     * Sometimes we want to refer to the individual network state
     * trackers separately, and sometimes we just want to treat them
     * abstractly.
     */
    private NetworkStateTracker mNetTrackers[];

    /**
     * A per Net list of the PID's that requested access to the net
     * used both as a refcount and for per-PID DNS selection
     */
    private List mNetRequestersPids[];

    // priority order of the nettrackers
    // (excluding dynamically set mNetworkPreference)
    // TODO - move mNetworkTypePreference into this
    private int[] mPriorityList;

    private Context mContext;
    private int mNetworkPreference;
    private int mActiveDefaultNetwork = -1;
    // 0 is full bad, 100 is full good
    private int mDefaultInetCondition = 0;
    private int mDefaultInetConditionPublished = 0;
    private boolean mInetConditionChangeInFlight = false;
    private int mDefaultConnectionSequence = 0;

    private int mNumDnsEntries;

    private boolean mTestMode;
    private static ConnectivityService sServiceInstance;
    private static final int ENABLED  = 1;
    private static final int DISABLED = 0;

    // Share the event space with NetworkStateTracker (which can't see this
    // internal class but sends us events).  If you change these, change
    // NetworkStateTracker.java too.
    private static final int MIN_NETWORK_STATE_TRACKER_EVENT = 1;
    private static final int MAX_NETWORK_STATE_TRACKER_EVENT = 100;

    /**
     * used internally as a delayed event to make us switch back to the
     * default network
     */
    private static final int EVENT_RESTORE_DEFAULT_NETWORK =
            MAX_NETWORK_STATE_TRACKER_EVENT + 1;

    /**
     * used internally to change our mobile data enabled flag
     */
    private static final int EVENT_CHANGE_MOBILE_DATA_ENABLED =
            MAX_NETWORK_STATE_TRACKER_EVENT + 2;

    /**
     * used internally to change our network preference setting
     * arg1 = networkType to prefer
     */
    private static final int EVENT_SET_NETWORK_PREFERENCE =
            MAX_NETWORK_STATE_TRACKER_EVENT + 3;

    /**
     * used internally to synchronize inet condition reports
     * arg1 = networkType
     * arg2 = condition (0 bad, 100 good)
     */
    private static final int EVENT_INET_CONDITION_CHANGE =
            MAX_NETWORK_STATE_TRACKER_EVENT + 4;

    /**
     * used internally to mark the end of inet condition hold periods
     * arg1 = networkType
     */
    private static final int EVENT_INET_CONDITION_HOLD_END =
            MAX_NETWORK_STATE_TRACKER_EVENT + 5;

    /**
     * used internally to set the background data preference
     * arg1 = TRUE for enabled, FALSE for disabled
     */
    private static final int EVENT_SET_BACKGROUND_DATA =
            MAX_NETWORK_STATE_TRACKER_EVENT + 6;

    /**
     * used internally to set enable/disable cellular data
     * arg1 = ENBALED or DISABLED
     */
    private static final int EVENT_SET_MOBILE_DATA =
            MAX_NETWORK_STATE_TRACKER_EVENT + 7;

    private Handler mHandler;

    // list of DeathRecipients used to make sure features are turned off when
    // a process dies
    private List mFeatureUsers;

    private boolean mSystemReady;
    private Intent mInitialBroadcast;

    // used in DBG mode to track inet condition reports
    private static final int INET_CONDITION_LOG_MAX_SIZE = 15;
    private ArrayList mInetLog;

    private static class NetworkAttributes {
        /**
         * Class for holding settings read from resources.
         */
        public String mName;
        public int mType;
        public int mRadio;
        public int mPriority;
        public NetworkInfo.State mLastState;
        public NetworkAttributes(String init) {
            String fragments[] = init.split(",");
            mName = fragments[0].toLowerCase();
            mType = Integer.parseInt(fragments[1]);
            mRadio = Integer.parseInt(fragments[2]);
            mPriority = Integer.parseInt(fragments[3]);
            mLastState = NetworkInfo.State.UNKNOWN;
        }
        public boolean isDefault() {
            return (mType == mRadio);
        }
    }
    NetworkAttributes[] mNetAttributes;
    int mNetworksDefined;

    private static class RadioAttributes {
        public int mSimultaneity;
        public int mType;
        public RadioAttributes(String init) {
            String fragments[] = init.split(",");
            mType = Integer.parseInt(fragments[0]);
            mSimultaneity = Integer.parseInt(fragments[1]);
        }
    }
    RadioAttributes[] mRadioAttributes;

    private static class ConnectivityThread extends Thread {
        private Context mContext;

        private ConnectivityThread(Context context) {
            super("ConnectivityThread");
            mContext = context;
        }

        @Override
        public void run() {
            Looper.prepare();
            synchronized (this) {
                sServiceInstance = new ConnectivityService(mContext);
                notifyAll();
            }
            Looper.loop();
        }

        public static ConnectivityService getServiceInstance(Context context) {
            ConnectivityThread thread = new ConnectivityThread(context);
            thread.start();

            synchronized (thread) {
                while (sServiceInstance == null) {
                    try {
                        // Wait until sServiceInstance has been initialized.
                        thread.wait();
                    } catch (InterruptedException ignore) {
                        Slog.e(TAG,
                            "Unexpected InterruptedException while waiting"+
                            " for ConnectivityService thread");
                    }
                }
            }

            return sServiceInstance;
        }
    }

    public static ConnectivityService getInstance(Context context) {
        return ConnectivityThread.getServiceInstance(context);
    }

    private ConnectivityService(Context context) {
        if (DBG) Slog.v(TAG, "ConnectivityService starting up");

        // setup our unique device name
        String id = Settings.Secure.getString(context.getContentResolver(),
                Settings.Secure.ANDROID_ID);
        if (id != null && id.length() > 0) {
            String name = new String("android_").concat(id);
            SystemProperties.set("net.hostname", name);
        }

        mContext = context;
        mNetTrackers = new NetworkStateTracker[
                ConnectivityManager.MAX_NETWORK_TYPE+1];
        mHandler = new MyHandler();

        mNetworkPreference = getPersistedNetworkPreference();

        mRadioAttributes = new RadioAttributes[ConnectivityManager.MAX_RADIO_TYPE+1];
        mNetAttributes = new NetworkAttributes[ConnectivityManager.MAX_NETWORK_TYPE+1];

        // Load device network attributes from resources
        String[] raStrings = context.getResources().getStringArray(
                com.android.internal.R.array.radioAttributes);
        for (String raString : raStrings) {
            RadioAttributes r = new RadioAttributes(raString);
            if (r.mType > ConnectivityManager.MAX_RADIO_TYPE) {
                Slog.e(TAG, "Error in radioAttributes - ignoring attempt to define type " + r.mType);
                continue;
            }
            if (mRadioAttributes[r.mType] != null) {
                Slog.e(TAG, "Error in radioAttributes - ignoring attempt to redefine type " +
                        r.mType);
                continue;
            }
            mRadioAttributes[r.mType] = r;
        }

        String[] naStrings = context.getResources().getStringArray(
                com.android.internal.R.array.networkAttributes);
        for (String naString : naStrings) {
            try {
                NetworkAttributes n = new NetworkAttributes(naString);
                if (n.mType > ConnectivityManager.MAX_NETWORK_TYPE) {
                    Slog.e(TAG, "Error in networkAttributes - ignoring attempt to define type " +
                            n.mType);
                    continue;
                }
                if (mNetAttributes[n.mType] != null) {
                    Slog.e(TAG, "Error in networkAttributes - ignoring attempt to redefine type " +
                            n.mType);
                    continue;
                }
                if (mRadioAttributes[n.mRadio] == null) {
                    Slog.e(TAG, "Error in networkAttributes - ignoring attempt to use undefined " +
                            "radio " + n.mRadio + " in network type " + n.mType);
                    continue;
                }
                mNetAttributes[n.mType] = n;
                mNetworksDefined++;
            } catch(Exception e) {
                // ignore it - leave the entry null
            }
        }

        // high priority first
        mPriorityList = new int[mNetworksDefined];
        {
            int insertionPoint = mNetworksDefined-1;
            int currentLowest = 0;
            int nextLowest = 0;
            while (insertionPoint > -1) {
                for (NetworkAttributes na : mNetAttributes) {
                    if (na == null) continue;
                    if (na.mPriority < currentLowest) continue;
                    if (na.mPriority > currentLowest) {
                        if (na.mPriority < nextLowest || nextLowest == 0) {
                            nextLowest = na.mPriority;
                        }
                        continue;
                    }
                    mPriorityList[insertionPoint--] = na.mType;
                }
                currentLowest = nextLowest;
                nextLowest = 0;
            }
        }

        mNetRequestersPids = new ArrayList[ConnectivityManager.MAX_NETWORK_TYPE+1];
        for (int i : mPriorityList) {
            mNetRequestersPids[i] = new ArrayList();
        }

        mFeatureUsers = new ArrayList();

        mNumDnsEntries = 0;

        mTestMode = SystemProperties.get("cm.test.mode").equals("true")
                && SystemProperties.get("ro.build.type").equals("eng");
        /*
         * Create the network state trackers for Wi-Fi and mobile
         * data. Maybe this could be done with a factory class,
         * but it's not clear that it's worth it, given that
         * the number of different network types is not going
         * to change very often.
         */
        boolean noMobileData = !getMobileDataEnabled();
        for (int netType : mPriorityList) {
            switch (mNetAttributes[netType].mRadio) {
            case ConnectivityManager.TYPE_WIFI:
                if (DBG) Slog.v(TAG, "Starting Wifi Service.");
                WifiStateTracker wst = new WifiStateTracker(context, mHandler);
                WifiService wifiService = new WifiService(context, wst);
                ServiceManager.addService(Context.WIFI_SERVICE, wifiService);
                wifiService.startWifi();
                mNetTrackers[ConnectivityManager.TYPE_WIFI] = wst;
                wst.startMonitoring();

                break;
            case ConnectivityManager.TYPE_MOBILE:
                mNetTrackers[netType] = new MobileDataStateTracker(context, mHandler,
                    netType, mNetAttributes[netType].mName);
                mNetTrackers[netType].startMonitoring();
                if (noMobileData) {
                    if (DBG) Slog.d(TAG, "tearing down Mobile networks due to setting");
                    mNetTrackers[netType].teardown();
                }
                break;
            case ConnectivityManager.TYPE_WIMAX:
                NetworkStateTracker nst = makeWimaxStateTracker();
                if (nst != null) {
                    nst.startMonitoring();
                }
                mNetTrackers[netType] = nst;
                if (noMobileData) {
                    if (DBG) Slog.d(TAG, "tearing down WiMAX networks due to setting");
                    mNetTrackers[netType].teardown();
                }
                break;
            default:
                Slog.e(TAG, "Trying to create a DataStateTracker for an unknown radio type " +
                        mNetAttributes[netType].mRadio);
                continue;
            }
        }

        mTethering = new Tethering(mContext, mHandler.getLooper());
        mTetheringConfigValid = (((mNetTrackers[ConnectivityManager.TYPE_MOBILE_DUN] != null) ||
                                  !mTethering.isDunRequired()) &&
                                 (mTethering.getTetherableUsbRegexs().length != 0 ||
                                  mTethering.getTetherableWifiRegexs().length != 0) &&
                                 mTethering.getUpstreamIfaceRegexs().length != 0);

        if (DBG) {
            mInetLog = new ArrayList();
        }
    }

    private NetworkStateTracker makeWimaxStateTracker() {
        //Initialize Wimax
        DexClassLoader wimaxClassLoader;
        Class wimaxStateTrackerClass = null;
        Class wimaxServiceClass = null;
        Class wimaxManagerClass;
        String wimaxJarLocation;
        String wimaxLibLocation;
        String wimaxManagerClassName;
        String wimaxServiceClassName;
        String wimaxStateTrackerClassName;

        NetworkStateTracker wimaxStateTracker = null;

        boolean isWimaxEnabled = mContext.getResources().getBoolean(
                com.android.internal.R.bool.config_wimaxEnabled);

        if (isWimaxEnabled) {
            try {
                wimaxJarLocation = mContext.getResources().getString(
                        com.android.internal.R.string.config_wimaxServiceJarLocation);
                wimaxLibLocation = mContext.getResources().getString(
                        com.android.internal.R.string.config_wimaxNativeLibLocation);
                wimaxManagerClassName = mContext.getResources().getString(
                        com.android.internal.R.string.config_wimaxManagerClassname);
                wimaxServiceClassName = mContext.getResources().getString(
                        com.android.internal.R.string.config_wimaxServiceClassname);
                wimaxStateTrackerClassName = mContext.getResources().getString(
                        com.android.internal.R.string.config_wimaxStateTrackerClassname);

                wimaxClassLoader =  new DexClassLoader(wimaxJarLocation,
                        new ContextWrapper(mContext).getCacheDir().getAbsolutePath(),
                        wimaxLibLocation,ClassLoader.getSystemClassLoader());

                try {
                    wimaxManagerClass = wimaxClassLoader.loadClass(wimaxManagerClassName);
                    wimaxStateTrackerClass = wimaxClassLoader.loadClass(wimaxStateTrackerClassName);
                    wimaxServiceClass = wimaxClassLoader.loadClass(wimaxServiceClassName);
                } catch (ClassNotFoundException ex) {
                    ex.printStackTrace();
                    return null;
                }
            } catch(Resources.NotFoundException ex) {
                Slog.e(TAG, "Wimax Resources does not exist!!! ");
                return null;
            }

            try {
                Slog.v(TAG, "Starting Wimax Service... ");

                Constructor wmxStTrkrConst = wimaxStateTrackerClass.getConstructor
                        (new Class[] {Context.class,Handler.class});
                wimaxStateTracker = (NetworkStateTracker)wmxStTrkrConst.newInstance(mContext,mHandler);

                Constructor wmxSrvConst = wimaxServiceClass.getDeclaredConstructor
                        (new Class[] {Context.class,wimaxStateTrackerClass});
                wmxSrvConst.setAccessible(true);
                IBinder svcInvoker = (IBinder) wmxSrvConst.newInstance(mContext,wimaxStateTracker);
                wmxSrvConst.setAccessible(false);

                ServiceManager.addService(WimaxManagerConstants.WIMAX_SERVICE, svcInvoker);

            } catch(ClassCastException ex) {
                ex.printStackTrace();
                return null;
            } catch (NoSuchMethodException ex) {
                ex.printStackTrace();
                return null;
            } catch (InstantiationException ex) {
                ex.printStackTrace();
                return null;
            } catch(IllegalAccessException ex) {
                ex.printStackTrace();
                return null;
            } catch(InvocationTargetException ex) {
                ex.printStackTrace();
                return null;
            } catch(Exception ex) {
                ex.printStackTrace();
                return null;
            }
        } else {
            Slog.e(TAG, "Wimax is not enabled or not added to the network attributes!!! ");
            return null;
        }

        return wimaxStateTracker;
    }

    /**
     * Sets the preferred network.
     * @param preference the new preference
     */
    public void setNetworkPreference(int preference) {
        enforceChangePermission();

        mHandler.sendMessage(mHandler.obtainMessage(EVENT_SET_NETWORK_PREFERENCE, preference, 0));
    }

    public int getNetworkPreference() {
        enforceAccessPermission();
        int preference;
        synchronized(this) {
            preference = mNetworkPreference;
        }
        return preference;
    }

    private void handleSetNetworkPreference(int preference) {
        if (ConnectivityManager.isNetworkTypeValid(preference) &&
                mNetAttributes[preference] != null &&
                mNetAttributes[preference].isDefault()) {
            if (mNetworkPreference != preference) {
                final ContentResolver cr = mContext.getContentResolver();
                Settings.Secure.putInt(cr, Settings.Secure.NETWORK_PREFERENCE, preference);
                synchronized(this) {
                    mNetworkPreference = preference;
                }
                enforcePreference();
            }
        }
    }

    private int getPersistedNetworkPreference() {
        final ContentResolver cr = mContext.getContentResolver();

        final int networkPrefSetting = Settings.Secure
                .getInt(cr, Settings.Secure.NETWORK_PREFERENCE, -1);
        if (networkPrefSetting != -1) {
            return networkPrefSetting;
        }

        return ConnectivityManager.DEFAULT_NETWORK_PREFERENCE;
    }

    /**
     * Make the state of network connectivity conform to the preference settings
     * In this method, we only tear down a non-preferred network. Establishing
     * a connection to the preferred network is taken care of when we handle
     * the disconnect event from the non-preferred network
     * (see {@link #handleDisconnect(NetworkInfo)}).
     */
    private void enforcePreference() {
        if (mNetTrackers[mNetworkPreference].getNetworkInfo().isConnected())
            return;

        if (!mNetTrackers[mNetworkPreference].isAvailable())
            return;

        for (int t=0; t <= ConnectivityManager.MAX_RADIO_TYPE; t++) {
            if (t != mNetworkPreference && mNetTrackers[t] != null &&
                    mNetTrackers[t].getNetworkInfo().isConnected()) {
                if (DBG) {
                    Slog.d(TAG, "tearing down " +
                            mNetTrackers[t].getNetworkInfo() +
                            " in enforcePreference");
                }
                teardown(mNetTrackers[t]);
            }
        }
    }

    private boolean teardown(NetworkStateTracker netTracker) {
        if (netTracker.teardown()) {
            netTracker.setTeardownRequested(true);
            return true;
        } else {
            return false;
        }
    }

    /**
     * Return NetworkInfo for the active (i.e., connected) network interface.
     * It is assumed that at most one network is active at a time. If more
     * than one is active, it is indeterminate which will be returned.
     * @return the info for the active network, or {@code null} if none is
     * active
     */
    public NetworkInfo getActiveNetworkInfo() {
        enforceAccessPermission();
        if (mActiveDefaultNetwork != -1) {
            return mNetTrackers[mActiveDefaultNetwork].getNetworkInfo();
        }
        return null;
    }

    public NetworkInfo getNetworkInfo(int networkType) {
        enforceAccessPermission();
        if (ConnectivityManager.isNetworkTypeValid(networkType)) {
            NetworkStateTracker t = mNetTrackers[networkType];
            if (t != null)
                return t.getNetworkInfo();
        }
        return null;
    }

    public NetworkInfo[] getAllNetworkInfo() {
        enforceAccessPermission();
        NetworkInfo[] result = new NetworkInfo[mNetworksDefined];
        int i = 0;
        for (NetworkStateTracker t : mNetTrackers) {
            if(t != null) result[i++] = t.getNetworkInfo();
        }
        return result;
    }

    public boolean setRadios(boolean turnOn) {
        boolean result = true;
        enforceChangePermission();
        for (NetworkStateTracker t : mNetTrackers) {
            if (t != null) result = t.setRadio(turnOn) && result;
        }
        return result;
    }

    public boolean setRadio(int netType, boolean turnOn) {
        enforceChangePermission();
        if (!ConnectivityManager.isNetworkTypeValid(netType)) {
            return false;
        }
        NetworkStateTracker tracker = mNetTrackers[netType];
        return tracker != null && tracker.setRadio(turnOn);
    }

    /**
     * Used to notice when the calling process dies so we can self-expire
     *
     * Also used to know if the process has cleaned up after itself when
     * our auto-expire timer goes off.  The timer has a link to an object.
     *
     */
    private class FeatureUser implements IBinder.DeathRecipient {
        int mNetworkType;
        String mFeature;
        IBinder mBinder;
        int mPid;
        int mUid;
        long mCreateTime;

        FeatureUser(int type, String feature, IBinder binder) {
            super();
            mNetworkType = type;
            mFeature = feature;
            mBinder = binder;
            mPid = getCallingPid();
            mUid = getCallingUid();
            mCreateTime = System.currentTimeMillis();

            try {
                mBinder.linkToDeath(this, 0);
            } catch (RemoteException e) {
                binderDied();
            }
        }

        void unlinkDeathRecipient() {
            mBinder.unlinkToDeath(this, 0);
        }

        public void binderDied() {
            Slog.d(TAG, "ConnectivityService FeatureUser binderDied(" +
                    mNetworkType + ", " + mFeature + ", " + mBinder + "), created " +
                    (System.currentTimeMillis() - mCreateTime) + " mSec ago");
            stopUsingNetworkFeature(this, false);
        }

        public void expire() {
            Slog.d(TAG, "ConnectivityService FeatureUser expire(" +
                    mNetworkType + ", " + mFeature + ", " + mBinder +"), created " +
                    (System.currentTimeMillis() - mCreateTime) + " mSec ago");
            stopUsingNetworkFeature(this, false);
        }

        public String toString() {
            return "FeatureUser("+mNetworkType+","+mFeature+","+mPid+","+mUid+"), created " +
                    (System.currentTimeMillis() - mCreateTime) + " mSec ago";
        }
    }

    // javadoc from interface
    public int startUsingNetworkFeature(int networkType, String feature,
            IBinder binder) {
        if (DBG) {
            Slog.d(TAG, "startUsingNetworkFeature for net " + networkType +
                    ": " + feature);
        }
        enforceChangePermission();
        if (!ConnectivityManager.isNetworkTypeValid(networkType) ||
                mNetAttributes[networkType] == null) {
            return Phone.APN_REQUEST_FAILED;
        }

        FeatureUser f = new FeatureUser(networkType, feature, binder);

        // TODO - move this into the MobileDataStateTracker
        int usedNetworkType = networkType;
        if(networkType == ConnectivityManager.TYPE_MOBILE) {
            if (!getMobileDataEnabled()) {
                if (DBG) Slog.d(TAG, "requested special network with data disabled - rejected");
                return Phone.APN_TYPE_NOT_AVAILABLE;
            }
            if (TextUtils.equals(feature, Phone.FEATURE_ENABLE_MMS)) {
                usedNetworkType = ConnectivityManager.TYPE_MOBILE_MMS;
            } else if (TextUtils.equals(feature, Phone.FEATURE_ENABLE_SUPL)) {
                usedNetworkType = ConnectivityManager.TYPE_MOBILE_SUPL;
            } else if (TextUtils.equals(feature, Phone.FEATURE_ENABLE_DUN)) {
                usedNetworkType = ConnectivityManager.TYPE_MOBILE_DUN;
            } else if (TextUtils.equals(feature, Phone.FEATURE_ENABLE_HIPRI)) {
                usedNetworkType = ConnectivityManager.TYPE_MOBILE_HIPRI;
            }
        }
        NetworkStateTracker network = mNetTrackers[usedNetworkType];
        if (network != null) {
            if (usedNetworkType != networkType) {
                Integer currentPid = new Integer(getCallingPid());

                NetworkStateTracker radio = mNetTrackers[networkType];
                NetworkInfo ni = network.getNetworkInfo();

                if (ni.isAvailable() == false) {
                    if (DBG) Slog.d(TAG, "special network not available");
                    return Phone.APN_TYPE_NOT_AVAILABLE;
                }

                synchronized(this) {
                    mFeatureUsers.add(f);
                    if (!mNetRequestersPids[usedNetworkType].contains(currentPid)) {
                        // this gets used for per-pid dns when connected
                        mNetRequestersPids[usedNetworkType].add(currentPid);
                    }
                }
                mHandler.sendMessageDelayed(mHandler.obtainMessage(EVENT_RESTORE_DEFAULT_NETWORK,
                        f), getRestoreDefaultNetworkDelay());


                if ((ni.isConnectedOrConnecting() == true) &&
                        !network.isTeardownRequested()) {
                    if (ni.isConnected() == true) {
                        // add the pid-specific dns
                        handleDnsConfigurationChange(networkType);
                        if (DBG) Slog.d(TAG, "special network already active");
                        return Phone.APN_ALREADY_ACTIVE;
                    }
                    if (DBG) Slog.d(TAG, "special network already connecting");
                    return Phone.APN_REQUEST_STARTED;
                }

                // check if the radio in play can make another contact
                // assume if cannot for now

                if (DBG) Slog.d(TAG, "reconnecting to special network");
                network.reconnect();
                return Phone.APN_REQUEST_STARTED;
            } else {
                return -1;
            }
        }
        return Phone.APN_TYPE_NOT_AVAILABLE;
    }

    // javadoc from interface
    public int stopUsingNetworkFeature(int networkType, String feature) {
        enforceChangePermission();

        int pid = getCallingPid();
        int uid = getCallingUid();

        FeatureUser u = null;
        boolean found = false;

        synchronized(this) {
            for (int i = 0; i < mFeatureUsers.size() ; i++) {
                u = (FeatureUser)mFeatureUsers.get(i);
                if (uid == u.mUid && pid == u.mPid &&
                        networkType == u.mNetworkType &&
                        TextUtils.equals(feature, u.mFeature)) {
                    found = true;
                    break;
                }
            }
        }
        if (found && u != null) {
            // stop regardless of how many other time this proc had called start
            return stopUsingNetworkFeature(u, true);
        } else {
            // none found!
            if (DBG) Slog.d(TAG, "ignoring stopUsingNetworkFeature - not a live request");
            return 1;
        }
    }

    private int stopUsingNetworkFeature(FeatureUser u, boolean ignoreDups) {
        int networkType = u.mNetworkType;
        String feature = u.mFeature;
        int pid = u.mPid;
        int uid = u.mUid;

        NetworkStateTracker tracker = null;
        boolean callTeardown = false;  // used to carry our decision outside of sync block

        if (DBG) {
            Slog.d(TAG, "stopUsingNetworkFeature for net " + networkType +
                    ": " + feature);
        }

        if (!ConnectivityManager.isNetworkTypeValid(networkType)) {
            return -1;
        }

        // need to link the mFeatureUsers list with the mNetRequestersPids state in this
        // sync block
        synchronized(this) {
            // check if this process still has an outstanding start request
            if (!mFeatureUsers.contains(u)) {
                if (DBG) Slog.d(TAG, "ignoring - this process has no outstanding requests");
                return 1;
            }
            u.unlinkDeathRecipient();
            mFeatureUsers.remove(mFeatureUsers.indexOf(u));
            // If we care about duplicate requests, check for that here.
            //
            // This is done to support the extension of a request - the app
            // can request we start the network feature again and renew the
            // auto-shutoff delay.  Normal "stop" calls from the app though
            // do not pay attention to duplicate requests - in effect the
            // API does not refcount and a single stop will counter multiple starts.
            if (ignoreDups == false) {
                for (int i = 0; i < mFeatureUsers.size() ; i++) {
                    FeatureUser x = (FeatureUser)mFeatureUsers.get(i);
                    if (x.mUid == u.mUid && x.mPid == u.mPid &&
                            x.mNetworkType == u.mNetworkType &&
                            TextUtils.equals(x.mFeature, u.mFeature)) {
                        if (DBG) Slog.d(TAG, "ignoring stopUsingNetworkFeature as dup is found");
                        return 1;
                    }
                }
            }

            // TODO - move to MobileDataStateTracker
            int usedNetworkType = networkType;
            if (networkType == ConnectivityManager.TYPE_MOBILE) {
                if (TextUtils.equals(feature, Phone.FEATURE_ENABLE_MMS)) {
                    usedNetworkType = ConnectivityManager.TYPE_MOBILE_MMS;
                } else if (TextUtils.equals(feature, Phone.FEATURE_ENABLE_SUPL)) {
                    usedNetworkType = ConnectivityManager.TYPE_MOBILE_SUPL;
                } else if (TextUtils.equals(feature, Phone.FEATURE_ENABLE_DUN)) {
                    usedNetworkType = ConnectivityManager.TYPE_MOBILE_DUN;
                } else if (TextUtils.equals(feature, Phone.FEATURE_ENABLE_HIPRI)) {
                    usedNetworkType = ConnectivityManager.TYPE_MOBILE_HIPRI;
                }
            }
            tracker =  mNetTrackers[usedNetworkType];
            if (tracker == null) {
                if (DBG) Slog.d(TAG, "ignoring - no known tracker for net type " + usedNetworkType);
                return -1;
            }
            if (usedNetworkType != networkType) {
                Integer currentPid = new Integer(pid);
                mNetRequestersPids[usedNetworkType].remove(currentPid);
                reassessPidDns(pid, true);
                if (mNetRequestersPids[usedNetworkType].size() != 0) {
                    if (DBG) Slog.d(TAG, "not tearing down special network - " +
                           "others still using it");
                    return 1;
                }
                callTeardown = true;
            }
        }
        if (DBG) Slog.d(TAG, "Doing network teardown");
        if (callTeardown) {
            tracker.teardown();
            return 1;
        } else {
            return -1;
        }
    }

    /**
     * Ensure that a network route exists to deliver traffic to the specified
     * host via the specified network interface.
     * @param networkType the type of the network over which traffic to the
     * specified host is to be routed
     * @param hostAddress the IP address of the host to which the route is
     * desired
     * @return {@code true} on success, {@code false} on failure
     */
    public boolean requestRouteToHost(int networkType, int hostAddress) {
        enforceChangePermission();
        if (!ConnectivityManager.isNetworkTypeValid(networkType)) {
            return false;
        }
        NetworkStateTracker tracker = mNetTrackers[networkType];

        if (tracker == null || !tracker.getNetworkInfo().isConnected() ||
                tracker.isTeardownRequested()) {
            if (DBG) {
                Slog.d(TAG, "requestRouteToHost on down network (" + networkType + ") - dropped");
            }
            return false;
        }
        return addHostRoute(tracker, hostAddress);
    }

    /**
     * Ensure that a network route exists to deliver traffic to the specified
     * host via the mobile data network.
     * @param hostAddress the IP address of the host to which the route is desired,
     * in network byte order.
     * @return {@code true} on success, {@code false} on failure
     */
    private boolean addHostRoute(NetworkStateTracker nt, int hostAddress) {
        if (nt.getNetworkInfo().getType() == ConnectivityManager.TYPE_WIFI) {
            return false;
        }

        String interfaceName = nt.getInterfaceName();

        if (DBG) {
            Slog.d(TAG, "Requested host route to " + Integer.toHexString(hostAddress) +
                     "(" + interfaceName + ")");
        }
        if (interfaceName != null && hostAddress != -1) {
            return NetworkUtils.addHostRoute(interfaceName, hostAddress) == 0;
        } else {
            return false;
        }
    }

    /**
     * @see ConnectivityManager#getBackgroundDataSetting()
     */
    public boolean getBackgroundDataSetting() {
        return Settings.Secure.getInt(mContext.getContentResolver(),
                Settings.Secure.BACKGROUND_DATA, 1) == 1;
    }

    /**
     * @see ConnectivityManager#setBackgroundDataSetting(boolean)
     */
    public void setBackgroundDataSetting(boolean allowBackgroundDataUsage) {
        mContext.enforceCallingOrSelfPermission(
                android.Manifest.permission.CHANGE_BACKGROUND_DATA_SETTING,
                "ConnectivityService");

        mHandler.sendMessage(mHandler.obtainMessage(EVENT_SET_BACKGROUND_DATA,
                (allowBackgroundDataUsage ? ENABLED : DISABLED), 0));
    }

    private void handleSetBackgroundData(boolean enabled) {
        if (enabled != getBackgroundDataSetting()) {
            Settings.Secure.putInt(mContext.getContentResolver(),
                    Settings.Secure.BACKGROUND_DATA, enabled ? 1 : 0);
            Intent broadcast = new Intent(
                    ConnectivityManager.ACTION_BACKGROUND_DATA_SETTING_CHANGED);
            mContext.sendBroadcast(broadcast);
        }
    }

    /**
     * @see ConnectivityManager#getMobileDataEnabled()
     */
    public boolean getMobileDataEnabled() {
        enforceAccessPermission();
        boolean retVal = Settings.Secure.getInt(mContext.getContentResolver(),
                Settings.Secure.MOBILE_DATA, 1) == 1;
        if (DBG) Slog.d(TAG, "getMobileDataEnabled returning " + retVal);
        return retVal;
    }

    /**
     * @see ConnectivityManager#setMobileDataEnabled(boolean)
     */
    public void setMobileDataEnabled(boolean enabled) {
        enforceChangePermission();
        if (DBG) Slog.d(TAG, "setMobileDataEnabled(" + enabled + ")");

        mHandler.sendMessage(mHandler.obtainMessage(EVENT_SET_MOBILE_DATA,
            (enabled ? ENABLED : DISABLED), 0));
    }

    private void handleSetMobileData(boolean enabled) {
        if (getMobileDataEnabled() == enabled) return;

        Settings.Secure.putInt(mContext.getContentResolver(),
                Settings.Secure.MOBILE_DATA, enabled ? 1 : 0);

        if (enabled) {
            if (mNetTrackers[ConnectivityManager.TYPE_MOBILE] != null) {
                if (DBG) {
                    Slog.d(TAG, "starting up " + mNetTrackers[ConnectivityManager.TYPE_MOBILE]);
                }
                mNetTrackers[ConnectivityManager.TYPE_MOBILE].reconnect();
            }
            if (mNetTrackers[ConnectivityManager.TYPE_WIMAX] != null) {
                if (DBG) {
                    Slog.d(TAG, "starting up " + mNetTrackers[ConnectivityManager.TYPE_WIMAX]);
                }
                mNetTrackers[ConnectivityManager.TYPE_WIMAX].reconnect();
            }
        } else {
            for (NetworkStateTracker nt : mNetTrackers) {
                if (nt == null) continue;
                int netType = nt.getNetworkInfo().getType();
                if (mNetAttributes[netType].mRadio == ConnectivityManager.TYPE_MOBILE) {
                    if (DBG) Slog.d(TAG, "tearing down " + nt);
                    nt.teardown();
                }
            }
            if (mNetTrackers[ConnectivityManager.TYPE_WIMAX] != null) {
                mNetTrackers[ConnectivityManager.TYPE_WIMAX].teardown();
            }
        }
    }

    private int getNumConnectedNetworks() {
        int numConnectedNets = 0;

        for (NetworkStateTracker nt : mNetTrackers) {
            if (nt != null && nt.getNetworkInfo().isConnected() &&
                    !nt.isTeardownRequested()) {
                ++numConnectedNets;
            }
        }
        return numConnectedNets;
    }

    private void enforceAccessPermission() {
        mContext.enforceCallingOrSelfPermission(
                android.Manifest.permission.ACCESS_NETWORK_STATE,
                "ConnectivityService");
    }

    private void enforceChangePermission() {
        mContext.enforceCallingOrSelfPermission(
                android.Manifest.permission.CHANGE_NETWORK_STATE,
                "ConnectivityService");
    }

    // TODO Make this a special check when it goes public
    private void enforceTetherChangePermission() {
        mContext.enforceCallingOrSelfPermission(
                android.Manifest.permission.CHANGE_NETWORK_STATE,
                "ConnectivityService");
    }

    private void enforceTetherAccessPermission() {
        mContext.enforceCallingOrSelfPermission(
                android.Manifest.permission.ACCESS_NETWORK_STATE,
                "ConnectivityService");
    }

    /**
     * Handle a {@code DISCONNECTED} event. If this pertains to the non-active
     * network, we ignore it. If it is for the active network, we send out a
     * broadcast. But first, we check whether it might be possible to connect
     * to a different network.
     * @param info the {@code NetworkInfo} for the network
     */
    private void handleDisconnect(NetworkInfo info) {

        int prevNetType = info.getType();

        mNetTrackers[prevNetType].setTeardownRequested(false);
        /*
         * If the disconnected network is not the active one, then don't report
         * this as a loss of connectivity. What probably happened is that we're
         * getting the disconnect for a network that we explicitly disabled
         * in accordance with network preference policies.
         */
        if (!mNetAttributes[prevNetType].isDefault()) {
            List pids = mNetRequestersPids[prevNetType];
            for (int i = 0; i<pids.size(); i++) {
                Integer pid = (Integer)pids.get(i);
                // will remove them because the net's no longer connected
                // need to do this now as only now do we know the pids and
                // can properly null things that are no longer referenced.
                reassessPidDns(pid.intValue(), false);
            }
        }

        Intent intent = new Intent(ConnectivityManager.CONNECTIVITY_ACTION);
        intent.putExtra(ConnectivityManager.EXTRA_NETWORK_INFO, info);
        if (info.isFailover()) {
            intent.putExtra(ConnectivityManager.EXTRA_IS_FAILOVER, true);
            info.setFailover(false);
        }
        if (info.getReason() != null) {
            intent.putExtra(ConnectivityManager.EXTRA_REASON, info.getReason());
        }
        if (info.getExtraInfo() != null) {
            intent.putExtra(ConnectivityManager.EXTRA_EXTRA_INFO,
                    info.getExtraInfo());
        }

        if (mNetAttributes[prevNetType].isDefault()) {
            tryFailover(prevNetType);
            if (mActiveDefaultNetwork != -1) {
                NetworkInfo switchTo = mNetTrackers[mActiveDefaultNetwork].getNetworkInfo();
                intent.putExtra(ConnectivityManager.EXTRA_OTHER_NETWORK_INFO, switchTo);
            } else {
                mDefaultInetConditionPublished = 0; // we're not connected anymore
                intent.putExtra(ConnectivityManager.EXTRA_NO_CONNECTIVITY, true);
            }
        }
        intent.putExtra(ConnectivityManager.EXTRA_INET_CONDITION, mDefaultInetConditionPublished);
        // do this before we broadcast the change
        handleConnectivityChange(prevNetType);

        sendStickyBroadcast(intent);
        /*
         * If the failover network is already connected, then immediately send
         * out a followup broadcast indicating successful failover
         */
        if (mActiveDefaultNetwork != -1) {
            sendConnectedBroadcast(mNetTrackers[mActiveDefaultNetwork].getNetworkInfo());
        }
    }

    private void tryFailover(int prevNetType) {
        /*
         * If this is a default network, check if other defaults are available
         * or active
         */
        if (mNetAttributes[prevNetType].isDefault()) {
            if (mActiveDefaultNetwork == prevNetType) {
                mActiveDefaultNetwork = -1;
            }

            boolean noMobileData = !getMobileDataEnabled();
            for (int checkType=0; checkType <= ConnectivityManager.MAX_NETWORK_TYPE; checkType++) {
                if (checkType == prevNetType) continue;
                if (mNetAttributes[checkType] == null) continue;
                if (mNetAttributes[checkType].isDefault() == false) continue;
                if (mNetAttributes[checkType].mRadio == ConnectivityManager.TYPE_MOBILE &&
                        noMobileData) {
                    Slog.e(TAG, "not failing over to mobile type " + checkType +
                            " because Mobile Data Disabled");
                    continue;
                }
                if (mNetAttributes[checkType].mRadio == ConnectivityManager.TYPE_WIMAX &&
                        noMobileData) {
                    Slog.e(TAG, "not failing over to mobile type " + checkType +
                            " because Mobile Data Disabled");
                    continue;
                }
                NetworkStateTracker checkTracker = mNetTrackers[checkType];
                NetworkInfo checkInfo = checkTracker.getNetworkInfo();
                if (!checkInfo.isConnectedOrConnecting() || checkTracker.isTeardownRequested()) {
                    checkInfo.setFailover(true);
                    checkTracker.reconnect();
                }
                if (DBG) Slog.d(TAG, "Attempting to switch to " + checkInfo.getTypeName());
            }
        }
    }

    private void sendConnectedBroadcast(NetworkInfo info) {
        sendGeneralBroadcast(info, ConnectivityManager.CONNECTIVITY_ACTION);
    }

    private void sendInetConditionBroadcast(NetworkInfo info) {
        sendGeneralBroadcast(info, ConnectivityManager.INET_CONDITION_ACTION);
    }

    private void sendGeneralBroadcast(NetworkInfo info, String bcastType) {
        Intent intent = new Intent(bcastType);
        intent.putExtra(ConnectivityManager.EXTRA_NETWORK_INFO, info);
        if (info.isFailover()) {
            intent.putExtra(ConnectivityManager.EXTRA_IS_FAILOVER, true);
            info.setFailover(false);
        }
        if (info.getReason() != null) {
            intent.putExtra(ConnectivityManager.EXTRA_REASON, info.getReason());
        }
        if (info.getExtraInfo() != null) {
            intent.putExtra(ConnectivityManager.EXTRA_EXTRA_INFO,
                    info.getExtraInfo());
        }
        intent.putExtra(ConnectivityManager.EXTRA_INET_CONDITION, mDefaultInetConditionPublished);
        sendStickyBroadcast(intent);
    }

    /**
     * Called when an attempt to fail over to another network has failed.
     * @param info the {@link NetworkInfo} for the failed network
     */
    private void handleConnectionFailure(NetworkInfo info) {
        mNetTrackers[info.getType()].setTeardownRequested(false);

        String reason = info.getReason();
        String extraInfo = info.getExtraInfo();

        String reasonText;
        if (reason == null) {
            reasonText = ".";
        } else {
            reasonText = " (" + reason + ").";
        }
        Slog.e(TAG, "Attempt to connect to " + info.getTypeName() + " failed" + reasonText);

        Intent intent = new Intent(ConnectivityManager.CONNECTIVITY_ACTION);
        intent.putExtra(ConnectivityManager.EXTRA_NETWORK_INFO, info);
        if (getActiveNetworkInfo() == null) {
            intent.putExtra(ConnectivityManager.EXTRA_NO_CONNECTIVITY, true);
        }
        if (reason != null) {
            intent.putExtra(ConnectivityManager.EXTRA_REASON, reason);
        }
        if (extraInfo != null) {
            intent.putExtra(ConnectivityManager.EXTRA_EXTRA_INFO, extraInfo);
        }
        if (info.isFailover()) {
            intent.putExtra(ConnectivityManager.EXTRA_IS_FAILOVER, true);
            info.setFailover(false);
        }

        if (mNetAttributes[info.getType()].isDefault()) {
            tryFailover(info.getType());
            if (mActiveDefaultNetwork != -1) {
                NetworkInfo switchTo = mNetTrackers[mActiveDefaultNetwork].getNetworkInfo();
                intent.putExtra(ConnectivityManager.EXTRA_OTHER_NETWORK_INFO, switchTo);
            } else {
                mDefaultInetConditionPublished = 0;
                intent.putExtra(ConnectivityManager.EXTRA_NO_CONNECTIVITY, true);
            }
        }

        intent.putExtra(ConnectivityManager.EXTRA_INET_CONDITION, mDefaultInetConditionPublished);
        sendStickyBroadcast(intent);
        /*
         * If the failover network is already connected, then immediately send
         * out a followup broadcast indicating successful failover
         */
        if (mActiveDefaultNetwork != -1) {
            sendConnectedBroadcast(mNetTrackers[mActiveDefaultNetwork].getNetworkInfo());
        }
    }

    private void sendStickyBroadcast(Intent intent) {
        synchronized(this) {
            if (!mSystemReady) {
                mInitialBroadcast = new Intent(intent);
            }
            intent.addFlags(Intent.FLAG_RECEIVER_REGISTERED_ONLY_BEFORE_BOOT);
            mContext.sendStickyBroadcast(intent);
        }
    }

    void systemReady() {
        synchronized(this) {
            mSystemReady = true;
            if (mInitialBroadcast != null) {
                mContext.sendStickyBroadcast(mInitialBroadcast);
                mInitialBroadcast = null;
            }
        }
    }

    private void handleConnect(NetworkInfo info) {
        int type = info.getType();

        // snapshot isFailover, because sendConnectedBroadcast() resets it
        boolean isFailover = info.isFailover();
        NetworkStateTracker thisNet = mNetTrackers[type];

        // if this is a default net and other default is running
        // kill the one not preferred
        if (mNetAttributes[type].isDefault()) {
            if (mActiveDefaultNetwork != -1 && mActiveDefaultNetwork != type) {
                if ((type != mNetworkPreference &&
                        mNetAttributes[mActiveDefaultNetwork].mPriority >
                        mNetAttributes[type].mPriority) ||
                        mNetworkPreference == mActiveDefaultNetwork) {
                        // don't accept this one
                        if (DBG) Slog.v(TAG, "Not broadcasting CONNECT_ACTION " +
                                "to torn down network " + info.getTypeName());
                        teardown(thisNet);
                        return;
                } else {
                    // tear down the other
                    NetworkStateTracker otherNet =
                            mNetTrackers[mActiveDefaultNetwork];
                    if (DBG) Slog.v(TAG, "Policy requires " +
                            otherNet.getNetworkInfo().getTypeName() +
                            " teardown");
                    if (!teardown(otherNet)) {
                        Slog.e(TAG, "Network declined teardown request");
                        teardown(thisNet);
                        return;
                    }
                    if (isFailover) {
                        otherNet.releaseWakeLock();
                    }
                }
            }
            mActiveDefaultNetwork = type;
            // this will cause us to come up initially as unconnected and switching
            // to connected after our normal pause unless somebody reports us as reall
            // disconnected
            mDefaultInetConditionPublished = 0;
            mDefaultConnectionSequence++;
            mInetConditionChangeInFlight = false;
            // Don't do this - if we never sign in stay, grey
            //reportNetworkCondition(mActiveDefaultNetwork, 100);
        }
        thisNet.setTeardownRequested(false);
<<<<<<< HEAD
        thisNet.updateNetworkSettings();
        handleConnectivityChange(type);
=======
        updateNetworkSettings(thisNet);
        handleConnectivityChange();
>>>>>>> d649c128
        sendConnectedBroadcast(info);
    }

    private void handleScanResultsAvailable(NetworkInfo info) {
        int networkType = info.getType();
        if (networkType != ConnectivityManager.TYPE_WIFI) {
            if (DBG) Slog.v(TAG, "Got ScanResultsAvailable for " +
                    info.getTypeName() + " network. Don't know how to handle.");
        }

        mNetTrackers[networkType].interpretScanResultsAvailable();
    }

    private void handleNotificationChange(boolean visible, int id,
            Notification notification) {
        NotificationManager notificationManager = (NotificationManager) mContext
                .getSystemService(Context.NOTIFICATION_SERVICE);

        if (visible) {
            notificationManager.notify(id, notification);
        } else {
            notificationManager.cancel(id);
        }
    }

    /**
     * After a change in the connectivity state of any network, We're mainly
     * concerned with making sure that the list of DNS servers is setupup
     * according to which networks are connected, and ensuring that the
     * right routing table entries exist.
     */
    private void handleConnectivityChange(int netType) {
        /*
         * If a non-default network is enabled, add the host routes that
         * will allow it's DNS servers to be accessed.
         */
        handleDnsConfigurationChange(netType);

<<<<<<< HEAD
        if (mNetTrackers[netType].getNetworkInfo().isConnected()) {
            if (mNetAttributes[netType].isDefault()) {
                mNetTrackers[netType].addDefaultRoute();
            } else {
                // many radios add a default route even when we don't want one.
                // remove the default interface unless we need it for our active network
                if (mActiveDefaultNetwork != -1) {
                    String defaultIface = mNetTrackers[mActiveDefaultNetwork].getInterfaceName();
                    if (defaultIface != null &&
                            !defaultIface.equals(mNetTrackers[netType].getInterfaceName())) {
                        mNetTrackers[netType].removeDefaultRoute();
                    }
=======
        for (int netType : mPriorityList) {
            if (mNetTrackers[netType].getNetworkInfo().isConnected()) {
                if (mNetAttributes[netType].isDefault()) {
                    addDefaultRoute(mNetTrackers[netType]);
                } else {
                    addPrivateDnsRoutes(mNetTrackers[netType]);
                }
            } else {
                if (mNetAttributes[netType].isDefault()) {
                    removeDefaultRoute(mNetTrackers[netType]);
                } else {
                    removePrivateDnsRoutes(mNetTrackers[netType]);
>>>>>>> d649c128
                }
                mNetTrackers[netType].addPrivateDnsRoutes();
            }
        } else {
            if (mNetAttributes[netType].isDefault()) {
                mNetTrackers[netType].removeDefaultRoute();
            } else {
                mNetTrackers[netType].removePrivateDnsRoutes();
            }
        }
    }

    private void addPrivateDnsRoutes(NetworkStateTracker nt) {
        String interfaceName = nt.getInterfaceName();
        boolean privateDnsRouteSet = nt.isPrivateDnsRouteSet();

        if (DBG) {
            Slog.d(TAG, "addPrivateDnsRoutes for " + nt +
                    "(" + interfaceName + ") - mPrivateDnsRouteSet = " + privateDnsRouteSet);
        }
        String[] dnsList = getNameServerList(nt.getDnsPropNames());
        if (interfaceName != null && !privateDnsRouteSet) {
            for (String addrString : dnsList) {
                int addr = NetworkUtils.lookupHost(addrString);
                if (addr != -1 && addr != 0) {
                    if (DBG) Slog.d(TAG, "  adding "+addrString+" ("+addr+")");
                    NetworkUtils.addHostRoute(interfaceName, addr);
                }
            }
            nt.privateDnsRouteSet(true);
        }
    }

    private void removePrivateDnsRoutes(NetworkStateTracker nt) {
        // TODO - we should do this explicitly but the NetUtils api doesnt
        // support this yet - must remove all.  No worse than before
        String interfaceName = nt.getInterfaceName();
        boolean privateDnsRouteSet = nt.isPrivateDnsRouteSet();
        if (interfaceName != null && privateDnsRouteSet) {
            if (DBG) {
                Slog.d(TAG, "removePrivateDnsRoutes for " + nt.getNetworkInfo().getTypeName() +
                        " (" + interfaceName + ")");
            }
            NetworkUtils.removeHostRoutes(interfaceName);
            nt.privateDnsRouteSet(false);
        }
    }

    /**
     * Return the IP addresses of the DNS servers available for this
     * network interface.
     * @param propertyNames the names of the system properties whose values
     * give the IP addresses. Properties with no values are skipped.
     * @return an array of {@code String}s containing the IP addresses
     * of the DNS servers, in dot-notation. This may have fewer
     * non-null entries than the list of names passed in, since
     * some of the passed-in names may have empty values.
     */
    String[] getNameServerList(String[] propertyNames) {
        String[] dnsAddresses = new String[propertyNames.length];
        int i, j;

        for (i = 0, j = 0; i < propertyNames.length; i++) {
            String value = SystemProperties.get(propertyNames[i]);
            // The GSM layer sometimes sets a bogus DNS server address of
            // 0.0.0.0
            if (!TextUtils.isEmpty(value) && !TextUtils.equals(value, "0.0.0.0")) {
                dnsAddresses[j++] = value;
            }
        }
        return dnsAddresses;
    }

    private void addDefaultRoute(NetworkStateTracker nt) {
        String interfaceName = nt.getInterfaceName();
        int defaultGatewayAddr = nt.getDefaultGatewayAddr();
        boolean defaultRouteSet = nt.isDefaultRouteSet();
        NetworkInfo networkInfo = nt.getNetworkInfo();

        if ((interfaceName != null) && (defaultGatewayAddr != 0) &&
                defaultRouteSet == false) {
            if (DBG) {
                Slog.d(TAG, "addDefaultRoute for " + networkInfo.getTypeName() +
                        " (" + interfaceName + "), GatewayAddr=" + defaultGatewayAddr);
            }
            NetworkUtils.setDefaultRoute(interfaceName, defaultGatewayAddr);
            nt.defaultRouteSet(true);
        }
    }


    public void removeDefaultRoute(NetworkStateTracker nt) {
        String interfaceName = nt.getInterfaceName();
        boolean defaultRouteSet = nt.isDefaultRouteSet();
        NetworkInfo networkInfo = nt.getNetworkInfo();

        if (interfaceName != null && defaultRouteSet == true) {
            if (DBG) {
                Slog.d(TAG, "removeDefaultRoute for " + networkInfo.getTypeName() + " (" +
                        interfaceName + ")");
            }
            NetworkUtils.removeDefaultRoute(interfaceName);
            nt.defaultRouteSet(false);
        }
    }

   /**
     * Reads the network specific TCP buffer sizes from SystemProperties
     * net.tcp.buffersize.[default|wifi|umts|edge|gprs] and set them for system
     * wide use
     */
   public void updateNetworkSettings(NetworkStateTracker nt) {
        String key = nt.getTcpBufferSizesPropName();
        String bufferSizes = SystemProperties.get(key);

        if (bufferSizes.length() == 0) {
            Slog.e(TAG, key + " not found in system properties. Using defaults");

            // Setting to default values so we won't be stuck to previous values
            key = "net.tcp.buffersize.default";
            bufferSizes = SystemProperties.get(key);
        }

        // Set values in kernel
        if (bufferSizes.length() != 0) {
            if (DBG) {
                Slog.v(TAG, "Setting TCP values: [" + bufferSizes
                        + "] which comes from [" + key + "]");
            }
            setBufferSize(bufferSizes);
        }
    }

   /**
     * Writes TCP buffer sizes to /sys/kernel/ipv4/tcp_[r/w]mem_[min/def/max]
     * which maps to /proc/sys/net/ipv4/tcp_rmem and tcpwmem
     *
     * @param bufferSizes in the format of "readMin, readInitial, readMax,
     *        writeMin, writeInitial, writeMax"
     */
    private void setBufferSize(String bufferSizes) {
        try {
            String[] values = bufferSizes.split(",");

            if (values.length == 6) {
              final String prefix = "/sys/kernel/ipv4/tcp_";
                stringToFile(prefix + "rmem_min", values[0]);
                stringToFile(prefix + "rmem_def", values[1]);
                stringToFile(prefix + "rmem_max", values[2]);
                stringToFile(prefix + "wmem_min", values[3]);
                stringToFile(prefix + "wmem_def", values[4]);
                stringToFile(prefix + "wmem_max", values[5]);
            } else {
                Slog.e(TAG, "Invalid buffersize string: " + bufferSizes);
            }
        } catch (IOException e) {
            Slog.e(TAG, "Can't set tcp buffer sizes:" + e);
        }
    }

   /**
     * Writes string to file. Basically same as "echo -n $string > $filename"
     *
     * @param filename
     * @param string
     * @throws IOException
     */
    private void stringToFile(String filename, String string) throws IOException {
        FileWriter out = new FileWriter(filename);
        try {
            out.write(string);
        } finally {
            out.close();
        }
    }


    /**
     * Adjust the per-process dns entries (net.dns<x>.<pid>) based
     * on the highest priority active net which this process requested.
     * If there aren't any, clear it out
     */
    private void reassessPidDns(int myPid, boolean doBump)
    {
        if (DBG) Slog.d(TAG, "reassessPidDns for pid " + myPid);
        for(int i : mPriorityList) {
            if (mNetAttributes[i].isDefault()) {
                continue;
            }
            NetworkStateTracker nt = mNetTrackers[i];
            if (nt.getNetworkInfo().isConnected() &&
                    !nt.isTeardownRequested()) {
                List pids = mNetRequestersPids[i];
                for (int j=0; j<pids.size(); j++) {
                    Integer pid = (Integer)pids.get(j);
                    if (pid.intValue() == myPid) {
                        String[] dnsList = getNameServerList(nt.getDnsPropNames());
                        writePidDns(dnsList, myPid);
                        if (doBump) {
                            bumpDns();
                        }
                        return;
                    }
                }
           }
        }
        // nothing found - delete
        for (int i = 1; ; i++) {
            String prop = "net.dns" + i + "." + myPid;
            if (SystemProperties.get(prop).length() == 0) {
                if (doBump) {
                    bumpDns();
                }
                return;
            }
            SystemProperties.set(prop, "");
        }
    }

    private void writePidDns(String[] dnsList, int pid) {
        int j = 1;
        for (String dns : dnsList) {
            if (dns != null && !TextUtils.equals(dns, "0.0.0.0")) {
                SystemProperties.set("net.dns" + j++ + "." + pid, dns);
            }
        }
    }

    private void bumpDns() {
        /*
         * Bump the property that tells the name resolver library to reread
         * the DNS server list from the properties.
         */
        String propVal = SystemProperties.get("net.dnschange");
        int n = 0;
        if (propVal.length() != 0) {
            try {
                n = Integer.parseInt(propVal);
            } catch (NumberFormatException e) {}
        }
        SystemProperties.set("net.dnschange", "" + (n+1));
    }

    private void handleDnsConfigurationChange(int netType) {
        // add default net's dns entries
<<<<<<< HEAD
        NetworkStateTracker nt = mNetTrackers[netType];
        if (nt != null && nt.getNetworkInfo().isConnected() && !nt.isTeardownRequested()) {
            String[] dnsList = nt.getNameServers();
            if (mNetAttributes[netType].isDefault()) {
                int j = 1;
                for (String dns : dnsList) {
                    if (dns != null && !TextUtils.equals(dns, "0.0.0.0")) {
                        if (DBG) {
                            Slog.d(TAG, "adding dns " + dns + " for " +
                                    nt.getNetworkInfo().getTypeName());
=======
        for (int x = mPriorityList.length-1; x>= 0; x--) {
            int netType = mPriorityList[x];
            NetworkStateTracker nt = mNetTrackers[netType];
            if (nt != null && nt.getNetworkInfo().isConnected() &&
                    !nt.isTeardownRequested()) {
                String[] dnsList = getNameServerList(nt.getDnsPropNames());
                if (mNetAttributes[netType].isDefault()) {
                    int j = 1;
                    for (String dns : dnsList) {
                        if (dns != null && !TextUtils.equals(dns, "0.0.0.0")) {
                            if (DBG) {
                                Slog.d(TAG, "adding dns " + dns + " for " +
                                        nt.getNetworkInfo().getTypeName());
                            }
                            SystemProperties.set("net.dns" + j++, dns);
>>>>>>> d649c128
                        }
                        SystemProperties.set("net.dns" + j++, dns);
                    }
                }
                for (int k=j ; k<mNumDnsEntries; k++) {
                    if (DBG) Slog.d(TAG, "erasing net.dns" + k);
                    SystemProperties.set("net.dns" + k, "");
                }
                mNumDnsEntries = j;
            } else {
                // set per-pid dns for attached secondary nets
                List pids = mNetRequestersPids[netType];
                for (int y=0; y< pids.size(); y++) {
                    Integer pid = (Integer)pids.get(y);
                    writePidDns(dnsList, pid.intValue());
                }
            }
        }
        bumpDns();
    }

    private int getRestoreDefaultNetworkDelay() {
        String restoreDefaultNetworkDelayStr = SystemProperties.get(
                NETWORK_RESTORE_DELAY_PROP_NAME);
        if(restoreDefaultNetworkDelayStr != null &&
                restoreDefaultNetworkDelayStr.length() != 0) {
            try {
                return Integer.valueOf(restoreDefaultNetworkDelayStr);
            } catch (NumberFormatException e) {
            }
        }
        return RESTORE_DEFAULT_NETWORK_DELAY;
    }

    @Override
    protected void dump(FileDescriptor fd, PrintWriter pw, String[] args) {
        if (mContext.checkCallingOrSelfPermission(
                android.Manifest.permission.DUMP)
                != PackageManager.PERMISSION_GRANTED) {
            pw.println("Permission Denial: can't dump ConnectivityService " +
                    "from from pid=" + Binder.getCallingPid() + ", uid=" +
                    Binder.getCallingUid());
            return;
        }
        pw.println();
        for (NetworkStateTracker nst : mNetTrackers) {
            if (nst != null) {
                if (nst.getNetworkInfo().isConnected()) {
                    pw.println("Active network: " + nst.getNetworkInfo().
                            getTypeName());
                }
                pw.println(nst.getNetworkInfo());
                pw.println(nst);
                pw.println();
            }
        }

        pw.println("Network Requester Pids:");
        for (int net : mPriorityList) {
            String pidString = net + ": ";
            for (Object pid : mNetRequestersPids[net]) {
                pidString = pidString + pid.toString() + ", ";
            }
            pw.println(pidString);
        }
        pw.println();

        pw.println("FeatureUsers:");
        for (Object requester : mFeatureUsers) {
            pw.println(requester.toString());
        }
        pw.println();

        mTethering.dump(fd, pw, args);

        if (mInetLog != null) {
            pw.println();
            pw.println("Inet condition reports:");
            for(int i = 0; i < mInetLog.size(); i++) {
                pw.println(mInetLog.get(i));
            }
        }
    }

    // must be stateless - things change under us.
    private class MyHandler extends Handler {
        @Override
        public void handleMessage(Message msg) {
            NetworkInfo info;
            switch (msg.what) {
                case NetworkStateTracker.EVENT_STATE_CHANGED:
                    info = (NetworkInfo) msg.obj;
                    int type = info.getType();
                    NetworkInfo.State state = info.getState();
                    // only do this optimization for wifi.  It going into scan mode for location
                    // services generates alot of noise.  Meanwhile the mms apn won't send out
                    // subsequent notifications when on default cellular because it never
                    // disconnects..  so only do this to wifi notifications.  Fixed better when the
                    // APN notifications are standardized.
                    if (mNetAttributes[type].mLastState == state &&
                            mNetAttributes[type].mRadio == ConnectivityManager.TYPE_WIFI) {
                        if (DBG) {
                            // TODO - remove this after we validate the dropping doesn't break
                            // anything
                            Slog.d(TAG, "Dropping ConnectivityChange for " +
                                    info.getTypeName() + ": " +
                                    state + "/" + info.getDetailedState());
                        }
                        return;
                    }
                    mNetAttributes[type].mLastState = state;

                    if (DBG) Slog.d(TAG, "ConnectivityChange for " +
                            info.getTypeName() + ": " +
                            state + "/" + info.getDetailedState());

                    // Connectivity state changed:
                    // [31-13] Reserved for future use
                    // [12-9] Network subtype (for mobile network, as defined
                    //         by TelephonyManager)
                    // [8-3] Detailed state ordinal (as defined by
                    //         NetworkInfo.DetailedState)
                    // [2-0] Network type (as defined by ConnectivityManager)
                    int eventLogParam = (info.getType() & 0x7) |
                            ((info.getDetailedState().ordinal() & 0x3f) << 3) |
                            (info.getSubtype() << 9);
                    EventLog.writeEvent(EventLogTags.CONNECTIVITY_STATE_CHANGED,
                            eventLogParam);

                    if (info.getDetailedState() ==
                            NetworkInfo.DetailedState.FAILED) {
                        handleConnectionFailure(info);
                    } else if (state == NetworkInfo.State.DISCONNECTED) {
                        handleDisconnect(info);
                    } else if (state == NetworkInfo.State.SUSPENDED) {
                        // TODO: need to think this over.
                        // the logic here is, handle SUSPENDED the same as
                        // DISCONNECTED. The only difference being we are
                        // broadcasting an intent with NetworkInfo that's
                        // suspended. This allows the applications an
                        // opportunity to handle DISCONNECTED and SUSPENDED
                        // differently, or not.
                        handleDisconnect(info);
                    } else if (state == NetworkInfo.State.CONNECTED) {
                        handleConnect(info);
                    }
                    break;

                case NetworkStateTracker.EVENT_SCAN_RESULTS_AVAILABLE:
                    info = (NetworkInfo) msg.obj;
                    handleScanResultsAvailable(info);
                    break;

                case NetworkStateTracker.EVENT_NOTIFICATION_CHANGED:
                    handleNotificationChange(msg.arg1 == 1, msg.arg2,
                            (Notification) msg.obj);
                    break;

                case NetworkStateTracker.EVENT_CONFIGURATION_CHANGED:
                    info = (NetworkInfo) msg.obj;
                    type = info.getType();
                    handleDnsConfigurationChange(type);
                    break;

                case NetworkStateTracker.EVENT_ROAMING_CHANGED:
                    // fill me in
                    break;

                case NetworkStateTracker.EVENT_NETWORK_SUBTYPE_CHANGED:
                    // fill me in
                    break;
                case EVENT_RESTORE_DEFAULT_NETWORK:
                    FeatureUser u = (FeatureUser)msg.obj;
                    u.expire();
                    break;
                case EVENT_INET_CONDITION_CHANGE:
                {
                    int netType = msg.arg1;
                    int condition = msg.arg2;
                    handleInetConditionChange(netType, condition);
                    break;
                }
                case EVENT_INET_CONDITION_HOLD_END:
                {
                    int netType = msg.arg1;
                    int sequence = msg.arg2;
                    handleInetConditionHoldEnd(netType, sequence);
                    break;
                }
                case EVENT_SET_NETWORK_PREFERENCE:
                {
                    int preference = msg.arg1;
                    handleSetNetworkPreference(preference);
                    break;
                }
                case EVENT_SET_BACKGROUND_DATA:
                {
                    boolean enabled = (msg.arg1 == ENABLED);
                    handleSetBackgroundData(enabled);
                    break;
                }
                case EVENT_SET_MOBILE_DATA:
                {
                    boolean enabled = (msg.arg1 == ENABLED);
                    handleSetMobileData(enabled);
                    break;
                }
            }
        }
    }

    // javadoc from interface
    public int tether(String iface) {
        enforceTetherChangePermission();

        if (isTetheringSupported()) {
            return mTethering.tether(iface);
        } else {
            return ConnectivityManager.TETHER_ERROR_UNSUPPORTED;
        }
    }

    // javadoc from interface
    public int untether(String iface) {
        enforceTetherChangePermission();

        if (isTetheringSupported()) {
            return mTethering.untether(iface);
        } else {
            return ConnectivityManager.TETHER_ERROR_UNSUPPORTED;
        }
    }

    // javadoc from interface
    public int getLastTetherError(String iface) {
        enforceTetherAccessPermission();

        if (isTetheringSupported()) {
            return mTethering.getLastTetherError(iface);
        } else {
            return ConnectivityManager.TETHER_ERROR_UNSUPPORTED;
        }
    }

    // TODO - proper iface API for selection by property, inspection, etc
    public String[] getTetherableUsbRegexs() {
        enforceTetherAccessPermission();
        if (isTetheringSupported()) {
            return mTethering.getTetherableUsbRegexs();
        } else {
            return new String[0];
        }
    }

    public String[] getTetherableWifiRegexs() {
        enforceTetherAccessPermission();
        if (isTetheringSupported()) {
            return mTethering.getTetherableWifiRegexs();
        } else {
            return new String[0];
        }
    }

    // TODO - move iface listing, queries, etc to new module
    // javadoc from interface
    public String[] getTetherableIfaces() {
        enforceTetherAccessPermission();
        return mTethering.getTetherableIfaces();
    }

    public String[] getTetheredIfaces() {
        enforceTetherAccessPermission();
        return mTethering.getTetheredIfaces();
    }

    public String[] getTetheringErroredIfaces() {
        enforceTetherAccessPermission();
        return mTethering.getErroredIfaces();
    }

    // if ro.tether.denied = true we default to no tethering
    // gservices could set the secure setting to 1 though to enable it on a build where it
    // had previously been turned off.
    public boolean isTetheringSupported() {
        enforceTetherAccessPermission();
        int defaultVal = (SystemProperties.get("ro.tether.denied").equals("true") ? 0 : 1);
        boolean tetherEnabledInSettings = (Settings.Secure.getInt(mContext.getContentResolver(),
                Settings.Secure.TETHER_SUPPORTED, defaultVal) != 0);
        return tetherEnabledInSettings && mTetheringConfigValid;
    }

    // 100 percent is full good, 0 is full bad.
    public void reportInetCondition(int networkType, int percentage) {
        if (DBG) Slog.d(TAG, "reportNetworkCondition(" + networkType + ", " + percentage + ")");
        mContext.enforceCallingOrSelfPermission(
                android.Manifest.permission.STATUS_BAR,
                "ConnectivityService");

        if (DBG) {
            int pid = getCallingPid();
            int uid = getCallingUid();
            String s = pid + "(" + uid + ") reports inet is " +
                (percentage > 50 ? "connected" : "disconnected") + " (" + percentage + ") on " +
                "network Type " + networkType + " at " + GregorianCalendar.getInstance().getTime();
            mInetLog.add(s);
            while(mInetLog.size() > INET_CONDITION_LOG_MAX_SIZE) {
                mInetLog.remove(0);
            }
        }
        mHandler.sendMessage(mHandler.obtainMessage(
            EVENT_INET_CONDITION_CHANGE, networkType, percentage));
    }

    private void handleInetConditionChange(int netType, int condition) {
        if (DBG) {
            Slog.d(TAG, "Inet connectivity change, net=" +
                    netType + ", condition=" + condition +
                    ",mActiveDefaultNetwork=" + mActiveDefaultNetwork);
        }
        if (mActiveDefaultNetwork == -1) {
            if (DBG) Slog.d(TAG, "no active default network - aborting");
            return;
        }
        if (mActiveDefaultNetwork != netType) {
            if (DBG) Slog.d(TAG, "given net not default - aborting");
            return;
        }
        mDefaultInetCondition = condition;
        int delay;
        if (mInetConditionChangeInFlight == false) {
            if (DBG) Slog.d(TAG, "starting a change hold");
            // setup a new hold to debounce this
            if (mDefaultInetCondition > 50) {
                delay = Settings.Secure.getInt(mContext.getContentResolver(),
                        Settings.Secure.INET_CONDITION_DEBOUNCE_UP_DELAY, 500);
            } else {
                delay = Settings.Secure.getInt(mContext.getContentResolver(),
                Settings.Secure.INET_CONDITION_DEBOUNCE_DOWN_DELAY, 3000);
            }
            mInetConditionChangeInFlight = true;
            mHandler.sendMessageDelayed(mHandler.obtainMessage(EVENT_INET_CONDITION_HOLD_END,
                    mActiveDefaultNetwork, mDefaultConnectionSequence), delay);
        } else {
            // we've set the new condition, when this hold ends that will get
            // picked up
            if (DBG) Slog.d(TAG, "currently in hold - not setting new end evt");
        }
    }

    private void handleInetConditionHoldEnd(int netType, int sequence) {
        if (DBG) {
            Slog.d(TAG, "Inet hold end, net=" + netType +
                    ", condition =" + mDefaultInetCondition +
                    ", published condition =" + mDefaultInetConditionPublished);
        }
        mInetConditionChangeInFlight = false;

        if (mActiveDefaultNetwork == -1) {
            if (DBG) Slog.d(TAG, "no active default network - aborting");
            return;
        }
        if (mDefaultConnectionSequence != sequence) {
            if (DBG) Slog.d(TAG, "event hold for obsolete network - aborting");
            return;
        }
        if (mDefaultInetConditionPublished == mDefaultInetCondition) {
            if (DBG) Slog.d(TAG, "no change in condition - aborting");
            return;
        }
        NetworkInfo networkInfo = mNetTrackers[mActiveDefaultNetwork].getNetworkInfo();
        if (networkInfo.isConnected() == false) {
            if (DBG) Slog.d(TAG, "default network not connected - aborting");
            return;
        }
        mDefaultInetConditionPublished = mDefaultInetCondition;
        sendInetConditionBroadcast(networkInfo);
        return;
    }
}<|MERGE_RESOLUTION|>--- conflicted
+++ resolved
@@ -30,12 +30,9 @@
 import android.net.MobileDataStateTracker;
 import android.net.NetworkInfo;
 import android.net.NetworkStateTracker;
+import android.net.NetworkUtils;
 import android.net.wifi.WifiStateTracker;
-<<<<<<< HEAD
 import android.net.wimax.WimaxManagerConstants;
-=======
-import android.net.NetworkUtils;
->>>>>>> d649c128
 import android.os.Binder;
 import android.os.Handler;
 import android.os.IBinder;
@@ -1327,13 +1324,8 @@
             //reportNetworkCondition(mActiveDefaultNetwork, 100);
         }
         thisNet.setTeardownRequested(false);
-<<<<<<< HEAD
-        thisNet.updateNetworkSettings();
+        updateNetworkSettings(thisNet);
         handleConnectivityChange(type);
-=======
-        updateNetworkSettings(thisNet);
-        handleConnectivityChange();
->>>>>>> d649c128
         sendConnectedBroadcast(info);
     }
 
@@ -1372,10 +1364,9 @@
          */
         handleDnsConfigurationChange(netType);
 
-<<<<<<< HEAD
         if (mNetTrackers[netType].getNetworkInfo().isConnected()) {
             if (mNetAttributes[netType].isDefault()) {
-                mNetTrackers[netType].addDefaultRoute();
+                addDefaultRoute(mNetTrackers[netType]);
             } else {
                 // many radios add a default route even when we don't want one.
                 // remove the default interface unless we need it for our active network
@@ -1383,30 +1374,16 @@
                     String defaultIface = mNetTrackers[mActiveDefaultNetwork].getInterfaceName();
                     if (defaultIface != null &&
                             !defaultIface.equals(mNetTrackers[netType].getInterfaceName())) {
-                        mNetTrackers[netType].removeDefaultRoute();
+                        removeDefaultRoute(mNetTrackers[netType]);
                     }
-=======
-        for (int netType : mPriorityList) {
-            if (mNetTrackers[netType].getNetworkInfo().isConnected()) {
-                if (mNetAttributes[netType].isDefault()) {
-                    addDefaultRoute(mNetTrackers[netType]);
-                } else {
-                    addPrivateDnsRoutes(mNetTrackers[netType]);
-                }
-            } else {
-                if (mNetAttributes[netType].isDefault()) {
-                    removeDefaultRoute(mNetTrackers[netType]);
-                } else {
-                    removePrivateDnsRoutes(mNetTrackers[netType]);
->>>>>>> d649c128
-                }
-                mNetTrackers[netType].addPrivateDnsRoutes();
+                }
+                addPrivateDnsRoutes(mNetTrackers[netType]);
             }
         } else {
             if (mNetAttributes[netType].isDefault()) {
-                mNetTrackers[netType].removeDefaultRoute();
+                removeDefaultRoute(mNetTrackers[netType]);
             } else {
-                mNetTrackers[netType].removePrivateDnsRoutes();
+                removePrivateDnsRoutes(mNetTrackers[netType]);
             }
         }
     }
@@ -1644,10 +1621,9 @@
 
     private void handleDnsConfigurationChange(int netType) {
         // add default net's dns entries
-<<<<<<< HEAD
         NetworkStateTracker nt = mNetTrackers[netType];
         if (nt != null && nt.getNetworkInfo().isConnected() && !nt.isTeardownRequested()) {
-            String[] dnsList = nt.getNameServers();
+            String[] dnsList = getNameServerList(nt.getDnsPropNames());
             if (mNetAttributes[netType].isDefault()) {
                 int j = 1;
                 for (String dns : dnsList) {
@@ -1655,23 +1631,6 @@
                         if (DBG) {
                             Slog.d(TAG, "adding dns " + dns + " for " +
                                     nt.getNetworkInfo().getTypeName());
-=======
-        for (int x = mPriorityList.length-1; x>= 0; x--) {
-            int netType = mPriorityList[x];
-            NetworkStateTracker nt = mNetTrackers[netType];
-            if (nt != null && nt.getNetworkInfo().isConnected() &&
-                    !nt.isTeardownRequested()) {
-                String[] dnsList = getNameServerList(nt.getDnsPropNames());
-                if (mNetAttributes[netType].isDefault()) {
-                    int j = 1;
-                    for (String dns : dnsList) {
-                        if (dns != null && !TextUtils.equals(dns, "0.0.0.0")) {
-                            if (DBG) {
-                                Slog.d(TAG, "adding dns " + dns + " for " +
-                                        nt.getNetworkInfo().getTypeName());
-                            }
-                            SystemProperties.set("net.dns" + j++, dns);
->>>>>>> d649c128
                         }
                         SystemProperties.set("net.dns" + j++, dns);
                     }
