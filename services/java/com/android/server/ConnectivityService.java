--- conflicted
+++ resolved
@@ -769,18 +769,7 @@
                 network.reconnect();
                 return Phone.APN_REQUEST_STARTED;
             } else {
-<<<<<<< HEAD
-                synchronized(this) {
-                    mFeatureUsers.add(f);
-                }
-                mHandler.sendMessageDelayed(mHandler.obtainMessage(EVENT_RESTORE_DEFAULT_NETWORK,
-                        f), getRestoreDefaultNetworkDelay());
-
-                return network.startUsingNetworkFeature(feature,
-                        getCallingPid(), getCallingUid());
-=======
                 return -1;
->>>>>>> 02648a4b
             }
         }
         return Phone.APN_TYPE_NOT_AVAILABLE;
