/*
 * Copyright (C) 2006 The Android Open Source Project
 *
 * Licensed under the Apache License, Version 2.0 (the "License");
 * you may not use this file except in compliance with the License.
 * You may obtain a copy of the License at
 *
 *      http://www.apache.org/licenses/LICENSE-2.0
 *
 * Unless required by applicable law or agreed to in writing, software
 * distributed under the License is distributed on an "AS IS" BASIS,
 * WITHOUT WARRANTIES OR CONDITIONS OF ANY KIND, either express or implied.
 * See the License for the specific language governing permissions and
 * limitations under the License.
 */

package com.android.server;

import com.android.server.usb.UsbService;
import com.android.internal.os.BinderInternal;
import com.android.internal.os.SamplingProfilerIntegration;
import com.android.server.am.ActivityManagerService;
import com.android.server.status.StatusBarManagerService;

import dalvik.system.VMRuntime;
import dalvik.system.Zygote;

import android.accounts.AccountManagerService;
import android.app.ActivityManagerNative;
import android.bluetooth.BluetoothAdapter;
import android.content.ContentResolver;
import android.content.ContentService;
import android.content.Context;
import android.content.pm.IPackageManager;
import android.database.ContentObserver;
import android.media.AudioService;
import android.os.Looper;
import android.os.RemoteException;
import android.os.ServiceManager;
<<<<<<< HEAD
import android.os.StrictMode;
=======
>>>>>>> bde75706
import android.os.SystemClock;
import android.os.SystemProperties;
import android.provider.Settings;
import android.server.BluetoothA2dpService;
import android.server.BluetoothService;
import android.server.search.SearchManagerService;
import android.util.EventLog;
import android.util.Log;
import android.util.Slog;

import java.io.File;
import java.util.Timer;
import java.util.TimerTask;

class ServerThread extends Thread {
    private static final String TAG = "SystemServer";

    ContentResolver mContentResolver;

    private class AdbSettingsObserver extends ContentObserver {
        public AdbSettingsObserver() {
            super(null);
        }
        @Override
        public void onChange(boolean selfChange) {
            boolean enableAdb = (Settings.Secure.getInt(mContentResolver,
                Settings.Secure.ADB_ENABLED, 0) > 0);
            // setting this secure property will start or stop adbd
           SystemProperties.set("persist.service.adb.enable", enableAdb ? "1" : "0");
        }
    }

    @Override
    public void run() {
        EventLog.writeEvent(EventLogTags.BOOT_PROGRESS_SYSTEM_RUN,
            SystemClock.uptimeMillis());

        Looper.prepare();

        android.os.Process.setThreadPriority(
                android.os.Process.THREAD_PRIORITY_FOREGROUND);

        BinderInternal.disableBackgroundScheduling(true);
<<<<<<< HEAD
        android.os.Process.setCanSelfBackground(false);

        // Check whether we failed to shut down last time we tried.
        {
            final String shutdownAction = SystemProperties.get(
                    ShutdownThread.SHUTDOWN_ACTION_PROPERTY, "");
            if (shutdownAction != null && shutdownAction.length() > 0) {
                boolean reboot = (shutdownAction.charAt(0) == '1');

                final String reason;
                if (shutdownAction.length() > 1) {
                    reason = shutdownAction.substring(1, shutdownAction.length());
                } else {
                    reason = null;
                }

                ShutdownThread.rebootOrShutdown(reboot, reason);
            }
        }
=======
>>>>>>> bde75706

        String factoryTestStr = SystemProperties.get("ro.factorytest");
        int factoryTest = "".equals(factoryTestStr) ? SystemServer.FACTORY_TEST_OFF
                : Integer.parseInt(factoryTestStr);

        LightsService lights = null;
        PowerManagerService power = null;
        BatteryService battery = null;
        ConnectivityService connectivity = null;
        IPackageManager pm = null;
        Context context = null;
        WindowManagerService wm = null;
        BluetoothService bluetooth = null;
        BluetoothA2dpService bluetoothA2dp = null;
        HeadsetObserver headset = null;
        DockObserver dock = null;
        UsbService usb = null;
        UiModeManagerService uiMode = null;
        RecognitionManagerService recognition = null;
        ThrottleService throttle = null;

        // Critical services...
        try {
            Slog.i(TAG, "Entropy Service");
            ServiceManager.addService("entropy", new EntropyService());

            Slog.i(TAG, "Power Manager");
            power = new PowerManagerService();
            ServiceManager.addService(Context.POWER_SERVICE, power);

            Slog.i(TAG, "Activity Manager");
            context = ActivityManagerService.main(factoryTest);

            Slog.i(TAG, "Telephony Registry");
            ServiceManager.addService("telephony.registry", new TelephonyRegistry(context));

            AttributeCache.init(context);

            Slog.i(TAG, "Package Manager");
            pm = PackageManagerService.main(context,
                    factoryTest != SystemServer.FACTORY_TEST_OFF);

            ActivityManagerService.setSystemProcess();

            mContentResolver = context.getContentResolver();

            // The AccountManager must come before the ContentService
            try {
                Slog.i(TAG, "Account Manager");
                ServiceManager.addService(Context.ACCOUNT_SERVICE,
                        new AccountManagerService(context));
            } catch (Throwable e) {
                Slog.e(TAG, "Failure starting Account Manager", e);
            }

            Slog.i(TAG, "Content Manager");
            ContentService.main(context,
                    factoryTest == SystemServer.FACTORY_TEST_LOW_LEVEL);

            Slog.i(TAG, "System Content Providers");
            ActivityManagerService.installSystemProviders();

            Slog.i(TAG, "Battery Service");
            battery = new BatteryService(context);
            ServiceManager.addService("battery", battery);

            Slog.i(TAG, "Lights Service");
            lights = new LightsService(context);

            Slog.i(TAG, "Vibrator Service");
            ServiceManager.addService("vibrator", new VibratorService(context));

            // only initialize the power service after we have started the
            // lights service, content providers and the battery service.
            power.init(context, lights, ActivityManagerService.getDefault(), battery);

            Slog.i(TAG, "Alarm Manager");
            AlarmManagerService alarm = new AlarmManagerService(context);
            ServiceManager.addService(Context.ALARM_SERVICE, alarm);

            Slog.i(TAG, "Init Watchdog");
            Watchdog.getInstance().init(context, battery, power, alarm,
                    ActivityManagerService.self());

            Slog.i(TAG, "Window Manager");
            wm = WindowManagerService.main(context, power,
                    factoryTest != SystemServer.FACTORY_TEST_LOW_LEVEL);
            ServiceManager.addService(Context.WINDOW_SERVICE, wm);

            ((ActivityManagerService)ServiceManager.getService("activity"))
                    .setWindowManager(wm);

            // Skip Bluetooth if we have an emulator kernel
            // TODO: Use a more reliable check to see if this product should
            // support Bluetooth - see bug 988521
            if (SystemProperties.get("ro.kernel.qemu").equals("1")) {
                Slog.i(TAG, "Registering null Bluetooth Service (emulator)");
                ServiceManager.addService(BluetoothAdapter.BLUETOOTH_SERVICE, null);
            } else if (factoryTest == SystemServer.FACTORY_TEST_LOW_LEVEL) {
                Slog.i(TAG, "Registering null Bluetooth Service (factory test)");
                ServiceManager.addService(BluetoothAdapter.BLUETOOTH_SERVICE, null);
            } else {
                Slog.i(TAG, "Bluetooth Service");
                bluetooth = new BluetoothService(context);
                ServiceManager.addService(BluetoothAdapter.BLUETOOTH_SERVICE, bluetooth);
                bluetooth.initAfterRegistration();
                bluetoothA2dp = new BluetoothA2dpService(context, bluetooth);
                ServiceManager.addService(BluetoothA2dpService.BLUETOOTH_A2DP_SERVICE,
                                          bluetoothA2dp);

                int bluetoothOn = Settings.Secure.getInt(mContentResolver,
                    Settings.Secure.BLUETOOTH_ON, 0);
                if (bluetoothOn > 0) {
                    bluetooth.enable();
                }
            }

        } catch (RuntimeException e) {
            Slog.e("System", "Failure starting core service", e);
        }

        DevicePolicyManagerService devicePolicy = null;
        StatusBarManagerService statusBar = null;
        InputMethodManagerService imm = null;
        AppWidgetService appWidget = null;
        NotificationManagerService notification = null;
        WallpaperManagerService wallpaper = null;
        LocationManagerService location = null;

        if (factoryTest != SystemServer.FACTORY_TEST_LOW_LEVEL) {
            try {
                Slog.i(TAG, "Device Policy");
                devicePolicy = new DevicePolicyManagerService(context);
                ServiceManager.addService(Context.DEVICE_POLICY_SERVICE, devicePolicy);
            } catch (Throwable e) {
                Slog.e(TAG, "Failure starting DevicePolicyService", e);
            }

            try {
                Slog.i(TAG, "Status Bar");
                statusBar = new StatusBarManagerService(context);
                ServiceManager.addService(Context.STATUS_BAR_SERVICE, statusBar);
            } catch (Throwable e) {
                Slog.e(TAG, "Failure starting StatusBarManagerService", e);
            }

            try {
                Slog.i(TAG, "Clipboard Service");
                ServiceManager.addService(Context.CLIPBOARD_SERVICE,
                        new ClipboardService(context));
            } catch (Throwable e) {
                Slog.e(TAG, "Failure starting Clipboard Service", e);
            }

            try {
                Slog.i(TAG, "Input Method Service");
                imm = new InputMethodManagerService(context, statusBar);
                ServiceManager.addService(Context.INPUT_METHOD_SERVICE, imm);
            } catch (Throwable e) {
                Slog.e(TAG, "Failure starting Input Manager Service", e);
            }

            try {
                Slog.i(TAG, "NetStat Service");
                ServiceManager.addService("netstat", new NetStatService(context));
            } catch (Throwable e) {
                Slog.e(TAG, "Failure starting NetStat Service", e);
            }

            try {
                Slog.i(TAG, "NetworkManagement Service");
                ServiceManager.addService(
                        Context.NETWORKMANAGEMENT_SERVICE,
                        NetworkManagementService.create(context));
            } catch (Throwable e) {
                Slog.e(TAG, "Failure starting NetworkManagement Service", e);
            }

            try {
                Slog.i(TAG, "Connectivity Service");
                connectivity = ConnectivityService.getInstance(context);
                ServiceManager.addService(Context.CONNECTIVITY_SERVICE, connectivity);
            } catch (Throwable e) {
                Slog.e(TAG, "Failure starting Connectivity Service", e);
            }

            try {
                Slog.i(TAG, "Throttle Service");
                throttle = new ThrottleService(context);
                ServiceManager.addService(
                        Context.THROTTLE_SERVICE, throttle);
            } catch (Throwable e) {
                Slog.e(TAG, "Failure starting ThrottleService", e);
            }

            try {
              Slog.i(TAG, "Accessibility Manager");
              ServiceManager.addService(Context.ACCESSIBILITY_SERVICE,
                      new AccessibilityManagerService(context));
            } catch (Throwable e) {
              Slog.e(TAG, "Failure starting Accessibility Manager", e);
            }

            try {
                /*
                 * NotificationManagerService is dependant on MountService,
                 * (for media / usb notifications) so we must start MountService first.
                 */
                Slog.i(TAG, "Mount Service");
                ServiceManager.addService("mount", new MountService(context));
            } catch (Throwable e) {
                Slog.e(TAG, "Failure starting Mount Service", e);
            }

            try {
                Slog.i(TAG, "Notification Manager");
                notification = new NotificationManagerService(context, statusBar, lights);
                ServiceManager.addService(Context.NOTIFICATION_SERVICE, notification);
            } catch (Throwable e) {
                Slog.e(TAG, "Failure starting Notification Manager", e);
            }

            try {
                Slog.i(TAG, "Device Storage Monitor");
                ServiceManager.addService(DeviceStorageMonitorService.SERVICE,
                        new DeviceStorageMonitorService(context));
            } catch (Throwable e) {
                Slog.e(TAG, "Failure starting DeviceStorageMonitor service", e);
            }

            try {
                Slog.i(TAG, "Location Manager");
                location = new LocationManagerService(context);
                ServiceManager.addService(Context.LOCATION_SERVICE, location);
            } catch (Throwable e) {
                Slog.e(TAG, "Failure starting Location Manager", e);
            }

            try {
                Slog.i(TAG, "Search Service");
                ServiceManager.addService(Context.SEARCH_SERVICE,
                        new SearchManagerService(context));
            } catch (Throwable e) {
                Slog.e(TAG, "Failure starting Search Service", e);
            }

            try {
                Slog.i(TAG, "DropBox Service");
                ServiceManager.addService(Context.DROPBOX_SERVICE,
                        new DropBoxManagerService(context, new File("/data/system/dropbox")));
            } catch (Throwable e) {
                Slog.e(TAG, "Failure starting DropBoxManagerService", e);
            }

            try {
                Slog.i(TAG, "Wallpaper Service");
                wallpaper = new WallpaperManagerService(context);
                ServiceManager.addService(Context.WALLPAPER_SERVICE, wallpaper);
            } catch (Throwable e) {
                Slog.e(TAG, "Failure starting Wallpaper Service", e);
            }

            try {
                Slog.i(TAG, "Audio Service");
                ServiceManager.addService(Context.AUDIO_SERVICE, new AudioService(context));
            } catch (Throwable e) {
                Slog.e(TAG, "Failure starting Audio Service", e);
            }

            try {
                Slog.i(TAG, "Headset Observer");
                // Listen for wired headset changes
                headset = new HeadsetObserver(context);
            } catch (Throwable e) {
                Slog.e(TAG, "Failure starting HeadsetObserver", e);
            }

            try {
                Slog.i(TAG, "Dock Observer");
                // Listen for dock station changes
                dock = new DockObserver(context, power);
            } catch (Throwable e) {
                Slog.e(TAG, "Failure starting DockObserver", e);
            }

            try {
                Slog.i(TAG, "USB Service");
                // Listen for USB changes
                usb = new UsbService(context);
                ServiceManager.addService(Context.USB_SERVICE, usb);
            } catch (Throwable e) {
                Slog.e(TAG, "Failure starting UsbService", e);
            }

            try {
                Slog.i(TAG, "UI Mode Manager Service");
                // Listen for UI mode changes
                uiMode = new UiModeManagerService(context);
            } catch (Throwable e) {
                Slog.e(TAG, "Failure starting UiModeManagerService", e);
            }

            try {
                Slog.i(TAG, "Backup Service");
                ServiceManager.addService(Context.BACKUP_SERVICE,
                        new BackupManagerService(context));
            } catch (Throwable e) {
                Slog.e(TAG, "Failure starting Backup Service", e);
            }

            try {
                Slog.i(TAG, "AppWidget Service");
                appWidget = new AppWidgetService(context);
                ServiceManager.addService(Context.APPWIDGET_SERVICE, appWidget);
            } catch (Throwable e) {
                Slog.e(TAG, "Failure starting AppWidget Service", e);
            }

            try {
                Slog.i(TAG, "Recognition Service");
                recognition = new RecognitionManagerService(context);
            } catch (Throwable e) {
                Slog.e(TAG, "Failure starting Recognition Service", e);
            }
            
            try {
                Slog.i(TAG, "DiskStats Service");
                ServiceManager.addService("diskstats", new DiskStatsService(context));
            } catch (Throwable e) {
                Slog.e(TAG, "Failure starting DiskStats Service", e);
            }

            try {
                // need to add this service even if SamplingProfilerIntegration.isEnabled()
                // is false, because it is this service that detects system property change and
                // turns on SamplingProfilerIntegration. Plus, when sampling profiler doesn't work,
                // there is little overhead for running this service.
                Slog.i(TAG, "SamplingProfiler Service");
                ServiceManager.addService("samplingprofiler",
                            new SamplingProfilerService(context));
            } catch (Throwable e) {
                Slog.e(TAG, "Failure starting SamplingProfiler Service", e);
            }
        }

        // make sure the ADB_ENABLED setting value matches the secure property value
        Settings.Secure.putInt(mContentResolver, Settings.Secure.ADB_ENABLED,
                "1".equals(SystemProperties.get("persist.service.adb.enable")) ? 1 : 0);

        // register observer to listen for settings changes
        mContentResolver.registerContentObserver(Settings.Secure.getUriFor(Settings.Secure.ADB_ENABLED),
                false, new AdbSettingsObserver());

        // Before things start rolling, be sure we have decided whether
        // we are in safe mode.
        final boolean safeMode = wm.detectSafeMode();
        if (safeMode) {
            try {
                ActivityManagerNative.getDefault().enterSafeMode();
                // Post the safe mode state in the Zygote class
                Zygote.systemInSafeMode = true;
                // Disable the JIT for the system_server process
                VMRuntime.getRuntime().disableJitCompilation();
            } catch (RemoteException e) {
            }
        } else {
            // Enable the JIT for the system_server process
            VMRuntime.getRuntime().startJitCompilation();
        }

        // It is now time to start up the app processes...

        if (devicePolicy != null) {
            devicePolicy.systemReady();
        }

        if (notification != null) {
            notification.systemReady();
        }

        if (statusBar != null) {
            statusBar.systemReady();
        }
        wm.systemReady();
        power.systemReady();
        try {
            pm.systemReady();
        } catch (RemoteException e) {
        }

        // These are needed to propagate to the runnable below.
        final StatusBarManagerService statusBarF = statusBar;
        final BatteryService batteryF = battery;
        final ConnectivityService connectivityF = connectivity;
        final DockObserver dockF = dock;
        final UsbService usbF = usb;
        final ThrottleService throttleF = throttle;
        final UiModeManagerService uiModeF = uiMode;
        final AppWidgetService appWidgetF = appWidget;
        final WallpaperManagerService wallpaperF = wallpaper;
        final InputMethodManagerService immF = imm;
        final RecognitionManagerService recognitionF = recognition;
        final LocationManagerService locationF = location;

        // We now tell the activity manager it is okay to run third party
        // code.  It will call back into us once it has gotten to the state
        // where third party code can really run (but before it has actually
        // started launching the initial applications), for us to complete our
        // initialization.
        ((ActivityManagerService)ActivityManagerNative.getDefault())
                .systemReady(new Runnable() {
            public void run() {
                Slog.i(TAG, "Making services ready");

                if (statusBarF != null) statusBarF.systemReady2();
                if (batteryF != null) batteryF.systemReady();
                if (connectivityF != null) connectivityF.systemReady();
                if (dockF != null) dockF.systemReady();
                if (usbF != null) usbF.systemReady();
                if (uiModeF != null) uiModeF.systemReady();
                if (recognitionF != null) recognitionF.systemReady();
                Watchdog.getInstance().start();

                // It is now okay to let the various system services start their
                // third party code...

                if (appWidgetF != null) appWidgetF.systemReady(safeMode);
                if (wallpaperF != null) wallpaperF.systemReady();
                if (immF != null) immF.systemReady();
                if (locationF != null) locationF.systemReady();
                if (throttleF != null) throttleF.systemReady();
            }
        });

<<<<<<< HEAD
        // For debug builds, log event loop stalls to dropbox for analysis.
        if (StrictMode.conditionallyEnableDebugLogging()) {
            Slog.i(TAG, "Enabled StrictMode for system server main thread.");
        }

=======
>>>>>>> bde75706
        Looper.loop();
        Slog.d(TAG, "System ServerThread is exiting!");
    }
}

public class SystemServer {
    private static final String TAG = "SystemServer";

    public static final int FACTORY_TEST_OFF = 0;
    public static final int FACTORY_TEST_LOW_LEVEL = 1;
    public static final int FACTORY_TEST_HIGH_LEVEL = 2;

    static Timer timer;
    static final long SNAPSHOT_INTERVAL = 60 * 60 * 1000; // 1hr

    // The earliest supported time.  We pick one day into 1970, to
    // give any timezone code room without going into negative time.
    private static final long EARLIEST_SUPPORTED_TIME = 86400 * 1000;

    /**
     * This method is called from Zygote to initialize the system. This will cause the native
     * services (SurfaceFlinger, AudioFlinger, etc..) to be started. After that it will call back
     * up into init2() to start the Android services.
     */
    native public static void init1(String[] args);

    public static void main(String[] args) {
        if (System.currentTimeMillis() < EARLIEST_SUPPORTED_TIME) {
            // If a device's clock is before 1970 (before 0), a lot of
            // APIs crash dealing with negative numbers, notably
            // java.io.File#setLastModified, so instead we fake it and
            // hope that time from cell towers or NTP fixes it
            // shortly.
            Slog.w(TAG, "System clock is before 1970; setting to 1970.");
            SystemClock.setCurrentTimeMillis(EARLIEST_SUPPORTED_TIME);
        }

        if (SamplingProfilerIntegration.isEnabled()) {
            SamplingProfilerIntegration.start();
            timer = new Timer();
            timer.schedule(new TimerTask() {
                @Override
                public void run() {
                    SamplingProfilerIntegration.writeSnapshot("system_server", null);
                }
            }, SNAPSHOT_INTERVAL, SNAPSHOT_INTERVAL);
        }

        // The system server has to run all of the time, so it needs to be
        // as efficient as possible with its memory usage.
        VMRuntime.getRuntime().setTargetHeapUtilization(0.8f);

        System.loadLibrary("android_servers");
        init1(args);
    }

    public static final void init2() {
        Slog.i(TAG, "Entered the Android system server!");
        Thread thr = new ServerThread();
        thr.setName("android.server.ServerThread");
        thr.start();
    }
}<|MERGE_RESOLUTION|>--- conflicted
+++ resolved
@@ -37,10 +37,7 @@
 import android.os.Looper;
 import android.os.RemoteException;
 import android.os.ServiceManager;
-<<<<<<< HEAD
 import android.os.StrictMode;
-=======
->>>>>>> bde75706
 import android.os.SystemClock;
 import android.os.SystemProperties;
 import android.provider.Settings;
@@ -84,7 +81,6 @@
                 android.os.Process.THREAD_PRIORITY_FOREGROUND);
 
         BinderInternal.disableBackgroundScheduling(true);
-<<<<<<< HEAD
         android.os.Process.setCanSelfBackground(false);
 
         // Check whether we failed to shut down last time we tried.
@@ -104,8 +100,6 @@
                 ShutdownThread.rebootOrShutdown(reboot, reason);
             }
         }
-=======
->>>>>>> bde75706
 
         String factoryTestStr = SystemProperties.get("ro.factorytest");
         int factoryTest = "".equals(factoryTestStr) ? SystemServer.FACTORY_TEST_OFF
@@ -540,14 +534,11 @@
             }
         });
 
-<<<<<<< HEAD
         // For debug builds, log event loop stalls to dropbox for analysis.
         if (StrictMode.conditionallyEnableDebugLogging()) {
             Slog.i(TAG, "Enabled StrictMode for system server main thread.");
         }
 
-=======
->>>>>>> bde75706
         Looper.loop();
         Slog.d(TAG, "System ServerThread is exiting!");
     }
