--- conflicted
+++ resolved
@@ -440,10 +440,6 @@
                 mUsbMassStorageOff = true;
                 updateUsbStatus();
             } else if (action.equals(ConnectivityManager.CONNECTIVITY_ACTION)) {
-<<<<<<< HEAD
-=======
-                if (DEBUG) Log.d(TAG, "Tethering got CONNECTIVITY_ACTION");
->>>>>>> 924cc94c
                 mTetherMasterSM.sendMessage(TetherMasterSM.CMD_UPSTREAM_CHANGED);
             } else if (action.equals(Intent.ACTION_BOOT_COMPLETED)) {
                 mBooted = true;
