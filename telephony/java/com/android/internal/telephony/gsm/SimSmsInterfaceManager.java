--- conflicted
+++ resolved
@@ -213,7 +213,6 @@
         return mSms;
     }
 
-<<<<<<< HEAD
     public boolean enableCellBroadcast(int messageIdentifier) {
         return enableCellBroadcastRange(messageIdentifier, messageIdentifier);
     }
@@ -351,8 +350,6 @@
         return mSuccess;
     }
 
-=======
->>>>>>> 145ff609
     @Override
     protected void log(String msg) {
         Log.d(LOG_TAG, "[SimSmsInterfaceManager] " + msg);
