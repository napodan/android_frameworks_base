/*
 * Copyright (C) 2008 The Android Open Source Project
 *
 * Licensed under the Apache License, Version 2.0 (the "License");
 * you may not use this file except in compliance with the License.
 * You may obtain a copy of the License at
 *
 *      http://www.apache.org/licenses/LICENSE-2.0
 *
 * Unless required by applicable law or agreed to in writing, software
 * distributed under the License is distributed on an "AS IS" BASIS,
 * WITHOUT WARRANTIES OR CONDITIONS OF ANY KIND, either express or implied.
 * See the License for the specific language governing permissions and
 * limitations under the License.
 */

package com.android.internal.telephony.cdma.sms;

import static android.telephony.SmsMessage.ENCODING_16BIT;
import static android.telephony.SmsMessage.MAX_USER_DATA_BYTES;
import static android.telephony.SmsMessage.MAX_USER_DATA_BYTES_WITH_HEADER;

import android.util.Log;

import android.telephony.SmsMessage;

import android.text.format.Time;

import com.android.internal.telephony.IccUtils;
import com.android.internal.telephony.GsmAlphabet;
import com.android.internal.telephony.SmsHeader;
import com.android.internal.telephony.SmsMessageBase.TextEncodingDetails;

import com.android.internal.util.BitwiseInputStream;
import com.android.internal.util.BitwiseOutputStream;

import android.content.res.Resources;



/**
 * An object to encode and decode CDMA SMS bearer data.
 */
public final class BearerData {
    private final static String LOG_TAG = "SMS";

    /**
     * Bearer Data Subparameter Identifiers
     * (See 3GPP2 C.S0015-B, v2.0, table 4.5-1)
     * NOTE: Commented subparameter types are not implemented.
     */
    private final static byte SUBPARAM_MESSAGE_IDENTIFIER               = 0x00;
    private final static byte SUBPARAM_USER_DATA                        = 0x01;
    private final static byte SUBPARAM_USER_REPONSE_CODE                = 0x02;
    private final static byte SUBPARAM_MESSAGE_CENTER_TIME_STAMP        = 0x03;
    private final static byte SUBPARAM_VALIDITY_PERIOD_ABSOLUTE         = 0x04;
    private final static byte SUBPARAM_VALIDITY_PERIOD_RELATIVE         = 0x05;
    private final static byte SUBPARAM_DEFERRED_DELIVERY_TIME_ABSOLUTE  = 0x06;
    private final static byte SUBPARAM_DEFERRED_DELIVERY_TIME_RELATIVE  = 0x07;
    private final static byte SUBPARAM_PRIORITY_INDICATOR               = 0x08;
    private final static byte SUBPARAM_PRIVACY_INDICATOR                = 0x09;
    private final static byte SUBPARAM_REPLY_OPTION                     = 0x0A;
    private final static byte SUBPARAM_NUMBER_OF_MESSAGES               = 0x0B;
    private final static byte SUBPARAM_ALERT_ON_MESSAGE_DELIVERY        = 0x0C;
    private final static byte SUBPARAM_LANGUAGE_INDICATOR               = 0x0D;
    private final static byte SUBPARAM_CALLBACK_NUMBER                  = 0x0E;
    private final static byte SUBPARAM_MESSAGE_DISPLAY_MODE             = 0x0F;
    //private final static byte SUBPARAM_MULTIPLE_ENCODING_USER_DATA      = 0x10;
    private final static byte SUBPARAM_MESSAGE_DEPOSIT_INDEX            = 0x11;
    //private final static byte SUBPARAM_SERVICE_CATEGORY_PROGRAM_DATA    = 0x12;
    //private final static byte SUBPARAM_SERVICE_CATEGORY_PROGRAM_RESULTS = 0x13;
    private final static byte SUBPARAM_MESSAGE_STATUS                   = 0x14;
    //private final static byte SUBPARAM_TP_FAILURE_CAUSE                 = 0x15;
    //private final static byte SUBPARAM_ENHANCED_VMN                     = 0x16;
    //private final static byte SUBPARAM_ENHANCED_VMN_ACK                 = 0x17;

    /**
     * Supported message types for CDMA SMS messages
     * (See 3GPP2 C.S0015-B, v2.0, table 4.5.1-1)
     */
    public static final int MESSAGE_TYPE_DELIVER        = 0x01;
    public static final int MESSAGE_TYPE_SUBMIT         = 0x02;
    public static final int MESSAGE_TYPE_CANCELLATION   = 0x03;
    public static final int MESSAGE_TYPE_DELIVERY_ACK   = 0x04;
    public static final int MESSAGE_TYPE_USER_ACK       = 0x05;
    public static final int MESSAGE_TYPE_READ_ACK       = 0x06;
    public static final int MESSAGE_TYPE_DELIVER_REPORT = 0x07;
    public static final int MESSAGE_TYPE_SUBMIT_REPORT  = 0x08;

    public int messageType;

    /**
     * 16-bit value indicating the message ID, which increments modulo 65536.
     * (Special rules apply for WAP-messages.)
     * (See 3GPP2 C.S0015-B, v2, 4.5.1)
     */
    public int messageId;

    /**
     * Supported priority modes for CDMA SMS messages
     * (See 3GPP2 C.S0015-B, v2.0, table 4.5.9-1)
     */
    public static final int PRIORITY_NORMAL        = 0x0;
    public static final int PRIORITY_INTERACTIVE   = 0x1;
    public static final int PRIORITY_URGENT        = 0x2;
    public static final int PRIORITY_EMERGENCY     = 0x3;

    public boolean priorityIndicatorSet = false;
    public int priority = PRIORITY_NORMAL;

    /**
     * Supported privacy modes for CDMA SMS messages
     * (See 3GPP2 C.S0015-B, v2.0, table 4.5.10-1)
     */
    public static final int PRIVACY_NOT_RESTRICTED = 0x0;
    public static final int PRIVACY_RESTRICTED     = 0x1;
    public static final int PRIVACY_CONFIDENTIAL   = 0x2;
    public static final int PRIVACY_SECRET         = 0x3;

    public boolean privacyIndicatorSet = false;
    public int privacy = PRIVACY_NOT_RESTRICTED;

    /**
     * Supported alert priority modes for CDMA SMS messages
     * (See 3GPP2 C.S0015-B, v2.0, table 4.5.13-1)
     */
    public static final int ALERT_DEFAULT          = 0x0;
    public static final int ALERT_LOW_PRIO         = 0x1;
    public static final int ALERT_MEDIUM_PRIO      = 0x2;
    public static final int ALERT_HIGH_PRIO        = 0x3;

    public boolean alertIndicatorSet = false;
    public int alert = ALERT_DEFAULT;

    /**
     * Supported display modes for CDMA SMS messages.  Display mode is
     * a 2-bit value used to indicate to the mobile station when to
     * display the received message.  (See 3GPP2 C.S0015-B, v2,
     * 4.5.16)
     */
    public static final int DISPLAY_MODE_IMMEDIATE      = 0x0;
    public static final int DISPLAY_MODE_DEFAULT        = 0x1;
    public static final int DISPLAY_MODE_USER           = 0x2;

    public boolean displayModeSet = false;
    public int displayMode = DISPLAY_MODE_DEFAULT;

    /**
     * Language Indicator values.  NOTE: the spec (3GPP2 C.S0015-B,
     * v2, 4.5.14) is ambiguous as to the meaning of this field, as it
     * refers to C.R1001-D but that reference has been crossed out.
     * It would seem reasonable to assume the values from C.R1001-F
     * (table 9.2-1) are to be used instead.
     */
    public static final int LANGUAGE_UNKNOWN  = 0x00;
    public static final int LANGUAGE_ENGLISH  = 0x01;
    public static final int LANGUAGE_FRENCH   = 0x02;
    public static final int LANGUAGE_SPANISH  = 0x03;
    public static final int LANGUAGE_JAPANESE = 0x04;
    public static final int LANGUAGE_KOREAN   = 0x05;
    public static final int LANGUAGE_CHINESE  = 0x06;
    public static final int LANGUAGE_HEBREW   = 0x07;

    public boolean languageIndicatorSet = false;
    public int language = LANGUAGE_UNKNOWN;

    /**
     * SMS Message Status Codes.  The first component of the Message
     * status indicates if an error has occurred and whether the error
     * is considered permanent or temporary.  The second component of
     * the Message status indicates the cause of the error (if any).
     * (See 3GPP2 C.S0015-B, v2.0, 4.5.21)
     */
    /* no-error codes */
    public static final int ERROR_NONE                   = 0x00;
    public static final int STATUS_ACCEPTED              = 0x00;
    public static final int STATUS_DEPOSITED_TO_INTERNET = 0x01;
    public static final int STATUS_DELIVERED             = 0x02;
    public static final int STATUS_CANCELLED             = 0x03;
    /* temporary-error and permanent-error codes */
    public static final int ERROR_TEMPORARY              = 0x02;
    public static final int STATUS_NETWORK_CONGESTION    = 0x04;
    public static final int STATUS_NETWORK_ERROR         = 0x05;
    public static final int STATUS_UNKNOWN_ERROR         = 0x1F;
    /* permanent-error codes */
    public static final int ERROR_PERMANENT              = 0x03;
    public static final int STATUS_CANCEL_FAILED         = 0x06;
    public static final int STATUS_BLOCKED_DESTINATION   = 0x07;
    public static final int STATUS_TEXT_TOO_LONG         = 0x08;
    public static final int STATUS_DUPLICATE_MESSAGE     = 0x09;
    public static final int STATUS_INVALID_DESTINATION   = 0x0A;
    public static final int STATUS_MESSAGE_EXPIRED       = 0x0D;
    /* undefined-status codes */
    public static final int ERROR_UNDEFINED              = 0xFF;
    public static final int STATUS_UNDEFINED             = 0xFF;

    public boolean messageStatusSet = false;
    public int errorClass = ERROR_UNDEFINED;
    public int messageStatus = STATUS_UNDEFINED;

    /**
     * 1-bit value that indicates whether a User Data Header (UDH) is present.
     * (See 3GPP2 C.S0015-B, v2, 4.5.1)
     *
     * NOTE: during encoding, this value will be set based on the
     * presence of a UDH in the structured data, any existing setting
     * will be overwritten.
     */
    public boolean hasUserDataHeader;

    /**
     * provides the information for the user data
     * (e.g. padding bits, user data, user data header, etc)
     * (See 3GPP2 C.S.0015-B, v2, 4.5.2)
     */
    public UserData userData;

    /**
     * The User Response Code subparameter is used in the SMS User
     * Acknowledgment Message to respond to previously received short
     * messages. This message center-specific element carries the
     * identifier of a predefined response. (See 3GPP2 C.S.0015-B, v2,
     * 4.5.3)
     */
    public boolean userResponseCodeSet = false;
    public int userResponseCode;

    /**
     * 6-byte-field, see 3GPP2 C.S0015-B, v2, 4.5.4
     */
    public static class TimeStamp extends Time {

        public TimeStamp() {
            super(Time.TIMEZONE_UTC);
        }

        public static TimeStamp fromByteArray(byte[] data) {
            TimeStamp ts = new TimeStamp();
            // C.S0015-B v2.0, 4.5.4: range is 1996-2095
            int year = IccUtils.cdmaBcdByteToInt(data[0]);
            if (year > 99 || year < 0) return null;
            ts.year = year >= 96 ? year + 1900 : year + 2000;
            int month = IccUtils.cdmaBcdByteToInt(data[1]);
            if (month < 1 || month > 12) return null;
            ts.month = month - 1;
            int day = IccUtils.cdmaBcdByteToInt(data[2]);
            if (day < 1 || day > 31) return null;
            ts.monthDay = day;
            int hour = IccUtils.cdmaBcdByteToInt(data[3]);
            if (hour < 0 || hour > 23) return null;
            ts.hour = hour;
            int minute = IccUtils.cdmaBcdByteToInt(data[4]);
            if (minute < 0 || minute > 59) return null;
            ts.minute = minute;
            int second = IccUtils.cdmaBcdByteToInt(data[5]);
            if (second < 0 || second > 59) return null;
            ts.second = second;
            return ts;
        }

        @Override
        public String toString() {
            StringBuilder builder = new StringBuilder();
            builder.append("TimeStamp ");
            builder.append("{ year=" + year);
            builder.append(", month=" + month);
            builder.append(", day=" + monthDay);
            builder.append(", hour=" + hour);
            builder.append(", minute=" + minute);
            builder.append(", second=" + second);
            builder.append(" }");
            return builder.toString();
        }
    }

    public TimeStamp msgCenterTimeStamp;
    public TimeStamp validityPeriodAbsolute;
    public TimeStamp deferredDeliveryTimeAbsolute;

    /**
     * Relative time is specified as one byte, the value of which
     * falls into a series of ranges, as specified below.  The idea is
     * that shorter time intervals allow greater precision -- the
     * value means minutes from zero until the MINS_LIMIT (inclusive),
     * upon which it means hours until the HOURS_LIMIT, and so
     * forth. (See 3GPP2 C.S0015-B, v2, 4.5.6-1)
     */
    public static final int RELATIVE_TIME_MINS_LIMIT      = 143;
    public static final int RELATIVE_TIME_HOURS_LIMIT     = 167;
    public static final int RELATIVE_TIME_DAYS_LIMIT      = 196;
    public static final int RELATIVE_TIME_WEEKS_LIMIT     = 244;
    public static final int RELATIVE_TIME_INDEFINITE      = 245;
    public static final int RELATIVE_TIME_NOW             = 246;
    public static final int RELATIVE_TIME_MOBILE_INACTIVE = 247;
    public static final int RELATIVE_TIME_RESERVED        = 248;

    public boolean validityPeriodRelativeSet;
    public int validityPeriodRelative;
    public boolean deferredDeliveryTimeRelativeSet;
    public int deferredDeliveryTimeRelative;

    /**
     * The Reply Option subparameter contains 1-bit values which
     * indicate whether SMS acknowledgment is requested or not.  (See
     * 3GPP2 C.S0015-B, v2, 4.5.11)
     */
    public boolean userAckReq;
    public boolean deliveryAckReq;
    public boolean readAckReq;
    public boolean reportReq;

    /**
     * The Number of Messages subparameter (8-bit value) is a decimal
     * number in the 0 to 99 range representing the number of messages
     * stored at the Voice Mail System. This element is used by the
     * Voice Mail Notification service.  (See 3GPP2 C.S0015-B, v2,
     * 4.5.12)
     */
    public int numberOfMessages;

    /**
     * The Message Deposit Index subparameter is assigned by the
     * message center as a unique index to the contents of the User
     * Data subparameter in each message sent to a particular mobile
     * station. The mobile station, when replying to a previously
     * received short message which included a Message Deposit Index
     * subparameter, may include the Message Deposit Index of the
     * received message to indicate to the message center that the
     * original contents of the message are to be included in the
     * reply.  (See 3GPP2 C.S0015-B, v2, 4.5.18)
     */
    public int depositIndex;

    /**
     * 4-bit or 8-bit value that indicates the number to be dialed in reply to a
     * received SMS message.
     * (See 3GPP2 C.S0015-B, v2, 4.5.15)
     */
    public CdmaSmsAddress callbackNumber;

    private static class CodingException extends Exception {
        public CodingException(String s) {
            super(s);
        }
    }

    @Override
    public String toString() {
        StringBuilder builder = new StringBuilder();
        builder.append("BearerData ");
        builder.append("{ messageType=" + messageType);
        builder.append(", messageId=" + (int)messageId);
        builder.append(", priority=" + (priorityIndicatorSet ? priority : "unset"));
        builder.append(", privacy=" + (privacyIndicatorSet ? privacy : "unset"));
        builder.append(", alert=" + (alertIndicatorSet ? alert : "unset"));
        builder.append(", displayMode=" + (displayModeSet ? displayMode : "unset"));
        builder.append(", language=" + (languageIndicatorSet ? language : "unset"));
        builder.append(", errorClass=" + (messageStatusSet ? errorClass : "unset"));
        builder.append(", msgStatus=" + (messageStatusSet ? messageStatus : "unset"));
        builder.append(", msgCenterTimeStamp=" +
                ((msgCenterTimeStamp != null) ? msgCenterTimeStamp : "unset"));
        builder.append(", validityPeriodAbsolute=" +
                ((validityPeriodAbsolute != null) ? validityPeriodAbsolute : "unset"));
        builder.append(", validityPeriodRelative=" +
                ((validityPeriodRelativeSet) ? validityPeriodRelative : "unset"));
        builder.append(", deferredDeliveryTimeAbsolute=" +
                ((deferredDeliveryTimeAbsolute != null) ? deferredDeliveryTimeAbsolute : "unset"));
        builder.append(", deferredDeliveryTimeRelative=" +
                ((deferredDeliveryTimeRelativeSet) ? deferredDeliveryTimeRelative : "unset"));
        builder.append(", userAckReq=" + userAckReq);
        builder.append(", deliveryAckReq=" + deliveryAckReq);
        builder.append(", readAckReq=" + readAckReq);
        builder.append(", reportReq=" + reportReq);
        builder.append(", numberOfMessages=" + numberOfMessages);
        builder.append(", callbackNumber=" + callbackNumber);
        builder.append(", depositIndex=" + depositIndex);
        builder.append(", hasUserDataHeader=" + hasUserDataHeader);
        builder.append(", userData=" + userData);
        builder.append(" }");
        return builder.toString();
    }

    private static void encodeMessageId(BearerData bData, BitwiseOutputStream outStream)
        throws BitwiseOutputStream.AccessException
    {
        outStream.write(8, 3);
        outStream.write(4, bData.messageType);
        outStream.write(8, bData.messageId >> 8);
        outStream.write(8, bData.messageId);
        outStream.write(1, bData.hasUserDataHeader ? 1 : 0);
        outStream.skip(3);
    }

    private static int countAsciiSeptets(CharSequence msg, boolean force) {
        int msgLen = msg.length();
        if (force) return msgLen;
        for (int i = 0; i < msgLen; i++) {
            if (UserData.charToAscii.get(msg.charAt(i), -1) == -1) {
                return -1;
            }
        }
        return msgLen;
    }

    /**
     * Calculate the message text encoding length, fragmentation, and other details.
     *
     * @param msg message text
     * @param force7BitEncoding ignore (but still count) illegal characters if true
     * @return septet count, or -1 on failure
     */
    public static TextEncodingDetails calcTextEncodingDetails(CharSequence msg,
            boolean force7BitEncoding) {
        TextEncodingDetails ted;
        int septets = countAsciiSeptets(msg, force7BitEncoding);
        if (septets != -1 && septets <= SmsMessage.MAX_USER_DATA_SEPTETS) {
            ted = new TextEncodingDetails();
            ted.msgCount = 1;
            ted.codeUnitCount = septets;
            ted.codeUnitsRemaining = SmsMessage.MAX_USER_DATA_SEPTETS - septets;
            ted.codeUnitSize = SmsMessage.ENCODING_7BIT;
        } else {
            ted = com.android.internal.telephony.gsm.SmsMessage.calculateLength(
                    msg, force7BitEncoding);
            if (ted.msgCount == 1 && ted.codeUnitSize == SmsMessage.ENCODING_7BIT) {
                // We don't support single-segment EMS, so calculate for 16-bit
                // TODO: Consider supporting single-segment EMS
                ted.codeUnitCount = msg.length();
                int octets = ted.codeUnitCount * 2;
                if (octets > MAX_USER_DATA_BYTES) {
                    ted.msgCount = (octets + (MAX_USER_DATA_BYTES_WITH_HEADER - 1)) /
                            MAX_USER_DATA_BYTES_WITH_HEADER;
                    ted.codeUnitsRemaining = ((ted.msgCount *
                            MAX_USER_DATA_BYTES_WITH_HEADER) - octets) / 2;
                } else {
                    ted.msgCount = 1;
                    ted.codeUnitsRemaining = (MAX_USER_DATA_BYTES - octets)/2;
                }
                ted.codeUnitSize = ENCODING_16BIT;
            }
        }
        return ted;
    }

    private static byte[] encode7bitAscii(String msg, boolean force)
        throws CodingException
    {
        try {
            BitwiseOutputStream outStream = new BitwiseOutputStream(msg.length());
            int msgLen = msg.length();
            for (int i = 0; i < msgLen; i++) {
                int charCode = UserData.charToAscii.get(msg.charAt(i), -1);
                if (charCode == -1) {
                    if (force) {
                        outStream.write(7, UserData.UNENCODABLE_7_BIT_CHAR);
                    } else {
                        throw new CodingException("cannot ASCII encode (" + msg.charAt(i) + ")");
                    }
                } else {
                    outStream.write(7, charCode);
                }
            }
            return outStream.toByteArray();
        } catch (BitwiseOutputStream.AccessException ex) {
            throw new CodingException("7bit ASCII encode failed: " + ex);
        }
    }

    private static byte[] encodeUtf16(String msg)
        throws CodingException
    {
        try {
            return msg.getBytes("utf-16be");
        } catch (java.io.UnsupportedEncodingException ex) {
            throw new CodingException("UTF-16 encode failed: " + ex);
        }
    }

    private static class Gsm7bitCodingResult {
        int septets;
        byte[] data;
    }

    private static Gsm7bitCodingResult encode7bitGsm(String msg, int septetOffset, boolean force)
        throws CodingException
    {
        try {
            /*
             * TODO(cleanup): It would be nice if GsmAlphabet provided
             * an option to produce just the data without prepending
             * the septet count, as this function is really just a
             * wrapper to strip that off.  Not to mention that the
             * septet count is generally known prior to invocation of
             * the encoder.  Note that it cannot be derived from the
             * resulting array length, since that cannot distinguish
             * if the last contains either 1 or 8 valid bits.
             *
             * TODO(cleanup): The BitwiseXStreams could also be
             * extended with byte-wise reversed endianness read/write
             * routines to allow a corresponding implementation of
             * stringToGsm7BitPacked, and potentially directly support
             * access to the main bitwise stream from encode/decode.
             */
            byte[] fullData = GsmAlphabet.stringToGsm7BitPacked(msg, septetOffset, !force, 0, 0);
            Gsm7bitCodingResult result = new Gsm7bitCodingResult();
            result.data = new byte[fullData.length - 1];
            System.arraycopy(fullData, 1, result.data, 0, fullData.length - 1);
            result.septets = fullData[0] & 0x00FF;
            return result;
        } catch (com.android.internal.telephony.EncodeException ex) {
            throw new CodingException("7bit GSM encode failed: " + ex);
        }
    }

    private static void encode7bitEms(UserData uData, byte[] udhData, boolean force)
        throws CodingException
    {
        int udhBytes = udhData.length + 1;  // Add length octet.
        int udhSeptets = ((udhBytes * 8) + 6) / 7;
        Gsm7bitCodingResult gcr = encode7bitGsm(uData.payloadStr, udhSeptets, force);
        uData.msgEncoding = UserData.ENCODING_GSM_7BIT_ALPHABET;
        uData.msgEncodingSet = true;
        uData.numFields = gcr.septets;
        uData.payload = gcr.data;
        uData.payload[0] = (byte)udhData.length;
        System.arraycopy(udhData, 0, uData.payload, 1, udhData.length);
    }

    private static void encode16bitEms(UserData uData, byte[] udhData)
        throws CodingException
    {
        byte[] payload = encodeUtf16(uData.payloadStr);
        int udhBytes = udhData.length + 1;  // Add length octet.
        int udhCodeUnits = (udhBytes + 1) / 2;
        int udhPadding = udhBytes % 2;
        int payloadCodeUnits = payload.length / 2;
        uData.msgEncoding = UserData.ENCODING_UNICODE_16;
        uData.msgEncodingSet = true;
        uData.numFields = udhCodeUnits + payloadCodeUnits;
        uData.payload = new byte[uData.numFields * 2];
        uData.payload[0] = (byte)udhData.length;
        System.arraycopy(udhData, 0, uData.payload, 1, udhData.length);
        System.arraycopy(payload, 0, uData.payload, udhBytes + udhPadding, payload.length);
    }

    private static void encodeEmsUserDataPayload(UserData uData)
        throws CodingException
    {
        byte[] headerData = SmsHeader.toByteArray(uData.userDataHeader);
        if (uData.msgEncodingSet) {
            if (uData.msgEncoding == UserData.ENCODING_GSM_7BIT_ALPHABET) {
                encode7bitEms(uData, headerData, true);
            } else if (uData.msgEncoding == UserData.ENCODING_UNICODE_16) {
                encode16bitEms(uData, headerData);
            } else {
                throw new CodingException("unsupported EMS user data encoding (" +
                                          uData.msgEncoding + ")");
            }
        } else {
            try {
                encode7bitEms(uData, headerData, false);
            } catch (CodingException ex) {
                encode16bitEms(uData, headerData);
            }
        }
    }

    private static void encodeUserDataPayload(UserData uData)
        throws CodingException
    {
        if ((uData.payloadStr == null) && (uData.msgEncoding != UserData.ENCODING_OCTET)) {
            Log.e(LOG_TAG, "user data with null payloadStr");
            uData.payloadStr = "";
        }

        if (uData.userDataHeader != null) {
            encodeEmsUserDataPayload(uData);
            return;
        }

        if (uData.msgEncodingSet) {
            if (uData.msgEncoding == UserData.ENCODING_OCTET) {
                if (uData.payload == null) {
                    Log.e(LOG_TAG, "user data with octet encoding but null payload");
                    uData.payload = new byte[0];
                    uData.numFields = 0;
                } else {
                    uData.payload = uData.payload;
                    uData.numFields = uData.payload.length;
                }
            } else {
                if (uData.payloadStr == null) {
                    Log.e(LOG_TAG, "non-octet user data with null payloadStr");
                    uData.payloadStr = "";
                }
                if (uData.msgEncoding == UserData.ENCODING_GSM_7BIT_ALPHABET) {
                    Gsm7bitCodingResult gcr = encode7bitGsm(uData.payloadStr, 0, true);
                    uData.payload = gcr.data;
                    uData.numFields = gcr.septets;
                } else if (uData.msgEncoding == UserData.ENCODING_7BIT_ASCII) {
                    uData.payload = encode7bitAscii(uData.payloadStr, true);
                    uData.numFields = uData.payloadStr.length();
                } else if (uData.msgEncoding == UserData.ENCODING_UNICODE_16) {
                    uData.payload = encodeUtf16(uData.payloadStr);
                    uData.numFields = uData.payloadStr.length();
                } else {
                    throw new CodingException("unsupported user data encoding (" +
                                              uData.msgEncoding + ")");
                }
            }
        } else {
            try {
                uData.payload = encode7bitAscii(uData.payloadStr, false);
                uData.msgEncoding = UserData.ENCODING_7BIT_ASCII;
            } catch (CodingException ex) {
                uData.payload = encodeUtf16(uData.payloadStr);
                uData.msgEncoding = UserData.ENCODING_UNICODE_16;
            }
            uData.numFields = uData.payloadStr.length();
            uData.msgEncodingSet = true;
        }
    }

    private static void encodeUserData(BearerData bData, BitwiseOutputStream outStream)
        throws BitwiseOutputStream.AccessException, CodingException
    {
        /*
         * TODO(cleanup): Do we really need to set userData.payload as
         * a side effect of encoding?  If not, we could avoid data
         * copies by passing outStream directly.
         */
        encodeUserDataPayload(bData.userData);
        bData.hasUserDataHeader = bData.userData.userDataHeader != null;

        if (bData.userData.payload.length > SmsMessage.MAX_USER_DATA_BYTES) {
            throw new CodingException("encoded user data too large (" +
                                      bData.userData.payload.length +
                                      " > " + SmsMessage.MAX_USER_DATA_BYTES + " bytes)");
        }

        /*
         * TODO(cleanup): figure out what the right answer is WRT paddingBits field
         *
         *   userData.paddingBits = (userData.payload.length * 8) - (userData.numFields * 7);
         *   userData.paddingBits = 0; // XXX this seems better, but why?
         *
         */
        int dataBits = (bData.userData.payload.length * 8) - bData.userData.paddingBits;
        int paramBits = dataBits + 13;
        if ((bData.userData.msgEncoding == UserData.ENCODING_IS91_EXTENDED_PROTOCOL) ||
            (bData.userData.msgEncoding == UserData.ENCODING_GSM_DCS)) {
            paramBits += 8;
        }
        int paramBytes = (paramBits / 8) + ((paramBits % 8) > 0 ? 1 : 0);
        int paddingBits = (paramBytes * 8) - paramBits;
        outStream.write(8, paramBytes);
        outStream.write(5, bData.userData.msgEncoding);
        if ((bData.userData.msgEncoding == UserData.ENCODING_IS91_EXTENDED_PROTOCOL) ||
            (bData.userData.msgEncoding == UserData.ENCODING_GSM_DCS)) {
            outStream.write(8, bData.userData.msgType);
        }
        outStream.write(8, bData.userData.numFields);
        outStream.writeByteArray(dataBits, bData.userData.payload);
        if (paddingBits > 0) outStream.write(paddingBits, 0);
    }

    private static void encodeReplyOption(BearerData bData, BitwiseOutputStream outStream)
        throws BitwiseOutputStream.AccessException
    {
        outStream.write(8, 1);
        outStream.write(1, bData.userAckReq     ? 1 : 0);
        outStream.write(1, bData.deliveryAckReq ? 1 : 0);
        outStream.write(1, bData.readAckReq     ? 1 : 0);
        outStream.write(1, bData.reportReq      ? 1 : 0);
        outStream.write(4, 0);
    }

    private static byte[] encodeDtmfSmsAddress(String address) {
        int digits = address.length();
        int dataBits = digits * 4;
        int dataBytes = (dataBits / 8);
        dataBytes += (dataBits % 8) > 0 ? 1 : 0;
        byte[] rawData = new byte[dataBytes];
        for (int i = 0; i < digits; i++) {
            char c = address.charAt(i);
            int val = 0;
            if ((c >= '1') && (c <= '9')) val = c - '0';
            else if (c == '0') val = 10;
            else if (c == '*') val = 11;
            else if (c == '#') val = 12;
            else return null;
            rawData[i / 2] |= val << (4 - ((i % 2) * 4));
        }
        return rawData;
    }

    /*
     * TODO(cleanup): CdmaSmsAddress encoding should make use of
     * CdmaSmsAddress.parse provided that DTMF encoding is unified,
     * and the difference in 4bit vs 8bit is resolved.
     */

    private static void encodeCdmaSmsAddress(CdmaSmsAddress addr) throws CodingException {
        if (addr.digitMode == CdmaSmsAddress.DIGIT_MODE_8BIT_CHAR) {
            try {
                addr.origBytes = addr.address.getBytes("US-ASCII");
            } catch (java.io.UnsupportedEncodingException ex) {
                throw new CodingException("invalid SMS address, cannot convert to ASCII");
            }
        } else {
            addr.origBytes = encodeDtmfSmsAddress(addr.address);
        }
    }

    private static void encodeCallbackNumber(BearerData bData, BitwiseOutputStream outStream)
        throws BitwiseOutputStream.AccessException, CodingException
    {
        CdmaSmsAddress addr = bData.callbackNumber;
        encodeCdmaSmsAddress(addr);
        int paramBits = 9;
        int dataBits = 0;
        if (addr.digitMode == CdmaSmsAddress.DIGIT_MODE_8BIT_CHAR) {
            paramBits += 7;
            dataBits = addr.numberOfDigits * 8;
        } else {
            dataBits = addr.numberOfDigits * 4;
        }
        paramBits += dataBits;
        int paramBytes = (paramBits / 8) + ((paramBits % 8) > 0 ? 1 : 0);
        int paddingBits = (paramBytes * 8) - paramBits;
        outStream.write(8, paramBytes);
        outStream.write(1, addr.digitMode);
        if (addr.digitMode == CdmaSmsAddress.DIGIT_MODE_8BIT_CHAR) {
            outStream.write(3, addr.ton);
            outStream.write(4, addr.numberPlan);
        }
        outStream.write(8, addr.numberOfDigits);
        outStream.writeByteArray(dataBits, addr.origBytes);
        if (paddingBits > 0) outStream.write(paddingBits, 0);
    }

    private static void encodeMsgStatus(BearerData bData, BitwiseOutputStream outStream)
        throws BitwiseOutputStream.AccessException
    {
        outStream.write(8, 1);
        outStream.write(2, bData.errorClass);
        outStream.write(6, bData.messageStatus);
    }

    private static void encodeMsgCount(BearerData bData, BitwiseOutputStream outStream)
        throws BitwiseOutputStream.AccessException
    {
        outStream.write(8, 1);
        outStream.write(8, bData.numberOfMessages);
    }

    private static void encodeValidityPeriodRel(BearerData bData, BitwiseOutputStream outStream)
        throws BitwiseOutputStream.AccessException
    {
        outStream.write(8, 1);
        outStream.write(8, bData.validityPeriodRelative);
    }

    private static void encodePrivacyIndicator(BearerData bData, BitwiseOutputStream outStream)
        throws BitwiseOutputStream.AccessException
    {
        outStream.write(8, 1);
        outStream.write(2, bData.privacy);
        outStream.skip(6);
    }

    private static void encodeLanguageIndicator(BearerData bData, BitwiseOutputStream outStream)
        throws BitwiseOutputStream.AccessException
    {
        outStream.write(8, 1);
        outStream.write(8, bData.language);
    }

    private static void encodeDisplayMode(BearerData bData, BitwiseOutputStream outStream)
        throws BitwiseOutputStream.AccessException
    {
        outStream.write(8, 1);
        outStream.write(2, bData.displayMode);
        outStream.skip(6);
    }

    private static void encodePriorityIndicator(BearerData bData, BitwiseOutputStream outStream)
        throws BitwiseOutputStream.AccessException
    {
        outStream.write(8, 1);
        outStream.write(2, bData.priority);
        outStream.skip(6);
    }

    private static void encodeMsgDeliveryAlert(BearerData bData, BitwiseOutputStream outStream)
        throws BitwiseOutputStream.AccessException
    {
        outStream.write(8, 1);
        outStream.write(2, bData.alert);
        outStream.skip(6);
    }

    /**
     * Create serialized representation for BearerData object.
     * (See 3GPP2 C.R1001-F, v1.0, section 4.5 for layout details)
     *
     * @param bData an instance of BearerData.
<<<<<<< HEAD
     * @return byte array of raw encoded SMS bearer data.
=======
     *
     * @return data byte array of raw encoded SMS bearer data.
>>>>>>> 145ff609
     */
    public static byte[] encode(BearerData bData) {
        bData.hasUserDataHeader = ((bData.userData != null) &&
                (bData.userData.userDataHeader != null));
        try {
            BitwiseOutputStream outStream = new BitwiseOutputStream(200);
            outStream.write(8, SUBPARAM_MESSAGE_IDENTIFIER);
            encodeMessageId(bData, outStream);
            if (bData.userData != null) {
                outStream.write(8, SUBPARAM_USER_DATA);
                encodeUserData(bData, outStream);
            }
            if (bData.callbackNumber != null) {
                outStream.write(8, SUBPARAM_CALLBACK_NUMBER);
                encodeCallbackNumber(bData, outStream);
            }
            if (bData.userAckReq || bData.deliveryAckReq || bData.readAckReq || bData.reportReq) {
                outStream.write(8, SUBPARAM_REPLY_OPTION);
                encodeReplyOption(bData, outStream);
            }
            if (bData.numberOfMessages != 0) {
                outStream.write(8, SUBPARAM_NUMBER_OF_MESSAGES);
                encodeMsgCount(bData, outStream);
            }
            if (bData.validityPeriodRelativeSet) {
                outStream.write(8, SUBPARAM_VALIDITY_PERIOD_RELATIVE);
                encodeValidityPeriodRel(bData, outStream);
            }
            if (bData.privacyIndicatorSet) {
                outStream.write(8, SUBPARAM_PRIVACY_INDICATOR);
                encodePrivacyIndicator(bData, outStream);
            }
            if (bData.languageIndicatorSet) {
                outStream.write(8, SUBPARAM_LANGUAGE_INDICATOR);
                encodeLanguageIndicator(bData, outStream);
            }
            if (bData.displayModeSet) {
                outStream.write(8, SUBPARAM_MESSAGE_DISPLAY_MODE);
                encodeDisplayMode(bData, outStream);
            }
            if (bData.priorityIndicatorSet) {
                outStream.write(8, SUBPARAM_PRIORITY_INDICATOR);
                encodePriorityIndicator(bData, outStream);
            }
            if (bData.alertIndicatorSet) {
                outStream.write(8, SUBPARAM_ALERT_ON_MESSAGE_DELIVERY);
                encodeMsgDeliveryAlert(bData, outStream);
            }
            if (bData.messageStatusSet) {
                outStream.write(8, SUBPARAM_MESSAGE_STATUS);
                encodeMsgStatus(bData, outStream);
            }
            return outStream.toByteArray();
        } catch (BitwiseOutputStream.AccessException ex) {
            Log.e(LOG_TAG, "BearerData encode failed: " + ex);
        } catch (CodingException ex) {
            Log.e(LOG_TAG, "BearerData encode failed: " + ex);
        }
        return null;
   }

    private static boolean decodeMessageId(BearerData bData, BitwiseInputStream inStream)
        throws BitwiseInputStream.AccessException, CodingException
    {
        final int EXPECTED_PARAM_SIZE = 3 * 8;
        boolean decodeSuccess = false;
        int paramBits = inStream.read(8) * 8;
        if (paramBits >= EXPECTED_PARAM_SIZE) {
            paramBits -= EXPECTED_PARAM_SIZE;
            decodeSuccess = true;
            bData.messageType = inStream.read(4);
            bData.messageId = inStream.read(8) << 8;
            bData.messageId |= inStream.read(8);
            bData.hasUserDataHeader = (inStream.read(1) == 1);
            inStream.skip(3);
        }
        if ((! decodeSuccess) || (paramBits > 0)) {
            Log.d(LOG_TAG, "MESSAGE_IDENTIFIER decode " +
                      (decodeSuccess ? "succeeded" : "failed") +
                      " (extra bits = " + paramBits + ")");
        }
        inStream.skip(paramBits);
        return decodeSuccess;
    }

    private static boolean decodeUserData(BearerData bData, BitwiseInputStream inStream)
        throws BitwiseInputStream.AccessException
    {
        int paramBits = inStream.read(8) * 8;
        bData.userData = new UserData();
        bData.userData.msgEncoding = inStream.read(5);
        bData.userData.msgEncodingSet = true;
        bData.userData.msgType = 0;
        int consumedBits = 5;
        if ((bData.userData.msgEncoding == UserData.ENCODING_IS91_EXTENDED_PROTOCOL) ||
            (bData.userData.msgEncoding == UserData.ENCODING_GSM_DCS)) {
            bData.userData.msgType = inStream.read(8);
            consumedBits += 8;
        }
        bData.userData.numFields = inStream.read(8);
        consumedBits += 8;
        int dataBits = paramBits - consumedBits;
        bData.userData.payload = inStream.readByteArray(dataBits);
        return true;
    }

    private static String decodeUtf8(byte[] data, int offset, int numFields)
        throws CodingException
    {
        try {
            return new String(data, offset, numFields, "UTF-8");
        } catch (java.io.UnsupportedEncodingException ex) {
            throw new CodingException("UTF-8 decode failed: " + ex);
        }
    }

    private static String decodeUtf16(byte[] data, int offset, int numFields)
        throws CodingException
    {
        // Start reading from the next 16-bit aligned boundary after offset.
        int padding = offset % 2;
        numFields -= (offset + padding) / 2;
        try {
            return new String(data, offset, numFields * 2, "utf-16be");
        } catch (java.io.UnsupportedEncodingException ex) {
            throw new CodingException("UTF-16 decode failed: " + ex);
        }
    }

    private static String decode7bitAscii(byte[] data, int offset, int numFields)
        throws CodingException
    {
        try {
            offset *= 8;
            StringBuffer strBuf = new StringBuffer(numFields);
            BitwiseInputStream inStream = new BitwiseInputStream(data);
            int wantedBits = (offset * 8) + (numFields * 7);
            if (inStream.available() < wantedBits) {
                throw new CodingException("insufficient data (wanted " + wantedBits +
                                          " bits, but only have " + inStream.available() + ")");
            }
            inStream.skip(offset);
            for (int i = 0; i < numFields; i++) {
                int charCode = inStream.read(7);
                if ((charCode >= UserData.ASCII_MAP_BASE_INDEX) &&
                        (charCode <= UserData.ASCII_MAP_MAX_INDEX)) {
                    strBuf.append(UserData.ASCII_MAP[charCode - UserData.ASCII_MAP_BASE_INDEX]);
                } else if (charCode == UserData.ASCII_NL_INDEX) {
                    strBuf.append('\n');
                } else if (charCode == UserData.ASCII_CR_INDEX) {
                    strBuf.append('\r');
                } else {
                    /* For other charCodes, they are unprintable, and so simply use SPACE. */
                    strBuf.append(' ');
                }
            }
            return strBuf.toString();
        } catch (BitwiseInputStream.AccessException ex) {
            throw new CodingException("7bit ASCII decode failed: " + ex);
        }
    }

    private static String decode7bitGsm(byte[] data, int offset, int numFields)
        throws CodingException
    {
        // Start reading from the next 7-bit aligned boundary after offset.
        int offsetBits = offset * 8;
        int offsetSeptets = (offsetBits + 6) / 7;
        numFields -= offsetSeptets;
        int paddingBits = (offsetSeptets * 7) - offsetBits;
        String result = GsmAlphabet.gsm7BitPackedToString(data, offset, numFields, paddingBits,
                0, 0);
        if (result == null) {
            throw new CodingException("7bit GSM decoding failed");
        }
        return result;
    }

    private static String decodeLatin(byte[] data, int offset, int numFields)
        throws CodingException
    {
        try {
            return new String(data, offset, numFields - offset, "ISO-8859-1");
        } catch (java.io.UnsupportedEncodingException ex) {
            throw new CodingException("ISO-8859-1 decode failed: " + ex);
        }
    }

    private static void decodeUserDataPayload(UserData userData, boolean hasUserDataHeader)
        throws CodingException
    {
        int offset = 0;
        if (hasUserDataHeader) {
            int udhLen = userData.payload[0] & 0x00FF;
            offset += udhLen + 1;
            byte[] headerData = new byte[udhLen];
            System.arraycopy(userData.payload, 1, headerData, 0, udhLen);
            userData.userDataHeader = SmsHeader.fromByteArray(headerData);
        }
        switch (userData.msgEncoding) {
        case UserData.ENCODING_OCTET:
            /*
            *  Octet decoding depends on the carrier service.
            */
            boolean decodingtypeUTF8 = Resources.getSystem()
                    .getBoolean(com.android.internal.R.bool.config_sms_utf8_support);

            // Strip off any padding bytes, meaning any differences between the length of the
            // array and the target length specified by numFields.  This is to avoid any
            // confusion by code elsewhere that only considers the payload array length.
            byte[] payload = new byte[userData.numFields];
            int copyLen = userData.numFields < userData.payload.length
                    ? userData.numFields : userData.payload.length;

            System.arraycopy(userData.payload, 0, payload, 0, copyLen);
            userData.payload = payload;

            if (!decodingtypeUTF8) {
                // There are many devices in the market that send 8bit text sms (latin encoded) as
                // octet encoded.
                userData.payloadStr = decodeLatin(userData.payload, offset, userData.numFields);
            } else {
                userData.payloadStr = decodeUtf8(userData.payload, offset, userData.numFields);
            }
            break;
        case UserData.ENCODING_IA5:
        case UserData.ENCODING_7BIT_ASCII:
            userData.payloadStr = decode7bitAscii(userData.payload, offset, userData.numFields);
            break;
        case UserData.ENCODING_UNICODE_16:
            userData.payloadStr = decodeUtf16(userData.payload, offset, userData.numFields);
            break;
        case UserData.ENCODING_GSM_7BIT_ALPHABET:
            userData.payloadStr = decode7bitGsm(userData.payload, offset, userData.numFields);
            break;
        case UserData.ENCODING_LATIN:
            userData.payloadStr = decodeLatin(userData.payload, offset, userData.numFields);
            break;
        default:
            throw new CodingException("unsupported user data encoding ("
                                      + userData.msgEncoding + ")");
        }
    }

    /**
     * IS-91 Voice Mail message decoding
     * (See 3GPP2 C.S0015-A, Table 4.3.1.4.1-1)
     * (For character encodings, see TIA/EIA/IS-91, Annex B)
     *
     * Protocol Summary: The user data payload may contain 3-14
     * characters.  The first two characters are parsed as a number
     * and indicate the number of voicemails.  The third character is
     * either a SPACE or '!' to indicate normal or urgent priority,
     * respectively.  Any following characters are treated as normal
     * text user data payload.
     *
     * Note that the characters encoding is 6-bit packed.
     */
    private static void decodeIs91VoicemailStatus(BearerData bData)
        throws BitwiseInputStream.AccessException, CodingException
    {
        BitwiseInputStream inStream = new BitwiseInputStream(bData.userData.payload);
        int dataLen = inStream.available() / 6;  // 6-bit packed character encoding.
        int numFields = bData.userData.numFields;
        if ((dataLen > 14) || (dataLen < 3) || (dataLen < numFields)) {
            throw new CodingException("IS-91 voicemail status decoding failed");
        }
        try {
            StringBuffer strbuf = new StringBuffer(dataLen);
            while (inStream.available() >= 6) {
                strbuf.append(UserData.ASCII_MAP[inStream.read(6)]);
            }
            String data = strbuf.toString();
            bData.numberOfMessages = Integer.parseInt(data.substring(0, 2));
            char prioCode = data.charAt(2);
            if (prioCode == ' ') {
                bData.priority = PRIORITY_NORMAL;
            } else if (prioCode == '!') {
                bData.priority = PRIORITY_URGENT;
            } else {
                throw new CodingException("IS-91 voicemail status decoding failed: " +
                        "illegal priority setting (" + prioCode + ")");
            }
            bData.priorityIndicatorSet = true;
            bData.userData.payloadStr = data.substring(3, numFields - 3);
       } catch (java.lang.NumberFormatException ex) {
            throw new CodingException("IS-91 voicemail status decoding failed: " + ex);
        } catch (java.lang.IndexOutOfBoundsException ex) {
            throw new CodingException("IS-91 voicemail status decoding failed: " + ex);
        }
    }

    /**
     * IS-91 Short Message decoding
     * (See 3GPP2 C.S0015-A, Table 4.3.1.4.1-1)
     * (For character encodings, see TIA/EIA/IS-91, Annex B)
     *
     * Protocol Summary: The user data payload may contain 1-14
     * characters, which are treated as normal text user data payload.
     * Note that the characters encoding is 6-bit packed.
     */
    private static void decodeIs91ShortMessage(BearerData bData)
        throws BitwiseInputStream.AccessException, CodingException
    {
        BitwiseInputStream inStream = new BitwiseInputStream(bData.userData.payload);
        int dataLen = inStream.available() / 6;  // 6-bit packed character encoding.
        int numFields = bData.userData.numFields;
        if ((dataLen > 14) || (dataLen < numFields)) {
            throw new CodingException("IS-91 voicemail status decoding failed");
        }
        StringBuffer strbuf = new StringBuffer(dataLen);
        for (int i = 0; i < numFields; i++) {
            strbuf.append(UserData.ASCII_MAP[inStream.read(6)]);
        }
        bData.userData.payloadStr = strbuf.toString();
    }

    /**
     * IS-91 CLI message (callback number) decoding
     * (See 3GPP2 C.S0015-A, Table 4.3.1.4.1-1)
     *
     * Protocol Summary: The data payload may contain 1-32 digits,
     * encoded using standard 4-bit DTMF, which are treated as a
     * callback number.
     */
    private static void decodeIs91Cli(BearerData bData) throws CodingException {
        BitwiseInputStream inStream = new BitwiseInputStream(bData.userData.payload);
        int dataLen = inStream.available() / 4;  // 4-bit packed DTMF digit encoding.
        int numFields = bData.userData.numFields;
        if ((dataLen > 14) || (dataLen < 3) || (dataLen < numFields)) {
            throw new CodingException("IS-91 voicemail status decoding failed");
        }
        CdmaSmsAddress addr = new CdmaSmsAddress();
        addr.digitMode = CdmaSmsAddress.DIGIT_MODE_4BIT_DTMF;
        addr.origBytes = bData.userData.payload;
        addr.numberOfDigits = (byte)numFields;
        decodeSmsAddress(addr);
        bData.callbackNumber = addr;
    }

    private static void decodeIs91(BearerData bData)
        throws BitwiseInputStream.AccessException, CodingException
    {
        switch (bData.userData.msgType) {
        case UserData.IS91_MSG_TYPE_VOICEMAIL_STATUS:
            decodeIs91VoicemailStatus(bData);
            break;
        case UserData.IS91_MSG_TYPE_CLI:
            decodeIs91Cli(bData);
            break;
        case UserData.IS91_MSG_TYPE_SHORT_MESSAGE_FULL:
        case UserData.IS91_MSG_TYPE_SHORT_MESSAGE:
            decodeIs91ShortMessage(bData);
            break;
        default:
            throw new CodingException("unsupported IS-91 message type (" +
                    bData.userData.msgType + ")");
        }
    }

    private static boolean decodeReplyOption(BearerData bData, BitwiseInputStream inStream)
        throws BitwiseInputStream.AccessException, CodingException
    {
        final int EXPECTED_PARAM_SIZE = 1 * 8;
        boolean decodeSuccess = false;
        int paramBits = inStream.read(8) * 8;
        if (paramBits >= EXPECTED_PARAM_SIZE) {
            paramBits -= EXPECTED_PARAM_SIZE;
            decodeSuccess = true;
            bData.userAckReq     = (inStream.read(1) == 1);
            bData.deliveryAckReq = (inStream.read(1) == 1);
            bData.readAckReq     = (inStream.read(1) == 1);
            bData.reportReq      = (inStream.read(1) == 1);
            inStream.skip(4);
        }
        if ((! decodeSuccess) || (paramBits > 0)) {
            Log.d(LOG_TAG, "REPLY_OPTION decode " +
                      (decodeSuccess ? "succeeded" : "failed") +
                      " (extra bits = " + paramBits + ")");
        }
        inStream.skip(paramBits);
        return decodeSuccess;
    }

    private static boolean decodeMsgCount(BearerData bData, BitwiseInputStream inStream)
        throws BitwiseInputStream.AccessException, CodingException
    {
        final int EXPECTED_PARAM_SIZE = 1 * 8;
        boolean decodeSuccess = false;
        int paramBits = inStream.read(8) * 8;
        if (paramBits >= EXPECTED_PARAM_SIZE) {
            paramBits -= EXPECTED_PARAM_SIZE;
            decodeSuccess = true;
            bData.numberOfMessages = IccUtils.cdmaBcdByteToInt((byte)inStream.read(8));
        }
        if ((! decodeSuccess) || (paramBits > 0)) {
            Log.d(LOG_TAG, "NUMBER_OF_MESSAGES decode " +
                      (decodeSuccess ? "succeeded" : "failed") +
                      " (extra bits = " + paramBits + ")");
        }
        inStream.skip(paramBits);
        return decodeSuccess;
    }

    private static boolean decodeDepositIndex(BearerData bData, BitwiseInputStream inStream)
        throws BitwiseInputStream.AccessException, CodingException
    {
        final int EXPECTED_PARAM_SIZE = 2 * 8;
        boolean decodeSuccess = false;
        int paramBits = inStream.read(8) * 8;
        if (paramBits >= EXPECTED_PARAM_SIZE) {
            paramBits -= EXPECTED_PARAM_SIZE;
            decodeSuccess = true;
            bData.depositIndex = (inStream.read(8) << 8) | inStream.read(8);
        }
        if ((! decodeSuccess) || (paramBits > 0)) {
            Log.d(LOG_TAG, "MESSAGE_DEPOSIT_INDEX decode " +
                      (decodeSuccess ? "succeeded" : "failed") +
                      " (extra bits = " + paramBits + ")");
        }
        inStream.skip(paramBits);
        return decodeSuccess;
    }

    private static String decodeDtmfSmsAddress(byte[] rawData, int numFields)
        throws CodingException
    {
        /* DTMF 4-bit digit encoding, defined in at
         * 3GPP2 C.S005-D, v2.0, table 2.7.1.3.2.4-4 */
        StringBuffer strBuf = new StringBuffer(numFields);
        for (int i = 0; i < numFields; i++) {
            int val = 0x0F & (rawData[i / 2] >>> (4 - ((i % 2) * 4)));
            if ((val >= 1) && (val <= 9)) strBuf.append(Integer.toString(val, 10));
            else if (val == 10) strBuf.append('0');
            else if (val == 11) strBuf.append('*');
            else if (val == 12) strBuf.append('#');
            else throw new CodingException("invalid SMS address DTMF code (" + val + ")");
        }
        return strBuf.toString();
    }

    private static void decodeSmsAddress(CdmaSmsAddress addr) throws CodingException {
        if (addr.digitMode == CdmaSmsAddress.DIGIT_MODE_8BIT_CHAR) {
            try {
                /* As specified in 3GPP2 C.S0015-B, v2, 4.5.15 -- actually
                 * just 7-bit ASCII encoding, with the MSB being zero. */
                addr.address = new String(addr.origBytes, 0, addr.origBytes.length, "US-ASCII");
            } catch (java.io.UnsupportedEncodingException ex) {
                throw new CodingException("invalid SMS address ASCII code");
            }
        } else {
            addr.address = decodeDtmfSmsAddress(addr.origBytes, addr.numberOfDigits);
        }
    }

    private static boolean decodeCallbackNumber(BearerData bData, BitwiseInputStream inStream)
        throws BitwiseInputStream.AccessException, CodingException
    {
        int paramBits = inStream.read(8) * 8;
        CdmaSmsAddress addr = new CdmaSmsAddress();
        addr.digitMode = inStream.read(1);
        byte fieldBits = 4;
        byte consumedBits = 1;
        if (addr.digitMode == CdmaSmsAddress.DIGIT_MODE_8BIT_CHAR) {
            addr.ton = inStream.read(3);
            addr.numberPlan = inStream.read(4);
            fieldBits = 8;
            consumedBits += 7;
        }
        addr.numberOfDigits = inStream.read(8);
        consumedBits += 8;
        int remainingBits = paramBits - consumedBits;
        int dataBits = addr.numberOfDigits * fieldBits;
        int paddingBits = remainingBits - dataBits;
        if (remainingBits < dataBits) {
            throw new CodingException("CALLBACK_NUMBER subparam encoding size error (" +
                                      "remainingBits + " + remainingBits + ", dataBits + " +
                                      dataBits + ", paddingBits + " + paddingBits + ")");
        }
        addr.origBytes = inStream.readByteArray(dataBits);
        inStream.skip(paddingBits);
        decodeSmsAddress(addr);
        bData.callbackNumber = addr;
        return true;
    }

    private static boolean decodeMsgStatus(BearerData bData, BitwiseInputStream inStream)
        throws BitwiseInputStream.AccessException, CodingException
    {
        final int EXPECTED_PARAM_SIZE = 1 * 8;
        boolean decodeSuccess = false;
        int paramBits = inStream.read(8) * 8;
        if (paramBits >= EXPECTED_PARAM_SIZE) {
            paramBits -= EXPECTED_PARAM_SIZE;
            decodeSuccess = true;
            bData.errorClass = inStream.read(2);
            bData.messageStatus = inStream.read(6);
        }
        if ((! decodeSuccess) || (paramBits > 0)) {
            Log.d(LOG_TAG, "MESSAGE_STATUS decode " +
                      (decodeSuccess ? "succeeded" : "failed") +
                      " (extra bits = " + paramBits + ")");
        }
        inStream.skip(paramBits);
        bData.messageStatusSet = decodeSuccess;
        return decodeSuccess;
    }

    private static boolean decodeMsgCenterTimeStamp(BearerData bData, BitwiseInputStream inStream)
        throws BitwiseInputStream.AccessException, CodingException
    {
        final int EXPECTED_PARAM_SIZE = 6 * 8;
        boolean decodeSuccess = false;
        int paramBits = inStream.read(8) * 8;
        if (paramBits >= EXPECTED_PARAM_SIZE) {
            paramBits -= EXPECTED_PARAM_SIZE;
            decodeSuccess = true;
            bData.msgCenterTimeStamp = TimeStamp.fromByteArray(inStream.readByteArray(6 * 8));
        }
        if ((! decodeSuccess) || (paramBits > 0)) {
            Log.d(LOG_TAG, "MESSAGE_CENTER_TIME_STAMP decode " +
                      (decodeSuccess ? "succeeded" : "failed") +
                      " (extra bits = " + paramBits + ")");
        }
        inStream.skip(paramBits);
        return decodeSuccess;
    }

    private static boolean decodeValidityAbs(BearerData bData, BitwiseInputStream inStream)
        throws BitwiseInputStream.AccessException, CodingException
    {
        final int EXPECTED_PARAM_SIZE = 6 * 8;
        boolean decodeSuccess = false;
        int paramBits = inStream.read(8) * 8;
        if (paramBits >= EXPECTED_PARAM_SIZE) {
            paramBits -= EXPECTED_PARAM_SIZE;
            decodeSuccess = true;
            bData.validityPeriodAbsolute = TimeStamp.fromByteArray(inStream.readByteArray(6 * 8));
        }
        if ((! decodeSuccess) || (paramBits > 0)) {
            Log.d(LOG_TAG, "VALIDITY_PERIOD_ABSOLUTE decode " +
                      (decodeSuccess ? "succeeded" : "failed") +
                      " (extra bits = " + paramBits + ")");
        }
        inStream.skip(paramBits);
        return decodeSuccess;
    }

    private static boolean decodeDeferredDeliveryAbs(BearerData bData, BitwiseInputStream inStream)
        throws BitwiseInputStream.AccessException, CodingException
    {
        final int EXPECTED_PARAM_SIZE = 6 * 8;
        boolean decodeSuccess = false;
        int paramBits = inStream.read(8) * 8;
        if (paramBits >= EXPECTED_PARAM_SIZE) {
            paramBits -= EXPECTED_PARAM_SIZE;
            decodeSuccess = true;
            bData.deferredDeliveryTimeAbsolute = TimeStamp.fromByteArray(
                    inStream.readByteArray(6 * 8));
        }
        if ((! decodeSuccess) || (paramBits > 0)) {
            Log.d(LOG_TAG, "DEFERRED_DELIVERY_TIME_ABSOLUTE decode " +
                      (decodeSuccess ? "succeeded" : "failed") +
                      " (extra bits = " + paramBits + ")");
        }
        inStream.skip(paramBits);
        return decodeSuccess;
    }

    private static boolean decodeValidityRel(BearerData bData, BitwiseInputStream inStream)
        throws BitwiseInputStream.AccessException, CodingException
    {
        final int EXPECTED_PARAM_SIZE = 1 * 8;
        boolean decodeSuccess = false;
        int paramBits = inStream.read(8) * 8;
        if (paramBits >= EXPECTED_PARAM_SIZE) {
            paramBits -= EXPECTED_PARAM_SIZE;
            decodeSuccess = true;
            bData.deferredDeliveryTimeRelative = inStream.read(8);
        }
        if ((! decodeSuccess) || (paramBits > 0)) {
            Log.d(LOG_TAG, "VALIDITY_PERIOD_RELATIVE decode " +
                      (decodeSuccess ? "succeeded" : "failed") +
                      " (extra bits = " + paramBits + ")");
        }
        inStream.skip(paramBits);
        bData.deferredDeliveryTimeRelativeSet = decodeSuccess;
        return decodeSuccess;
    }

    private static boolean decodeDeferredDeliveryRel(BearerData bData, BitwiseInputStream inStream)
        throws BitwiseInputStream.AccessException, CodingException
    {
        final int EXPECTED_PARAM_SIZE = 1 * 8;
        boolean decodeSuccess = false;
        int paramBits = inStream.read(8) * 8;
        if (paramBits >= EXPECTED_PARAM_SIZE) {
            paramBits -= EXPECTED_PARAM_SIZE;
            decodeSuccess = true;
            bData.validityPeriodRelative = inStream.read(8);
        }
        if ((! decodeSuccess) || (paramBits > 0)) {
            Log.d(LOG_TAG, "DEFERRED_DELIVERY_TIME_RELATIVE decode " +
                      (decodeSuccess ? "succeeded" : "failed") +
                      " (extra bits = " + paramBits + ")");
        }
        inStream.skip(paramBits);
        bData.validityPeriodRelativeSet = decodeSuccess;
        return decodeSuccess;
    }

    private static boolean decodePrivacyIndicator(BearerData bData, BitwiseInputStream inStream)
        throws BitwiseInputStream.AccessException, CodingException
    {
        final int EXPECTED_PARAM_SIZE = 1 * 8;
        boolean decodeSuccess = false;
        int paramBits = inStream.read(8) * 8;
        if (paramBits >= EXPECTED_PARAM_SIZE) {
            paramBits -= EXPECTED_PARAM_SIZE;
            decodeSuccess = true;
            bData.privacy = inStream.read(2);
            inStream.skip(6);
        }
        if ((! decodeSuccess) || (paramBits > 0)) {
            Log.d(LOG_TAG, "PRIVACY_INDICATOR decode " +
                      (decodeSuccess ? "succeeded" : "failed") +
                      " (extra bits = " + paramBits + ")");
        }
        inStream.skip(paramBits);
        bData.privacyIndicatorSet = decodeSuccess;
        return decodeSuccess;
    }

    private static boolean decodeLanguageIndicator(BearerData bData, BitwiseInputStream inStream)
        throws BitwiseInputStream.AccessException, CodingException
    {
        final int EXPECTED_PARAM_SIZE = 1 * 8;
        boolean decodeSuccess = false;
        int paramBits = inStream.read(8) * 8;
        if (paramBits >= EXPECTED_PARAM_SIZE) {
            paramBits -= EXPECTED_PARAM_SIZE;
            decodeSuccess = true;
            bData.language = inStream.read(8);
        }
        if ((! decodeSuccess) || (paramBits > 0)) {
            Log.d(LOG_TAG, "LANGUAGE_INDICATOR decode " +
                      (decodeSuccess ? "succeeded" : "failed") +
                      " (extra bits = " + paramBits + ")");
        }
        inStream.skip(paramBits);
        bData.languageIndicatorSet = decodeSuccess;
        return decodeSuccess;
    }

    private static boolean decodeDisplayMode(BearerData bData, BitwiseInputStream inStream)
        throws BitwiseInputStream.AccessException, CodingException
    {
        final int EXPECTED_PARAM_SIZE = 1 * 8;
        boolean decodeSuccess = false;
        int paramBits = inStream.read(8) * 8;
        if (paramBits >= EXPECTED_PARAM_SIZE) {
            paramBits -= EXPECTED_PARAM_SIZE;
            decodeSuccess = true;
            bData.displayMode = inStream.read(2);
            inStream.skip(6);
        }
        if ((! decodeSuccess) || (paramBits > 0)) {
            Log.d(LOG_TAG, "DISPLAY_MODE decode " +
                      (decodeSuccess ? "succeeded" : "failed") +
                      " (extra bits = " + paramBits + ")");
        }
        inStream.skip(paramBits);
        bData.displayModeSet = decodeSuccess;
        return decodeSuccess;
    }

    private static boolean decodePriorityIndicator(BearerData bData, BitwiseInputStream inStream)
        throws BitwiseInputStream.AccessException, CodingException
    {
        final int EXPECTED_PARAM_SIZE = 1 * 8;
        boolean decodeSuccess = false;
        int paramBits = inStream.read(8) * 8;
        if (paramBits >= EXPECTED_PARAM_SIZE) {
            paramBits -= EXPECTED_PARAM_SIZE;
            decodeSuccess = true;
            bData.priority = inStream.read(2);
            inStream.skip(6);
        }
        if ((! decodeSuccess) || (paramBits > 0)) {
            Log.d(LOG_TAG, "PRIORITY_INDICATOR decode " +
                      (decodeSuccess ? "succeeded" : "failed") +
                      " (extra bits = " + paramBits + ")");
        }
        inStream.skip(paramBits);
        bData.priorityIndicatorSet = decodeSuccess;
        return decodeSuccess;
    }

    private static boolean decodeMsgDeliveryAlert(BearerData bData, BitwiseInputStream inStream)
        throws BitwiseInputStream.AccessException, CodingException
    {
        final int EXPECTED_PARAM_SIZE = 1 * 8;
        boolean decodeSuccess = false;
        int paramBits = inStream.read(8) * 8;
        if (paramBits >= EXPECTED_PARAM_SIZE) {
            paramBits -= EXPECTED_PARAM_SIZE;
            decodeSuccess = true;
            bData.alert = inStream.read(2);
            inStream.skip(6);
        }
        if ((! decodeSuccess) || (paramBits > 0)) {
            Log.d(LOG_TAG, "ALERT_ON_MESSAGE_DELIVERY decode " +
                      (decodeSuccess ? "succeeded" : "failed") +
                      " (extra bits = " + paramBits + ")");
        }
        inStream.skip(paramBits);
        bData.alertIndicatorSet = decodeSuccess;
        return decodeSuccess;
    }

    private static boolean decodeUserResponseCode(BearerData bData, BitwiseInputStream inStream)
        throws BitwiseInputStream.AccessException, CodingException
    {
        final int EXPECTED_PARAM_SIZE = 1 * 8;
        boolean decodeSuccess = false;
        int paramBits = inStream.read(8) * 8;
        if (paramBits >= EXPECTED_PARAM_SIZE) {
            paramBits -= EXPECTED_PARAM_SIZE;
            decodeSuccess = true;
            bData.userResponseCode = inStream.read(8);
        }
        if ((! decodeSuccess) || (paramBits > 0)) {
            Log.d(LOG_TAG, "USER_REPONSE_CODE decode " +
                      (decodeSuccess ? "succeeded" : "failed") +
                      " (extra bits = " + paramBits + ")");
        }
        inStream.skip(paramBits);
        bData.userResponseCodeSet = decodeSuccess;
        return decodeSuccess;
    }

    /**
     * Create BearerData object from serialized representation.
     * (See 3GPP2 C.R1001-F, v1.0, section 4.5 for layout details)
     *
     * @param smsData byte array of raw encoded SMS bearer data.
     *
     * @return an instance of BearerData.
     */
    public static BearerData decode(byte[] smsData) {
        try {
            BitwiseInputStream inStream = new BitwiseInputStream(smsData);
            BearerData bData = new BearerData();
            int foundSubparamMask = 0;
            while (inStream.available() > 0) {
                boolean decodeSuccess = false;
                int subparamId = inStream.read(8);
                int subparamIdBit = 1 << subparamId;
                if ((foundSubparamMask & subparamIdBit) != 0) {
                    throw new CodingException("illegal duplicate subparameter (" +
                                              subparamId + ")");
                }
                switch (subparamId) {
                case SUBPARAM_MESSAGE_IDENTIFIER:
                    decodeSuccess = decodeMessageId(bData, inStream);
                    break;
                case SUBPARAM_USER_DATA:
                    decodeSuccess = decodeUserData(bData, inStream);
                    break;
                case SUBPARAM_USER_REPONSE_CODE:
                    decodeSuccess = decodeUserResponseCode(bData, inStream);
                    break;
                case SUBPARAM_REPLY_OPTION:
                    decodeSuccess = decodeReplyOption(bData, inStream);
                    break;
                case SUBPARAM_NUMBER_OF_MESSAGES:
                    decodeSuccess = decodeMsgCount(bData, inStream);
                    break;
                case SUBPARAM_CALLBACK_NUMBER:
                    decodeSuccess = decodeCallbackNumber(bData, inStream);
                    break;
                case SUBPARAM_MESSAGE_STATUS:
                    decodeSuccess = decodeMsgStatus(bData, inStream);
                    break;
                case SUBPARAM_MESSAGE_CENTER_TIME_STAMP:
                    decodeSuccess = decodeMsgCenterTimeStamp(bData, inStream);
                    break;
                case SUBPARAM_VALIDITY_PERIOD_ABSOLUTE:
                    decodeSuccess = decodeValidityAbs(bData, inStream);
                    break;
                case SUBPARAM_VALIDITY_PERIOD_RELATIVE:
                    decodeSuccess = decodeValidityRel(bData, inStream);
                    break;
                case SUBPARAM_DEFERRED_DELIVERY_TIME_ABSOLUTE:
                    decodeSuccess = decodeDeferredDeliveryAbs(bData, inStream);
                    break;
                case SUBPARAM_DEFERRED_DELIVERY_TIME_RELATIVE:
                    decodeSuccess = decodeDeferredDeliveryRel(bData, inStream);
                    break;
                case SUBPARAM_PRIVACY_INDICATOR:
                    decodeSuccess = decodePrivacyIndicator(bData, inStream);
                    break;
                case SUBPARAM_LANGUAGE_INDICATOR:
                    decodeSuccess = decodeLanguageIndicator(bData, inStream);
                    break;
                case SUBPARAM_MESSAGE_DISPLAY_MODE:
                    decodeSuccess = decodeDisplayMode(bData, inStream);
                    break;
                case SUBPARAM_PRIORITY_INDICATOR:
                    decodeSuccess = decodePriorityIndicator(bData, inStream);
                    break;
                case SUBPARAM_ALERT_ON_MESSAGE_DELIVERY:
                    decodeSuccess = decodeMsgDeliveryAlert(bData, inStream);
                    break;
                case SUBPARAM_MESSAGE_DEPOSIT_INDEX:
                    decodeSuccess = decodeDepositIndex(bData, inStream);
                    break;
                default:
                    throw new CodingException("unsupported bearer data subparameter ("
                                              + subparamId + ")");
                }
                if (decodeSuccess) foundSubparamMask |= subparamIdBit;
            }
            if ((foundSubparamMask & (1 << SUBPARAM_MESSAGE_IDENTIFIER)) == 0) {
                throw new CodingException("missing MESSAGE_IDENTIFIER subparam");
            }
            if (bData.userData != null) {
                if (bData.userData.msgEncoding == UserData.ENCODING_IS91_EXTENDED_PROTOCOL) {
                    if ((foundSubparamMask ^
                             (1 << SUBPARAM_MESSAGE_IDENTIFIER) ^
                             (1 << SUBPARAM_USER_DATA))
                            != 0) {
                        Log.e(LOG_TAG, "IS-91 must occur without extra subparams (" +
                              foundSubparamMask + ")");
                    }
                    decodeIs91(bData);
                } else {
                    decodeUserDataPayload(bData.userData, bData.hasUserDataHeader);
                }
            }
            return bData;
        } catch (BitwiseInputStream.AccessException ex) {
            Log.e(LOG_TAG, "BearerData decode failed: " + ex);
        } catch (CodingException ex) {
            Log.e(LOG_TAG, "BearerData decode failed: " + ex);
        }
        return null;
    }
}<|MERGE_RESOLUTION|>--- conflicted
+++ resolved
@@ -805,12 +805,8 @@
      * (See 3GPP2 C.R1001-F, v1.0, section 4.5 for layout details)
      *
      * @param bData an instance of BearerData.
-<<<<<<< HEAD
+     *
      * @return byte array of raw encoded SMS bearer data.
-=======
-     *
-     * @return data byte array of raw encoded SMS bearer data.
->>>>>>> 145ff609
      */
     public static byte[] encode(BearerData bData) {
         bData.hasUserDataHeader = ((bData.userData != null) &&
