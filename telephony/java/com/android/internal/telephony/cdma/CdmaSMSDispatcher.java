/*
 * Copyright (C) 2008 The Android Open Source Project
 *
 * Licensed under the Apache License, Version 2.0 (the "License");
 * you may not use this file except in compliance with the License.
 * You may obtain a copy of the License at
 *
 *      http://www.apache.org/licenses/LICENSE-2.0
 *
 * Unless required by applicable law or agreed to in writing, software
 * distributed under the License is distributed on an "AS IS" BASIS,
 * WITHOUT WARRANTIES OR CONDITIONS OF ANY KIND, either express or implied.
 * See the License for the specific language governing permissions and
 * limitations under the License.
 */

package com.android.internal.telephony.cdma;


import android.app.Activity;
import android.app.PendingIntent;
import android.app.PendingIntent.CanceledException;
import android.content.ContentValues;
import android.content.Intent;
import android.content.SharedPreferences;
import android.database.Cursor;
import android.database.SQLException;
import android.os.AsyncResult;
import android.os.Message;
import android.os.SystemProperties;
import android.preference.PreferenceManager;
import android.provider.Telephony;
import android.provider.Telephony.Sms.Intents;
import android.telephony.SmsManager;
import android.telephony.SmsMessage.MessageClass;
import android.util.Config;
import android.util.Log;

import com.android.internal.telephony.CommandsInterface;
import com.android.internal.telephony.SMSDispatcher;
import com.android.internal.telephony.SmsHeader;
import com.android.internal.telephony.SmsMessageBase;
import com.android.internal.telephony.SmsMessageBase.TextEncodingDetails;
import com.android.internal.telephony.TelephonyProperties;
import com.android.internal.telephony.WspTypeDecoder;
import com.android.internal.telephony.cdma.sms.SmsEnvelope;
import com.android.internal.telephony.cdma.sms.UserData;
import com.android.internal.util.HexDump;

import java.io.ByteArrayOutputStream;
import java.util.ArrayList;
import java.util.Arrays;
import java.util.HashMap;
<<<<<<< HEAD

import android.content.res.Resources;
=======
>>>>>>> 145ff609


final class CdmaSMSDispatcher extends SMSDispatcher {
    private static final String TAG = "CDMA";

    private byte[] mLastDispatchedSmsFingerprint;
    private byte[] mLastAcknowledgedSmsFingerprint;

    private boolean mCheckForDuplicatePortsInOmadmWapPush = Resources.getSystem().getBoolean(
            com.android.internal.R.bool.config_duplicate_port_omadm_wappush);

    CdmaSMSDispatcher(CDMAPhone phone) {
        super(phone);
    }

    /**
     * Called when a status report is received.  This should correspond to
     * a previously successful SEND.
     * Is a special GSM function, should never be called in CDMA!!
     *
     * @param ar AsyncResult passed into the message handler.  ar.result should
     *           be a String representing the status report PDU, as ASCII hex.
     */
    @Override
    protected void handleStatusReport(AsyncResult ar) {
        Log.d(TAG, "handleStatusReport is a special GSM function, should never be called in CDMA!");
    }

    private void handleCdmaStatusReport(SmsMessage sms) {
        for (int i = 0, count = deliveryPendingList.size(); i < count; i++) {
            SmsTracker tracker = deliveryPendingList.get(i);
            if (tracker.mMessageRef == sms.messageRef) {
                // Found it.  Remove from list and broadcast.
                deliveryPendingList.remove(i);
                PendingIntent intent = tracker.mDeliveryIntent;
                Intent fillIn = new Intent();
                fillIn.putExtra("pdu", sms.getPdu());
                try {
                    intent.send(mContext, Activity.RESULT_OK, fillIn);
                } catch (CanceledException ex) {}
                break;  // Only expect to see one tracker matching this message.
            }
        }
    }

    /** {@inheritDoc} */
    @Override
    protected int dispatchMessage(SmsMessageBase smsb) {

        // If sms is null, means there was a parsing error.
        if (smsb == null) {
            Log.e(TAG, "dispatchMessage: message is null");
            return Intents.RESULT_SMS_GENERIC_ERROR;
        }

        String inEcm=SystemProperties.get(TelephonyProperties.PROPERTY_INECM_MODE, "false");
        if (inEcm.equals("true")) {
            return Activity.RESULT_OK;
        }

        // See if we have a network duplicate SMS.
        SmsMessage sms = (SmsMessage) smsb;
        mLastDispatchedSmsFingerprint = sms.getIncomingSmsFingerprint();
        if (mLastAcknowledgedSmsFingerprint != null &&
                Arrays.equals(mLastDispatchedSmsFingerprint, mLastAcknowledgedSmsFingerprint)) {
            return Intents.RESULT_SMS_HANDLED;
        }
        // Decode BD stream and set sms variables.
        sms.parseSms();
        int teleService = sms.getTeleService();
        boolean handled = false;

        if ((SmsEnvelope.TELESERVICE_VMN == teleService) ||
                (SmsEnvelope.TELESERVICE_MWI == teleService)) {
            // handling Voicemail
            int voicemailCount = sms.getNumOfVoicemails();
            Log.d(TAG, "Voicemail count=" + voicemailCount);
            // Store the voicemail count in preferences.
            SharedPreferences sp = PreferenceManager.getDefaultSharedPreferences(
                    mPhone.getContext());
            SharedPreferences.Editor editor = sp.edit();
            editor.putInt(CDMAPhone.VM_COUNT_CDMA, voicemailCount);
            editor.apply();
            ((CDMAPhone) mPhone).updateMessageWaitingIndicator(voicemailCount);
            handled = true;
        } else if (((SmsEnvelope.TELESERVICE_WMT == teleService) ||
                (SmsEnvelope.TELESERVICE_WEMT == teleService)) &&
                sms.isStatusReportMessage()) {
            handleCdmaStatusReport(sms);
            handled = true;
        } else if ((sms.getUserData() == null)) {
            if (Config.LOGD) {
                Log.d(TAG, "Received SMS without user data");
            }
            handled = true;
        }

        if (handled) {
            return Intents.RESULT_SMS_HANDLED;
        }

        if (!mStorageAvailable && (sms.getMessageClass() != MessageClass.CLASS_0)) {
            // It's a storable message and there's no storage available.  Bail.
            // (See C.S0015-B v2.0 for a description of "Immediate Display"
            // messages, which we represent as CLASS_0.)
            return Intents.RESULT_SMS_OUT_OF_MEMORY;
        }

        if (SmsEnvelope.TELESERVICE_WAP == teleService) {
            return processCdmaWapPdu(sms.getUserData(), sms.messageRef,
                    sms.getOriginatingAddress());
        }

        // Reject (NAK) any messages with teleservice ids that have
        // not yet been handled and also do not correspond to the two
        // kinds that are processed below.
        if ((SmsEnvelope.TELESERVICE_WMT != teleService) &&
                (SmsEnvelope.TELESERVICE_WEMT != teleService) &&
                (SmsEnvelope.MESSAGE_TYPE_BROADCAST != sms.getMessageType())) {
            return Intents.RESULT_SMS_UNSUPPORTED;
        }

        /*
         * TODO(cleanup): Why are we using a getter method for this
         * (and for so many other sms fields)?  Trivial getters and
         * setters like this are direct violations of the style guide.
         * If the purpose is to protect against writes (by not
         * providing a setter) then any protection is illusory (and
         * hence bad) for cases where the values are not primitives,
         * such as this call for the header.  Since this is an issue
         * with the public API it cannot be changed easily, but maybe
         * something can be done eventually.
         */
        SmsHeader smsHeader = sms.getUserDataHeader();

        /*
         * TODO(cleanup): Since both CDMA and GSM use the same header
         * format, this dispatch processing is naturally identical,
         * and code should probably not be replicated explicitly.
         */

        // See if message is partial or port addressed.
        if ((smsHeader == null) || (smsHeader.concatRef == null)) {
            // Message is not partial (not part of concatenated sequence).
            byte[][] pdus = new byte[1][];
            pdus[0] = sms.getPdu();

            if (smsHeader != null && smsHeader.portAddrs != null) {
                if (smsHeader.portAddrs.destPort == SmsHeader.PORT_WAP_PUSH) {
                    // GSM-style WAP indication
                    return mWapPush.dispatchWapPdu(sms.getUserData());
                } else {
                    // The message was sent to a port, so concoct a URI for it.
                    dispatchPortAddressedPdus(pdus, smsHeader.portAddrs.destPort);
                }
            } else {
                // Normal short and non-port-addressed message, dispatch it.
                dispatchPdus(pdus);
            }
            return Activity.RESULT_OK;
        } else {
            // Process the message part.
            return processMessagePart(sms, smsHeader.concatRef, smsHeader.portAddrs);
        }
    }

    /**
     * Processes inbound messages that are in the WAP-WDP PDU format. See
     * wap-259-wdp-20010614-a section 6.5 for details on the WAP-WDP PDU format.
     * WDP segments are gathered until a datagram completes and gets dispatched.
     *
     * @param pdu The WAP-WDP PDU segment
     * @return a result code from {@link Telephony.Sms.Intents}, or
     *         {@link Activity#RESULT_OK} if the message has been broadcast
     *         to applications
     */
    protected int processCdmaWapPdu(byte[] pdu, int referenceNumber, String address) {
        int segment;
        int totalSegments;
        int index = 0;
        int msgType;

        int sourcePort = 0;
        int destinationPort = 0;

        msgType = pdu[index++];
        if (msgType != 0){
            Log.w(TAG, "Received a WAP SMS which is not WDP. Discard.");
            return Intents.RESULT_SMS_HANDLED;
        }
        totalSegments = pdu[index++]; // >=1
        segment = pdu[index++]; // >=0

        // Only the first segment contains sourcePort and destination Port
        if (segment == 0) {
            //process WDP segment
            sourcePort = (0xFF & pdu[index++]) << 8;
            sourcePort |= 0xFF & pdu[index++];
            destinationPort = (0xFF & pdu[index++]) << 8;
            destinationPort |= 0xFF & pdu[index++];
            // Some carriers incorrectly send duplicate port fields in omadm wap pushes.
            // If configured, check for that here
            if (mCheckForDuplicatePortsInOmadmWapPush) {
                if (checkDuplicatePortOmadmWappush(pdu,index)) {
                    index = index + 4; // skip duplicate port fields
                }
            }
        }

        // Lookup all other related parts
        StringBuilder where = new StringBuilder("reference_number =");
        where.append(referenceNumber);
        where.append(" AND address = ?");
        String[] whereArgs = new String[] {address};

        Log.i(TAG, "Received WAP PDU. Type = " + msgType + ", originator = " + address
                + ", src-port = " + sourcePort + ", dst-port = " + destinationPort
                + ", ID = " + referenceNumber + ", segment# = " + segment + "/" + totalSegments);

        byte[][] pdus = null;
        Cursor cursor = null;
        try {
            cursor = mResolver.query(mRawUri, RAW_PROJECTION, where.toString(), whereArgs, null);
            int cursorCount = cursor.getCount();
            if (cursorCount != totalSegments - 1) {
                // We don't have all the parts yet, store this one away
                ContentValues values = new ContentValues();
                values.put("date", (long) 0);
                values.put("pdu", HexDump.toHexString(pdu, index, pdu.length - index));
                values.put("address", address);
                values.put("reference_number", referenceNumber);
                values.put("count", totalSegments);
                values.put("sequence", segment);
                values.put("destination_port", destinationPort);

                mResolver.insert(mRawUri, values);

                return Intents.RESULT_SMS_HANDLED;
            }

            // All the parts are in place, deal with them
            int pduColumn = cursor.getColumnIndex("pdu");
            int sequenceColumn = cursor.getColumnIndex("sequence");

            pdus = new byte[totalSegments][];
            for (int i = 0; i < cursorCount; i++) {
                cursor.moveToNext();
                int cursorSequence = (int)cursor.getLong(sequenceColumn);
                // Read the destination port from the first segment
                if (cursorSequence == 0) {
                    int destinationPortColumn = cursor.getColumnIndex("destination_port");
                    destinationPort = (int)cursor.getLong(destinationPortColumn);
                }
                pdus[cursorSequence] = HexDump.hexStringToByteArray(
                        cursor.getString(pduColumn));
            }
            // The last part will be added later

            // Remove the parts from the database
            mResolver.delete(mRawUri, where.toString(), whereArgs);
        } catch (SQLException e) {
            Log.e(TAG, "Can't access multipart SMS database", e);
            return Intents.RESULT_SMS_GENERIC_ERROR;
        } finally {
            if (cursor != null) cursor.close();
        }

        // Build up the data stream
        ByteArrayOutputStream output = new ByteArrayOutputStream();
        for (int i = 0; i < totalSegments; i++) {
            // reassemble the (WSP-)pdu
            if (i == segment) {
                // This one isn't in the DB, so add it
                output.write(pdu, index, pdu.length - index);
            } else {
                output.write(pdus[i], 0, pdus[i].length);
            }
        }

        byte[] datagram = output.toByteArray();
        // Dispatch the PDU to applications
        switch (destinationPort) {
        case SmsHeader.PORT_WAP_PUSH:
            // Handle the PUSH
            return mWapPush.dispatchWapPdu(datagram);

        default:{
            pdus = new byte[1][];
            pdus[0] = datagram;
            // The messages were sent to any other WAP port
            dispatchPortAddressedPdus(pdus, destinationPort);
            return Activity.RESULT_OK;
        }
        }
    }

    /** {@inheritDoc} */
    @Override
    protected void sendData(String destAddr, String scAddr, int destPort,
            byte[] data, PendingIntent sentIntent, PendingIntent deliveryIntent) {
        SmsMessage.SubmitPdu pdu = SmsMessage.getSubmitPdu(
                scAddr, destAddr, destPort, data, (deliveryIntent != null));
        sendSubmitPdu(pdu, sentIntent, deliveryIntent);
    }

    /** {@inheritDoc} */
    @Override
    protected void sendText(String destAddr, String scAddr, String text,
            PendingIntent sentIntent, PendingIntent deliveryIntent) {
        SmsMessage.SubmitPdu pdu = SmsMessage.getSubmitPdu(
                scAddr, destAddr, text, (deliveryIntent != null), null);
        sendSubmitPdu(pdu, sentIntent, deliveryIntent);
    }

    /** {@inheritDoc} */
    @Override
    protected void sendMultipartText(String destAddr, String scAddr,
            ArrayList<String> parts, ArrayList<PendingIntent> sentIntents,
            ArrayList<PendingIntent> deliveryIntents) {

        /**
         * TODO(cleanup): There is no real code difference between
         * this and the GSM version, and hence it should be moved to
         * the base class or consolidated somehow, provided calling
         * the proper submit pdu stuff can be arranged.
         */

        int refNumber = getNextConcatenatedRef() & 0x00FF;
        int msgCount = parts.size();
        int encoding = android.telephony.SmsMessage.ENCODING_UNKNOWN;

        for (int i = 0; i < msgCount; i++) {
            TextEncodingDetails details = SmsMessage.calculateLength(parts.get(i), false);
            if (encoding != details.codeUnitSize
                    && (encoding == android.telephony.SmsMessage.ENCODING_UNKNOWN
                            || encoding == android.telephony.SmsMessage.ENCODING_7BIT)) {
                encoding = details.codeUnitSize;
            }
        }

        for (int i = 0; i < msgCount; i++) {
            SmsHeader.ConcatRef concatRef = new SmsHeader.ConcatRef();
            concatRef.refNumber = refNumber;
            concatRef.seqNumber = i + 1;  // 1-based sequence
            concatRef.msgCount = msgCount;
            concatRef.isEightBits = true;
            SmsHeader smsHeader = new SmsHeader();
            smsHeader.concatRef = concatRef;

            PendingIntent sentIntent = null;
            if (sentIntents != null && sentIntents.size() > i) {
                sentIntent = sentIntents.get(i);
            }

            PendingIntent deliveryIntent = null;
            if (deliveryIntents != null && deliveryIntents.size() > i) {
                deliveryIntent = deliveryIntents.get(i);
            }

            UserData uData = new UserData();
            uData.payloadStr = parts.get(i);
            uData.userDataHeader = smsHeader;
            if (encoding == android.telephony.SmsMessage.ENCODING_7BIT) {
                uData.msgEncoding = UserData.ENCODING_GSM_7BIT_ALPHABET;
            } else { // assume UTF-16
                uData.msgEncoding = UserData.ENCODING_UNICODE_16;
            }
            uData.msgEncodingSet = true;

            /* By setting the statusReportRequested bit only for the
             * last message fragment, this will result in only one
             * callback to the sender when that last fragment delivery
             * has been acknowledged. */
            SmsMessage.SubmitPdu submitPdu = SmsMessage.getSubmitPdu(destAddr,
                    uData, (deliveryIntent != null) && (i == (msgCount - 1)));

            sendSubmitPdu(submitPdu, sentIntent, deliveryIntent);
        }
    }

    protected void sendSubmitPdu(SmsMessage.SubmitPdu pdu,
            PendingIntent sentIntent, PendingIntent deliveryIntent) {
        if (SystemProperties.getBoolean(TelephonyProperties.PROPERTY_INECM_MODE, false)) {
            if (sentIntent != null) {
                try {
                    sentIntent.send(SmsManager.RESULT_ERROR_NO_SERVICE);
                } catch (CanceledException ex) {}
            }
            if (Config.LOGD) {
                Log.d(TAG, "Block SMS in Emergency Callback mode");
            }
            return;
        }
        sendRawPdu(pdu.encodedScAddress, pdu.encodedMessage, sentIntent, deliveryIntent);
    }

    /** {@inheritDoc} */
    @Override
    protected void sendSms(SmsTracker tracker) {
        HashMap<String, Object> map = tracker.mData;

        // byte smsc[] = (byte[]) map.get("smsc");  // unused for CDMA
        byte pdu[] = (byte[]) map.get("pdu");

        Message reply = obtainMessage(EVENT_SEND_SMS_COMPLETE, tracker);

        mCm.sendCdmaSms(pdu, reply);
    }

     /** {@inheritDoc} */
    @Override
    protected void sendMultipartSms (SmsTracker tracker) {
        Log.d(TAG, "TODO: CdmaSMSDispatcher.sendMultipartSms not implemented");
    }

    /** {@inheritDoc} */
    @Override
    protected void acknowledgeLastIncomingSms(boolean success, int result, Message response){
        // FIXME unit test leaves cm == null. this should change

        String inEcm=SystemProperties.get(TelephonyProperties.PROPERTY_INECM_MODE, "false");
        if (inEcm.equals("true")) {
            return;
        }

        if (mCm != null) {
            int causeCode = resultToCause(result);
            mCm.acknowledgeLastIncomingCdmaSms(success, causeCode, response);

            if (causeCode == 0) {
                mLastAcknowledgedSmsFingerprint = mLastDispatchedSmsFingerprint;
            }
            mLastDispatchedSmsFingerprint = null;
        }
    }

<<<<<<< HEAD
    protected void handleBroadcastSms(AsyncResult ar) {
        // Not supported
        Log.e(TAG, "Error! Not implemented for CDMA.");
=======
    /** {@inheritDoc} */
    @Override
    protected void activateCellBroadcastSms(int activate, Message response) {
        mCm.setCdmaBroadcastActivation((activate == 0), response);
    }

    /** {@inheritDoc} */
    @Override
    protected void getCellBroadcastSmsConfig(Message response) {
        mCm.getCdmaBroadcastConfig(response);
    }

    /** {@inheritDoc} */
    @Override
    protected void setCellBroadcastConfig(int[] configValuesArray, Message response) {
        mCm.setCdmaBroadcastConfig(configValuesArray, response);
>>>>>>> 145ff609
    }

    private int resultToCause(int rc) {
        switch (rc) {
        case Activity.RESULT_OK:
        case Intents.RESULT_SMS_HANDLED:
            // Cause code is ignored on success.
            return 0;
        case Intents.RESULT_SMS_OUT_OF_MEMORY:
            return CommandsInterface.CDMA_SMS_FAIL_CAUSE_RESOURCE_SHORTAGE;
        case Intents.RESULT_SMS_UNSUPPORTED:
            return CommandsInterface.CDMA_SMS_FAIL_CAUSE_INVALID_TELESERVICE_ID;
        case Intents.RESULT_SMS_GENERIC_ERROR:
        default:
            return CommandsInterface.CDMA_SMS_FAIL_CAUSE_ENCODING_PROBLEM;
        }
    }

    /**
     * Optional check to see if the received WapPush is an OMADM notification with erroneous
     * extra port fields.
     * - Some carriers make this mistake.
     * ex: MSGTYPE-TotalSegments-CurrentSegment
     *       -SourcePortDestPort-SourcePortDestPort-OMADM PDU
     * @param origPdu The WAP-WDP PDU segment
     * @param index Current Index while parsing the PDU.
     * @return True if OrigPdu is OmaDM Push Message which has duplicate ports.
     *         False if OrigPdu is NOT OmaDM Push Message which has duplicate ports.
     */
    private boolean checkDuplicatePortOmadmWappush(byte[] origPdu, int index) {
        index += 4;
        byte[] omaPdu = new byte[origPdu.length - index];
        System.arraycopy(origPdu, index, omaPdu, 0, omaPdu.length);

        WspTypeDecoder pduDecoder = new WspTypeDecoder(omaPdu);
        int wspIndex = 2;

        // Process header length field
        if (pduDecoder.decodeUintvarInteger(wspIndex) == false) {
            return false;
        }

        wspIndex += pduDecoder.getDecodedDataLength(); // advance to next field

        // Process content type field
        if (pduDecoder.decodeContentType(wspIndex) == false) {
            return false;
        }

        String mimeType = pduDecoder.getValueString();
        if (mimeType == null) {
            int binaryContentType = (int)pduDecoder.getValue32();
            if (binaryContentType == WspTypeDecoder.CONTENT_TYPE_B_PUSH_SYNCML_NOTI) {
                return true;
            }
        }
        return false;
    }
}<|MERGE_RESOLUTION|>--- conflicted
+++ resolved
@@ -51,11 +51,8 @@
 import java.util.ArrayList;
 import java.util.Arrays;
 import java.util.HashMap;
-<<<<<<< HEAD
 
 import android.content.res.Resources;
-=======
->>>>>>> 145ff609
 
 
 final class CdmaSMSDispatcher extends SMSDispatcher {
@@ -492,28 +489,9 @@
         }
     }
 
-<<<<<<< HEAD
     protected void handleBroadcastSms(AsyncResult ar) {
         // Not supported
         Log.e(TAG, "Error! Not implemented for CDMA.");
-=======
-    /** {@inheritDoc} */
-    @Override
-    protected void activateCellBroadcastSms(int activate, Message response) {
-        mCm.setCdmaBroadcastActivation((activate == 0), response);
-    }
-
-    /** {@inheritDoc} */
-    @Override
-    protected void getCellBroadcastSmsConfig(Message response) {
-        mCm.getCdmaBroadcastConfig(response);
-    }
-
-    /** {@inheritDoc} */
-    @Override
-    protected void setCellBroadcastConfig(int[] configValuesArray, Message response) {
-        mCm.setCdmaBroadcastConfig(configValuesArray, response);
->>>>>>> 145ff609
     }
 
     private int resultToCause(int rc) {
